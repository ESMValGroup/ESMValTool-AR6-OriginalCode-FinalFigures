#!/usr/bin/env python
"""ESMValTool installation script."""
# This script only installs dependencies available on PyPI
#
# Dependencies that need to be installed some other way (e.g. conda):
# - ncl
# - iris
# - python-stratify

import os
import re
import sys

from setuptools import Command, setup

from esmvaltool import __version__

PACKAGES = [
    'esmvaltool',
]

REQUIREMENTS = {
    # Installation script (this file) dependencies
    'setup': [
        'pytest-runner',
        'setuptools_scm',
    ],
    # Installation dependencies
    # Use with pip install . to install from source
    'install': [
        'cartopy',
        'cdo',
        'cf-units',
        'cython',
        'jinja2',
        'eofs',
        'esmvalcore>=2.0.0b0,<2.1',
        'fiona',
        'jinja2',
        'matplotlib<3',
        'nc-time-axis',  # needed by iris.plot
        'netCDF4',
        'numpy',
        'pandas',
        'pyyaml',
        'scitools-iris>=2.2',
        'scikit-learn',
        'shapely',
        'stratify',
        'xarray>=0.12',
        'xlsxwriter',
    ],
    # Test dependencies
    # Execute 'python setup.py test' to run tests
    'test': [
        'easytest',
        'mock',
        'nose',
        'pycodestyle',
        'pytest>=3.9',
        'pytest-cov',
        'pytest-env',
        'pytest-flake8',
        'pytest-html',
        'pytest-metadata>=1.5.1',
    ],
    # Development dependencies
    # Use pip install -e .[develop] to install in development mode
    'develop': [
        'isort',
        'prospector[with_pyroma]!=1.1.6.3,!=1.1.6.4',
        'sphinx',
        'sphinx_rtd_theme',
        'vmprof',
        'yamllint',
        'yapf',
    ],
}


def discover_python_files(paths, ignore):
    """Discover Python files."""

    def _ignore(path):
        """Return True if `path` should be ignored, False otherwise."""
        return any(re.match(pattern, path) for pattern in ignore)

    for path in sorted(set(paths)):
        for root, _, files in os.walk(path):
            if _ignore(path):
                continue
            for filename in files:
                filename = os.path.join(root, filename)
                if (filename.lower().endswith('.py')
                        and not _ignore(filename)):
                    yield filename


class CustomCommand(Command):
    """Custom Command class."""

    def install_deps_temp(self):
        """Try to temporarily install packages needed to run the command."""
        if self.distribution.install_requires:
            self.distribution.fetch_build_eggs(
                self.distribution.install_requires)
        if self.distribution.tests_require:
            self.distribution.fetch_build_eggs(self.distribution.tests_require)


class RunTests(CustomCommand):
    """Class to run tests and generate reports."""

    user_options = [('installation', None,
                     'Run tests that require installation.')]

    def initialize_options(self):
        """Initialize custom options."""
        self.installation = False

    def finalize_options(self):
        """Do nothing."""

    def run(self):
        """Run tests and generate a coverage report."""
        self.install_deps_temp()

        import pytest

        report_dir = 'test-reports'
        args = [
            'tests',
            'esmvaltool',  # for doctests
            '--doctest-modules',
            '--cov=esmvaltool',
            '--cov-report=term',
            '--cov-report=html:{}/coverage_html'.format(report_dir),
            '--cov-report=xml:{}/coverage.xml'.format(report_dir),
            '--junit-xml={}/report.xml'.format(report_dir),
            '--html={}/report.html'.format(report_dir),
        ]
        if self.installation:
            args.append('--installation')
        errno = pytest.main(args)

        sys.exit(errno)


class RunLinter(CustomCommand):
    """Class to run a linter and generate reports."""

    user_options = []

    def initialize_options(self):
        """Do nothing."""

    def finalize_options(self):
        """Do nothing."""

    def run(self):
        """Run prospector and generate a report."""
        check_paths = PACKAGES + [
            'setup.py',
            'tests',
            'util',
        ]
        ignore = [
            'doc/',
        ]

        # try to install missing dependencies and import prospector
        try:
            from prospector.run import main
        except ImportError:
            # try to install and then import
            self.distribution.fetch_build_eggs(['prospector[with_pyroma]'])
            from prospector.run import main

        self.install_deps_temp()

        # run linter

        # change working directory to package root
        package_root = os.path.abspath(os.path.dirname(__file__))
        os.chdir(package_root)

        # write command line
        files = discover_python_files(check_paths, ignore)
        sys.argv = ['prospector']
        sys.argv.extend(files)

        # run prospector
        errno = main()

        sys.exit(errno)


with open('README.md') as readme:
    README = readme.read()

setup(
    name='ESMValTool',
    version=__version__,
    description='Earth System Models eValuation Tool',
    long_description=README,
    url='https://www.esmvaltool.org',
    download_url='https://github.com/ESMValGroup/ESMValTool',
    license='Apache License, Version 2.0',
    classifiers=[
        'Environment :: Console',
        'License :: OSI Approved :: Apache Software License',
        'Programming Language :: Python',
        'Programming Language :: Python :: 3.6',
        'Programming Language :: Python :: 3.7',
    ],
    packages=PACKAGES,
    # Include all version controlled files
    include_package_data=True,
    setup_requires=REQUIREMENTS['setup'],
    install_requires=REQUIREMENTS['install'],
    tests_require=REQUIREMENTS['test'],
    extras_require={
        'develop': (set(REQUIREMENTS['develop'] + REQUIREMENTS['test']) -
                    {'pycodestyle'}),
    },
    entry_points={
        'console_scripts': [
            'cmorize_obs = esmvaltool.cmorizers.obs.cmorize_obs:main',
            'mip_convert_setup = '
            'esmvaltool.cmorizers.mip_convert.esmvt_mipconv_setup:main',
            'nclcodestyle = esmvaltool.utils.nclcodestyle.nclcodestyle:_main',
            'showcolortables = '
            'esmvaltool.utils.color_tables.show_color_tables:run',
        ],
<<<<<<< HEAD
        packages=PACKAGES,
        # Include all version controlled files
        include_package_data=True,
        setup_requires=REQUIREMENTS['setup'],
        install_requires=REQUIREMENTS['install'],
        tests_require=REQUIREMENTS['test'],
        extras_require={
            'develop': REQUIREMENTS['develop'] + REQUIREMENTS['test']
        },
        entry_points={
            'console_scripts': [
                'esmvaltool = esmvaltool._main:run',
                'cmorize_obs = esmvaltool.'
                'utils.cmorizers.obs.cmorize_obs:execute_cmorize',
                'nclcodestyle = esmvaltool.'
                'utils.nclcodestyle.nclcodestyle:_main',
                'mip_convert_setup = esmvaltool.'
                'utils.cmorizers.mip_convert.esmvt_mipconv_setup:main',
                'showcolortables=esmvaltool.utils.color_tables' +
                '.show_color_tables:run'
            ],
        },
        cmdclass={
            'test': RunTests,
            'lint': RunLinter,
        },
        zip_safe=False,
    )
=======
    },
    cmdclass={
        'test': RunTests,
        'lint': RunLinter,
    },
    zip_safe=False,
)
>>>>>>> c40e337e
<|MERGE_RESOLUTION|>--- conflicted
+++ resolved
@@ -36,7 +36,6 @@
         'eofs',
         'esmvalcore>=2.0.0b0,<2.1',
         'fiona',
-        'jinja2',
         'matplotlib<3',
         'nc-time-axis',  # needed by iris.plot
         'netCDF4',
@@ -232,41 +231,10 @@
             'showcolortables = '
             'esmvaltool.utils.color_tables.show_color_tables:run',
         ],
-<<<<<<< HEAD
-        packages=PACKAGES,
-        # Include all version controlled files
-        include_package_data=True,
-        setup_requires=REQUIREMENTS['setup'],
-        install_requires=REQUIREMENTS['install'],
-        tests_require=REQUIREMENTS['test'],
-        extras_require={
-            'develop': REQUIREMENTS['develop'] + REQUIREMENTS['test']
-        },
-        entry_points={
-            'console_scripts': [
-                'esmvaltool = esmvaltool._main:run',
-                'cmorize_obs = esmvaltool.'
-                'utils.cmorizers.obs.cmorize_obs:execute_cmorize',
-                'nclcodestyle = esmvaltool.'
-                'utils.nclcodestyle.nclcodestyle:_main',
-                'mip_convert_setup = esmvaltool.'
-                'utils.cmorizers.mip_convert.esmvt_mipconv_setup:main',
-                'showcolortables=esmvaltool.utils.color_tables' +
-                '.show_color_tables:run'
-            ],
-        },
-        cmdclass={
-            'test': RunTests,
-            'lint': RunLinter,
-        },
-        zip_safe=False,
-    )
-=======
     },
     cmdclass={
         'test': RunTests,
         'lint': RunLinter,
     },
     zip_safe=False,
-)
->>>>>>> c40e337e
+)