"""Fixes for inmcm4 model"""
import iris

from ..fix import Fix


class gpp(Fix):
    """Fixes for gpp"""

    def fix_data(self, cube):
        """
        Fix data

        Fixes discrepancy between declared units and real units

        Parameters
        ----------
        cube: iris.cube.Cube

        Returns
        -------
        iris.cube.Cube

        """
        metadata = cube.metadata
        cube *= -1
        cube.metadata = metadata
        return cube


class lai(Fix):
    """Fixes for lai"""

    def fix_data(self, cube):
        """
        Fix data

        Fixes discrepancy between declared units and real units

        Parameters
        ----------
        cube: iris.cube.Cube

        Returns
        -------
        iris.cube.Cube

        """
        metadata = cube.metadata
        cube *= 0.01
        cube.metadata = metadata
        return cube


class nbp(Fix):
    """Fixes for nbp"""

    def fix_file(self, filepath, output_dir):
        """
        Apply fixes to the files prior to creating the cube.

        Should be used only to fix errors that prevent loading or can
        not be fixed in the cube (i.e. those related with missing_value
        and _FillValue or missing standard_name).

        Parameters
        ----------
        filepath: basestring
            file to fix.
        output_dir: basestring
            path to the folder to store the fix files, if required.

        Returns
        -------
        basestring
            Path to the corrected file. It can be different from the original
            filepath if a fix has been applied, but if not it should be the
            original filepath.

        """
        new_path = Fix.get_fixed_filepath(output_dir, filepath)
        cube = iris.load_cube(filepath)
<<<<<<< HEAD
        cube.standard_name = 'surface_net_downward_mass_flux_of_carbon_' \
                             'dioxide_expressed_as_carbon_due_to_all_land_' \
                             'processes'
        iris.save(cube, new_path)
        return new_path
=======
        cube.standard_name = ('surface_net_downward_mass_flux_of_carbon_'
                              'dioxide_expressed_as_carbon_due_to_all_land_'
                              'processes')
        iris.save(cube, new_path)
        return new_path
>>>>>>> 19ba0948
<|MERGE_RESOLUTION|>--- conflicted
+++ resolved
@@ -80,16 +80,8 @@
         """
         new_path = Fix.get_fixed_filepath(output_dir, filepath)
         cube = iris.load_cube(filepath)
-<<<<<<< HEAD
-        cube.standard_name = 'surface_net_downward_mass_flux_of_carbon_' \
-                             'dioxide_expressed_as_carbon_due_to_all_land_' \
-                             'processes'
-        iris.save(cube, new_path)
-        return new_path
-=======
         cube.standard_name = ('surface_net_downward_mass_flux_of_carbon_'
                               'dioxide_expressed_as_carbon_due_to_all_land_'
                               'processes')
         iris.save(cube, new_path)
-        return new_path
->>>>>>> 19ba0948
+        return new_path