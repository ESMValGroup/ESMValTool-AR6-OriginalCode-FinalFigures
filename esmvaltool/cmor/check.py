"""Module for checking iris cubes against their CMOR definitions"""
import logging

import cf_units
import iris
import iris.coord_categorisation
import iris.coords
import iris.cube
import iris.exceptions
import iris.util
import numpy as np

from .table import CMOR_TABLES


class CMORCheckError(Exception):
    """Exception raised when a cube does not pass the CMORCheck"""


class CMORCheck(object):
    """
    Class used to check the CMOR-compliance of the data.

    It can also fix some minor errors and does some minor data
    homogeneization:

    Parameters
    ----------
    cube: iris.cube.Cube:
        Iris cube to check
    var_info: variables_info.VariableInfo
        Variable info to check
    frequency: str
        Expected frequency for the data
    fail_on_error: bool
        If true, CMORCheck stops on the first error. If false, it collects
        all possible errors before stopping
    automatic_fixes: bool
        If True, CMORCheck will try to apply automatic fixes for any
        detected error, if possible

    Attributes
    ----------
    frequency: str
        Expected frequency for the data
    automatic_fixes: bool
        If True, CMORCheck will try to apply automatic fixes for any
        detected error, if possible

    """

    _attr_msg = '{}: {} should be {}, not {}'
    _does_msg = '{}: does not {}'
    _is_msg = '{}: is not {}'
    _vals_msg = '{}: has values {} {}'
    _contain_msg = '{}: does not contain {} {}'

    def __init__(self,
                 cube,
                 var_info,
                 frequency=None,
                 fail_on_error=False,
                 automatic_fixes=False):

        self._cube = cube
        self._failerr = fail_on_error
        self._errors = list()
        self._warnings = list()
        self._cmor_var = var_info
        if frequency is None:
            frequency = self._cmor_var.frequency
        self.frequency = frequency
        self.automatic_fixes = automatic_fixes

    def check_metadata(self, logger=None):
        """
        Check the cube metadata

        Perform all the tests that do not require
        to have the data in memory

        It will also report some warnings in case of minor errors and
        homogenize some data:
            - Equivalent calendars will all default to the same name
            - Auxiliary coordinates year, month_number, day_of_month and
                day_of_year will be added for the time axis

        Raises
        ------
        CMORCheckException:
            If errors are found. If fail_on_error attribute is set to True,
            raises as soon as an error is detected. If set to False, it perform
            all checks and then raises.

        """
        if logger is None:
            logger = logging.getLogger(__name__)

        self._check_rank()
        self._check_var_metadata()
        self._check_fill_value()
        self._check_dim_names()
        self._check_coords()
        self._check_time_coord()

        self.report_warnings(logger)
        self.report_errors()

        self._add_auxiliar_time_coordinates()

    def report_errors(self):
        """
        Report detected errors

        Raises
        ------
        CMORCheckError:
            If any errors were reported before calling this method.

        """
        if self.has_errors():
            msg = 'There were errors in variable {}:\n{}\nin cube:\n{}'
            msg = msg.format(self._cube.var_name, '\n '.join(self._errors),
                             self._cube)
            raise CMORCheckError(msg)

    def report_warnings(self, logger):
        """
        Report detected warnings to the given logger

        Parameters
        ----------
        logger

        """
        if self.has_warnings():
            msg = ('There were warnings in variable {}:\n{}\n'
                   'in the cube that will be saved to file: {}')
            msg = msg.format(self._cube.var_name, '\n '.join(self._warnings),
                             self._cube.attributes.get('_filename'))
            logger.warning(msg)

    def check_data(self, logger=None):
        """
        Check the cube data

        Performs all the tests that require to have the data in memory.
        Assumes that metadata is correct, so you must call check_metadata prior
        to this.

        It will also report some warnings in case of minor errors

        Raises
        ------
        CMORCheckException:
            If errors are found. If fail_on_error attribute is set to True,
            raises as soon as an error is detected. If set to False, it perform
            all checks and then raises.

        """
        if logger is None:
            logger = logging.getLogger(__name__)

        if self._cmor_var.units:
            units = self._get_efective_units()
            if str(self._cube.units) != units:
                self._cube.convert_units(units)

        self._check_data_range()
        self._check_coords_data()

        self.report_warnings(logger)
        self.report_errors()

    def _check_fill_value(self):
        # Iris removes _FillValue/missing_value information if data has none
        #  of these values. If there are values == _FillValue then it will
        #  be encoded in the numpy.ma object created.
        #
        #  => Very difficult to check!
        pass

    def _check_var_metadata(self):

        # Check standard_name
        if self._cmor_var.standard_name:
            if self._cube.standard_name != self._cmor_var.standard_name:
                self.report_error(
                    self._attr_msg, self._cube.var_name, 'standard_name',
                    self._cmor_var.standard_name, self._cube.standard_name)

        # Check units
        if self._cube.attributes.get('invalid_units', '').lower() == 'psu':
            self._cube.units = '1.0'
            del self._cube.attributes['invalid_units']

        if self._cmor_var.units:
<<<<<<< HEAD
            if not self._cube.units.is_convertible(self._cmor_var.units):
                self.report_error(
                    'Variable {0} units () can not be '
                    'converted to {2}', self._cube.var_name,
                    self._cmor_var.units, self._cube.units)
=======
            units = self._get_efective_units()

            if not self._cube.units.is_convertible(units):
                self.report_error('Variable {0} units () can not be '
                                  'converted to {2}', self._cube.var_name,
                                  self._cmor_var.units, self._cube.units)
>>>>>>> ba1631aa

        # Check other variable attributes that match entries in cube.attributes
        attrs = ('positive', )
        for attr in attrs:
            attr_value = getattr(self._cmor_var, attr)
            if attr_value:
                if attr not in self._cube.attributes:
                    # It is usually missing in CMIP5 data, so we only report
                    # a warning in that case
                    if self._cmor_var.table_type == 'CMIP5':
                        self.report_warning('{}: attribute {} not present',
                                            self._cube.var_name, attr)
                    else:
                        self.report_error('{}: attribute {} not present',
                                          self._cube.var_name, attr)
                elif self._cube.attributes[attr] != attr_value:
                    self.report_error(self._attr_msg, self._cube.var_name,
                                      attr, attr_value,
                                      self._cube.attributes[attr])

    def _get_efective_units(self):
        if self._cmor_var.units.lower() == 'psu':
            units = '1.0'
        else:
            units = self._cmor_var.units
        return units

    def _check_data_range(self):
        # Check data is not less than valid_min
        if self._cmor_var.valid_min:
            valid_min = float(self._cmor_var.valid_min)
            if self._cube.data.min() < valid_min:
                self.report_warning(self._vals_msg, self._cube.var_name,
                                    '< {} ='.format('valid_min'), valid_min)
        # Check data is not greater than valid_max
        if self._cmor_var.valid_max:
            valid_max = float(self._cmor_var.valid_max)
            if self._cube.data.max() > valid_max:
                self.report_warning(self._vals_msg, self._cube.var_name,
                                    '> {} ='.format('valid_max'), valid_max)

    def _check_rank(self):
        # Count rank, excluding scalar dimensions
        rank = 0
        for coordinate in self._cmor_var.coordinates.values():
            if coordinate.generic_level or not coordinate.value:
                rank += 1
        # Check number of dimension coords matches rank
        if self._cube.ndim != rank:
            self.report_error(self._does_msg, self._cube.var_name,
                              'match coordinate rank')

    def _check_dim_names(self):
        for (axis, coordinate) in self._cmor_var.coordinates.items():
            if coordinate.generic_level:
                continue
            else:
                try:
                    cube_coord = self._cube.coord(var_name=coordinate.out_name)
                    if cube_coord.standard_name != coordinate.standard_name:
                        self.report_error(self._attr_msg, coordinate.out_name,
                                          'standard_name',
                                          coordinate.standard_name,
                                          cube_coord.standard_name)
                except iris.exceptions.CoordinateNotFoundError:
                    self.report_error(self._does_msg, coordinate.name, 'exist')

    def _check_coords(self):
        for coordinate in self._cmor_var.coordinates.values():
            # Cannot check generic_level coords as no CMOR information
            if coordinate.generic_level:
                continue
            var_name = coordinate.out_name

            # Get coordinate var_name as it exists!
            try:
                coord = self._cube.coord(var_name=var_name, dim_coords=True)
            except iris.exceptions.CoordinateNotFoundError:
                continue

            self._check_coord(coordinate, coord, var_name)

    def _check_coords_data(self):
        for coordinate in self._cmor_var.coordinates.values():
            # Cannot check generic_level coords as no CMOR information
            if coordinate.generic_level:
                continue
            var_name = coordinate.out_name

            # Get coordinate var_name as it exists!
            try:
                coord = self._cube.coord(var_name=var_name, dim_coords=True)
            except iris.exceptions.CoordinateNotFoundError:
                continue

            self._check_coord_monotonicity_and_direction(
                coordinate, coord, var_name)

    def _check_coord(self, cmor, coord, var_name):
        if coord.var_name == 'time':
            return
        if cmor.units:
            if str(coord.units) != cmor.units:
                fixed = False
                if self.automatic_fixes:
                    try:
                        new_unit = cf_units.Unit(cmor.units,
                                                 coord.units.calendar)
                        coord.convert_units(new_unit)
                        fixed = True
                    except ValueError:
                        pass
                if not fixed:
                    self.report_error(self._attr_msg, var_name, 'units',
                                      cmor.units, coord.units)
        self._check_coord_values(cmor, coord, var_name)
        if not self.automatic_fixes:
            self._check_coord_monotonicity_and_direction(cmor, coord, var_name)

    def _check_coord_monotonicity_and_direction(self, cmor, coord, var_name):
        if not coord.is_monotonic():
            self.report_error(self._is_msg, var_name, 'monotonic')

        if cmor.stored_direction:
            if cmor.stored_direction == 'increasing':
                if coord.points[0] > coord.points[1]:
                    if not self.automatic_fixes or coord.ndim > 1:
                        self.report_error(self._is_msg, var_name, 'increasing')
                    else:
                        self._reverse_coord(coord)
            elif cmor.stored_direction == 'decreasing':
                if coord.points[0] < coord.points[1]:
                    if not self.automatic_fixes or coord.ndim > 1:
                        self.report_error(self._is_msg, var_name, 'decreasing')
                    else:
                        self._reverse_coord(coord)

    def _reverse_coord(self, coord):
        if coord.ndim == 1:
            self._cube.data = iris.util.reverse(self._cube.data,
                                                self._cube.coord_dims(coord))
            coord.points = iris.util.reverse(coord.points, 0)

    def _check_coord_values(self, coord_info, coord, var_name):
        # Check requested coordinate values exist in coord.points
        self._check_requested_values(coord, coord_info, var_name)

        l_fix_coord_value = False

        # Check coordinate value ranges
        if coord_info.valid_min:
            valid_min = float(coord_info.valid_min)
            if np.any(coord.points < valid_min):
                if coord_info.standard_name == 'longitude' and \
                        self.automatic_fixes:
                    l_fix_coord_value = True
                else:
                    self.report_error(self._vals_msg, var_name,
                                      '< {} ='.format('valid_min'), valid_min)

        if coord_info.valid_max:
            valid_max = float(coord_info.valid_max)
            if np.any(coord.points > valid_max):
                if coord_info.standard_name == 'longitude' and \
                        self.automatic_fixes:
                    l_fix_coord_value = True
                else:
                    self.report_error(self._vals_msg, var_name,
                                      '> {} ='.format('valid_max'), valid_max)

        if l_fix_coord_value:
            lon_extent = iris.coords.CoordExtent(coord, 0.0, 360., True, False)
            self._cube = self._cube.intersection(lon_extent)

    def _check_requested_values(self, coord, coord_info, var_name):
        if coord_info.requested:
            cmor_points = [float(val) for val in coord_info.requested]
            coord_points = list(coord.points)
            for point in cmor_points:
                if point not in coord_points:
                    self.report_warning(self._contain_msg, var_name,
                                        str(point), str(coord.units))

    def _check_time_coord(self):
        try:
            coord = self._cube.coord('time', dim_coords=True)  # , axis='T')
            var_name = coord.var_name
        except iris.exceptions.CoordinateNotFoundError:
            return

        if not coord.units.is_time_reference():
            self.report_error(self._does_msg, var_name,
                              'have time reference units')
        else:
            coord.convert_units(
                cf_units.Unit(
                    'days since 1950-01-01 00:00:00',
                    calendar=coord.units.calendar))
            simplified_cal = self._simplify_calendars(coord.units.calendar)
            coord.units = cf_units.Unit(coord.units.name, simplified_cal)

        tol = 0.001
        intervals = {
            'dec': (3600, 3660),
            'yr': (360, 366),
            'mon': (28, 31),
            'day': (1, 1)
        }
        if self.frequency in intervals:
            interval = intervals[self.frequency]
            target_interval = (interval[0] - tol, interval[1] + tol)
        elif self.frequency.endswith('hr'):

            frequency = self.frequency[:-2]
            if frequency == 'sub':
                frequency = 1.0 / 24
                target_interval = (-tol, frequency + tol)
            else:
                frequency = float(frequency) / 24
                target_interval = (frequency - tol, frequency + tol)
        else:
            msg = '{}: Frequency {} not supported by checker'
            self.report_error(msg, var_name, self.frequency)
            return
        for i in range(len(coord.points) - 1):
            interval = coord.points[i + 1] - coord.points[i]
            if (interval < target_interval[0]
                    or interval > target_interval[1]):
                msg = '{}: Frequency {} does not match input data'
                self.report_error(msg, var_name, self.frequency)
                break

    CALENDARS = [
        ['gregorian', 'standard'],
        ['proleptic_gregorian'],
        ['365_day', 'noleap'],
        ['366_day', 'all_leap'],
        ['360_day'],
        ['julian'],
        ['none'],
    ]

    @staticmethod
    def _simplify_calendars(calendar):
        for calendar_type in CMORCheck.CALENDARS:
            if calendar in calendar_type:
                return calendar_type[0]

    def has_errors(self):
        """
        Check if there are reported errors

        Returns
        -------
        bool:
            True if there are pending errors, False otherwise

        """
        return len(self._errors) > 0

    def has_warnings(self):
        """
        Check if there are reported warnings

        Returns
        -------
        bool:
            True if there are pending warnings, False otherwise

        """
        return len(self._warnings) > 0

    def report_error(self, message, *args):
        """
        Report an error.

        If fail_on_error is set to True, raises automatically.
        If fail_on_error is set to False, stores it for later reports

        Parameters
        ----------
        message: str: unicode
            Message for the error
        *args:
            arguments to format the message string

        """
        msg = message.format(*args)
        if self._failerr:
            raise CMORCheckError(msg + '\nin cube:\n{}'.format(self._cube))
        else:
            self._errors.append(msg)

    def report_warning(self, message, *args):
        """
        Report a warning.

        If fail_on_error is set to True, logs it automatically.
        If fail_on_error is set to False, stores it for later reports

        Parameters
        ----------
        message: str: unicode
            Message for the warning
        *args:
            arguments to format the message string

        """
        msg = message.format(*args)
        if self._failerr:
            print('WARNING: {0}'.format(msg))
        else:
            self._warnings.append(msg)

    def _add_auxiliar_time_coordinates(self):
        coords = [coord.name() for coord in self._cube.aux_coords]
        if 'day_of_month' not in coords:
            iris.coord_categorisation.add_day_of_month(self._cube, 'time')
        if 'day_of_year' not in coords:
            iris.coord_categorisation.add_day_of_year(self._cube, 'time')
        if 'month_number' not in coords:
            iris.coord_categorisation.add_month_number(self._cube, 'time')
        if 'year' not in coords:
            iris.coord_categorisation.add_year(self._cube, 'time')


def _get_cmor_checker(table,
                      mip,
                      short_name,
                      fail_on_error=True,
                      automatic_fixes=False):
    """Get a CMOR checker/fixer."""
    if table not in CMOR_TABLES:
        raise NotImplementedError("No CMOR checker implemented for table {}."
                                  "\nThe following options are available: {}"
                                  .format(table, ', '.join(CMOR_TABLES)))

    cmor_table = CMOR_TABLES[table]
    var_info = cmor_table.get_variable(mip, short_name)

    def _checker(cube):
        return CMORCheck(
            cube,
            var_info,
            fail_on_error=fail_on_error,
            automatic_fixes=automatic_fixes)

    return _checker


def cmor_check_metadata(cube, cmor_table, mip, short_name):
    """
    Check if metadata conforms to variable's CMOR definiton.

    None of the checks at this step will force the cube to load the data

    Parameters:
    ----------
    cube: iris.cube.Cube
        Data cube to check
    cmor_table: basestring
        CMOR definitions to use
    mip:
        Variable's mip
    short_name: basestring
        Variable's short name

    """
    checker = _get_cmor_checker(cmor_table, mip, short_name)
    checker(cube).check_metadata()
    return cube


def cmor_check_data(cube, cmor_table, mip, short_name):
    """
    Check if data conforms to variable's CMOR definiton.

    The checks performed at this step require the data in memory

    Parameters
    ----------
    cube: iris.cube.Cube
        Data cube to check
    cmor_table: basestring
        CMOR definitions to use
    mip:
        Variable's mip
    short_name: basestring
        Variable's short name

    """
    checker = _get_cmor_checker(cmor_table, mip, short_name)
    checker(cube).check_data()
    return cube


def cmor_check(cube, cmor_table, mip, short_name):
    """
    Check if cube conforms to variable's CMOR definiton.

    Equivalent to calling cmor_check_metadata and cmor_check_data consecutively

    Parameters:
    ----------
    cube: iris.cube.Cube
        Data cube to check
    cmor_table: basestring
        CMOR definitions to use
    mip:
        Variable's mip
    short_name: basestring
        Variable's short name

    """
    cmor_check_metadata(cube, cmor_table, mip, short_name)
    cmor_check_data(cube, cmor_table, mip, short_name)
    return cube<|MERGE_RESOLUTION|>--- conflicted
+++ resolved
@@ -195,20 +195,12 @@
             del self._cube.attributes['invalid_units']
 
         if self._cmor_var.units:
-<<<<<<< HEAD
-            if not self._cube.units.is_convertible(self._cmor_var.units):
-                self.report_error(
-                    'Variable {0} units () can not be '
-                    'converted to {2}', self._cube.var_name,
-                    self._cmor_var.units, self._cube.units)
-=======
             units = self._get_efective_units()
 
             if not self._cube.units.is_convertible(units):
                 self.report_error('Variable {0} units () can not be '
                                   'converted to {2}', self._cube.var_name,
                                   self._cmor_var.units, self._cube.units)
->>>>>>> ba1631aa
 
         # Check other variable attributes that match entries in cube.attributes
         attrs = ('positive', )
