--- conflicted
+++ resolved
@@ -1260,16 +1260,10 @@
 ;    dimensionality.
 ;
 ; Modification history
-<<<<<<< HEAD
-;    20190312-A_bock_ls: added calculation of RMSDxy
-;    20140313-A_righ_ma: implemented weights calculation within the function,
-;                     depending on dimensionality.
-;    20140120-A_fran_fr: written.
-=======
+;    20190312-A_bock_lisa: added calculation of RMSDxy
 ;    20140313-righi_mattia: implemented weights calculation within the
 ;                           function, depending on dimensionality.
 ;    20140120-frank_franziska: written.
->>>>>>> 069bef05
 ;
 local funcname, scriptname, dims_var, dims_ref, ii, dim_names, mdays, sdays, \
   weights, var1d, ref1d, wgt1d, avg_var, avg_ref, p1, p2, p3, var3d, wgt3d, \
