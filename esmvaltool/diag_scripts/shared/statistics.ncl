; #############################################################################
; GENERAL ROUTINES FOR STATISTICS
; #############################################################################
; Please consider using of extending existing routines before adding new ones.
; Check the header of each routine for documentation.
;
; Contents:
;    function dim_stddev_wgt_Wrap
;    function time_operations
;    function calc_season_index
;    function extract_season
;    function month_to_season_extended
;    function coswgt_areaave
;    function coswgt_arearmse
;    function coswgt_pattern_cor
;    function interannual_variability
;    function calculate_metric
;    function normalize_metric
;    function distrib_stats
;    function lognormal_dist
;
; #############################################################################

load "$diag_scripts/../interface_scripts/auxiliary.ncl"
load "$diag_scripts/../interface_scripts/logging.ncl"

load "$diag_scripts/shared/latlon.ncl"
load "$diag_scripts/shared/regridding.ncl"

; #############################################################################
undef("dim_stddev_wgt_Wrap")
function dim_stddev_wgt_Wrap(field[*]:numeric,
                             ww[*]:numeric,
                             opt[1]:integer)
;
; Arguments
;    field: a one-dimensional numeric array.
;    ww: a one-dimensional numeric array of the same size of field.
;    opt: a scalar, it has the same meaning as in the corresponding NCL
;    function dim_avg_wgt_Wrap
;
; Return value
;    A float or a double depending on the type of input
;
; Description
;    Calculates the (unbiased) weighted standard deviation consistently with
;    the NCL function dim_std_dev (i.e. it divides by N-1 instead of N). For
;    the weighted case this means applying a correction factor:
;      sum(w_i)/[sum(w_i)^2 - sum(w_i^2)]
;    Missing values are ignored.
;
; Caveats
;
; References
;    en.wikipedia.org/wiki/Weighted_arithmetic_mean#Weighted_sample_variance
;
; Modification history
;    20150511-lauer_axel: modified routine "calculate_metric":
;                         added "no weigth" (nowgt) option
;    20141215-righi_mattia: written.
;
local funcname, scriptname, wavg, wgt, v1, v2, d2, arg
begin

  funcname = "dim_stddev_wgt_Wrap"
  scriptname = "diag_scripts/shared/statistics.ncl"

  enter_msg(scriptname, funcname)

  ; Copy to local
  wgt = ww
  wgt@_FillValue = default_fillvalue(typeof(wgt))

  if (dimsizes(field).lt.2) then
    error_msg("f", scriptname, funcname, "input field contains " + \
              "only 1 element, cannot calculate standard deviation")
  end if

  ; Calculate weighted mean
  wavg = dim_avg_wgt_Wrap(field, ww, opt)

  ; Filter missing values
  if (.not.all(ismissing(field))) then
    v1 = sum(where(ismissing(field), wgt@_FillValue, wgt))
    v2 = sum(where(ismissing(field), wgt@_FillValue, wgt) ^ 2)
  else
    out = 1.  ; initialize
    out@_FillValue = field@_FillValue
    out = field@_FillValue
    return(out)
  end if

  ; Calculate weighted standard deviation
  d2 = (field - wavg) ^ 2
  arg = dim_sum_wgt_Wrap(d2, ww, opt)
  out = sqrt(v1 / (v1 ^ 2 - v2) * arg)

  leave_msg(scriptname, funcname)
  return(out)

end

; #############################################################################
undef("time_operations")
function time_operations(field:numeric,
                         y1[1]:integer,
                         y2[1]:integer,
                         oper[1]:string,
                         opt[1]:string,
                         l_wgt[1]:logical)
;
; Arguments
;    field: a numeric array of rank 1 to 4, first dimension must be time.
;    y1: start year of the time period to be averaged (-1 for full range).
;    y2: end year of the time period to be averaged (-1 for full range).
;    oper: type of operations:
;            "extract": no average, just extract selected period.
;            "average": average.
;            "stddev": (unbiased) standard deviation.
;    opt: operation options (has no effect is oper = extract):
;           "annualclim": annual climatology.
;           "seasonalclim": seasonal climatology for the standard seasons DJF,
;                           MAM, JJA, SON.
;           "monthlyclim": monthly climatology jan-dec.
;           "yearly": time average over every year in [y1:y2].
;           [month strings]: climatology of selected (consecutive) months
;                            (e.g., "MAM", "SONDJ").
;           [1, 12]: climatology of the selected month ("1"=Jan, "2"=Feb, ...,
;                    "12"=Dec).
;    l_wgt: if True, calculate weighted average, with days-per-month as
;           weights (has no effect is opt = "extract").
;
; Return value
;    An array of the same rank as field or of rank-1, depending on oper/opt.
;
; Description
;    Performs differnt types of time average, standard deviation or extraction
;    of a selected time period. Weighted average (with days-per-month as
;    weights) can be optionally applied.
;
; Caveats
;    The weighted standard deviation is not yet implmented for all cases
;    The weighted standard deviation is calculated using the unbiased estimator
;    This should take into account missing values and exclude the w_i for
;    which the field contains only missing values. This feature is not
;    implemented yet.
;
; References
;
; Modification history
;    20190503-righi_mattia: removed obsolete option "mymm" (used only in
;                           reformat_obs, now outdated).
;    20140703-gottschaldt_klaus-dirk: added option "mymm".
;    20140312-righi_mattia: extended with standard deviation.
;    20140109-righi_mattia: written.
;
local funcname, scriptname, monthstr, date, year, month, idx1, idx2, loc_y1, \
  loc_y2, rank, subfield, weights, idx, idx_win, idx_spr, idx_sum, idx_aut, \
  mm, idx_1st, idx_arr, p1, p2, d2, arg, v1, v2, ym_in, years, nyear, ym, \
  dims, timec, FillValue, index
begin

  funcname = "time_operations"
  scriptname = "diag_scripts/shared/statistics.ncl"

  enter_msg(scriptname, funcname)

  ; Check arguments
  if (all(oper.ne.(/"extract", "average", "stddev"/))) then
    error_msg("f", scriptname, funcname, "unrecognized operation " + oper)
  end if

  ; Check for time dimension
  if (field!0.ne."time") then
    error_msg("f", scriptname, funcname, "the first dimension " + \
              "of input is not time")
  end if

  ; Check for calendar attribute
  if (.not.isatt(field&time, "calendar")) then
    error_msg("f", scriptname, funcname, "time dimension of " + \
              "input must have a calendar attribute")
  end if

  ; Define months string
  monthstr = "JFMAMJJASOND"
  monthstr = monthstr + monthstr

  ; Define flags
  l_ext = oper.eq."extract"
  l_avg = oper.eq."average"
  l_std = oper.eq."stddev"

  ; Calculate date from time coordinate
  date := cd_calendar(field&time, 0)
  year := date(:, 0)
  month := date(:, 1)

  ; Determine indexes for the requested time range
  if (y1.eq.-1) then
    idx1 = 0
    loc_y1 = toint(min(date(:, 0)))
  else
    idx1 = min(ind(year.eq.y1))
    loc_y1 = y1
  end if
  if (y2.eq.-1) then
    idx2 = dimsizes(field&time) - 1
    loc_y2 = toint(max(date(:, 0)))
  else
    idx2 = max(ind(year.eq.y2))
    loc_y2 = y2
  end if
  if (ismissing(idx1).or.ismissing(idx2)) then
    error_msg("f", scriptname, funcname, "the selected time " + \
              "period is out of range")
  end if
  delete(date)
  delete(year)
  delete(month)

  ; Extract requested time range
  rank = dimsizes(dimsizes(field))
  if (rank.eq.4) then
    subfield = field(idx1:idx2, :, :, :)
  end if
  if (rank.eq.3) then
    subfield = field(idx1:idx2, :, :)
  end if
  if (rank.eq.2) then
    subfield = field(idx1:idx2, :)
  end if
  if (rank.eq.1) then
    subfield = field(idx1:idx2)
  end if

  ; Re-calculate date for subfield
  date := cd_calendar(subfield&time, 0)
  year := date(:, 0)
  month := date(:, 1)
  rank := dimsizes(dimsizes(subfield))

  ; Define weights as days-per-month
  if (l_wgt) then
    weights = days_in_month(toint(year), toint(month))
  else
    weights = tofloat(subfield&time)
    weights = 1.
  end if

  ; Extract only
  if (l_ext .and. opt.eq."") then
    leave_msg(scriptname, funcname)
    return(subfield)
  end if

  ; Calculate time average/standard deviation according to the opt argument

  ; Multi-year average
  if (opt.eq."annualclim") then
    if (l_avg) then
      out = dim_avg_wgt_n_Wrap(subfield, weights, 1, 0)
    end if
    if (l_std) then
      error_msg("f", scriptname, funcname, "feature not yet implemented")
    end if
    leave_msg(scriptname, funcname)
    return(out)
  end if

  ; Year average
  if (opt.eq."yearly") then
    ny = loc_y2 - loc_y1 + 1
    if (rank.eq.4) then
      out = subfield(0:ny - 1, :, :, :)  ; Copy metadata
      do yy = loc_y1, loc_y2
        idx = ind(year.eq.yy)
        if (l_avg) then
          out(yy - loc_y1, :, :, :) = \
            dim_avg_wgt_n_Wrap(subfield(idx, :, :, :), weights(idx), 1, 0)
        end if
        if (l_std) then
          error_msg("f", scriptname, funcname, "feature not yet implemented")
        end if
        delete(idx)
      end do
    end if
    if (rank.eq.3) then
      out = subfield(0:ny - 1, :, :)  ; Copy metadata
      do yy = loc_y1, loc_y2
        idx = ind(year.eq.yy)
        if (l_avg) then
          out(yy - loc_y1, :, :) = \
            dim_avg_wgt_n_Wrap(subfield(idx, :, :), weights(idx), 1, 0)
        end if
        if (l_std) then
          error_msg("f", scriptname, funcname, "feature not yet implemented")
        end if
        delete(idx)
      end do
    end if
    if (rank.eq.2) then
      out = subfield(0:ny - 1, :)  ; Copy metadata
      do yy = loc_y1, loc_y2
        idx = ind(year.eq.yy)
        if (l_avg) then
          out(yy - loc_y1, :) = \
            dim_avg_wgt_n_Wrap(subfield(idx, :), weights(idx), 1, 0)
        end if
        if (l_std) then
          error_msg("f", scriptname, funcname, "feature not yet implemented")
        end if
        delete(idx)
      end do
    end if
    if (rank.eq.1) then
      out = subfield(0:ny - 1)  ; Copy metadata
      do yy = loc_y1, loc_y2
        idx = ind(year.eq.yy)
        if (l_avg) then
          out(yy - loc_y1) = \
            dim_avg_wgt_Wrap(subfield(idx), weights(idx), 1)
        end if
        if (l_std) then
          error_msg("f", scriptname, funcname, "feature not yet implemented")
        end if
        delete(idx)
      end do
    end if
    out!0 = "year"
    delete(out&year)
    out&year = ispan(loc_y1, loc_y2, 1)
    leave_msg(scriptname, funcname)
    return(out)
  end if

  ; Season average
  if (opt.eq."seasonalclim") then
    idx_win = ind(month.eq.1.or.month.eq.2.or.month.eq.12)
    idx_spr = ind(month.eq.3.or.month.eq.4.or.month.eq.5)
    idx_sum = ind(month.eq.6.or.month.eq.7.or.month.eq.8)
    idx_aut = ind(month.eq.9.or.month.eq.10.or.month.eq.11)
    if (rank.eq.4) then
      out = subfield(0:3, :, :, :)
      if (l_avg) then
        out(0, :, :, :) = \
          dim_avg_wgt_n_Wrap(subfield(idx_win, :, :, :), \
                             weights(idx_win), 1, 0)
        out(1, :, :, :) = \
          dim_avg_wgt_n_Wrap(subfield(idx_spr, :, :, :), \
                             weights(idx_spr), 1, 0)
        out(2, :, :, :) = \
          dim_avg_wgt_n_Wrap(subfield(idx_sum, :, :, :), \
                             weights(idx_sum), 1, 0)
        out(3, :, :, :) = \
          dim_avg_wgt_n_Wrap(subfield(idx_aut, :, :, :), \
                             weights(idx_aut), 1, 0)
      end if
      if (l_std) then
        error_msg("f", scriptname, funcname, "feature not yet implemented")
      end if
    end if
    if (rank.eq.3) then
      out = subfield(0:3, :, :)
      if (l_avg) then
        out(0, :, :) = \
          dim_avg_wgt_n_Wrap(subfield(idx_win, :, :), weights(idx_win), 1, 0)
        out(1, :, :) = \
          dim_avg_wgt_n_Wrap(subfield(idx_spr, :, :), weights(idx_spr), 1, 0)
        out(2, :, :) = \
          dim_avg_wgt_n_Wrap(subfield(idx_sum, :, :), weights(idx_sum), 1, 0)
        out(3, :, :) = \
          dim_avg_wgt_n_Wrap(subfield(idx_aut, :, :), weights(idx_aut), 1, 0)
      end if
      if (l_std) then
        error_msg("f", scriptname, funcname, "feature not yet implemented")
      end if
    end if
    if (rank.eq.2) then
      out = subfield(0:3, :)
      if (l_avg) then
        out(0, :) = \
          dim_avg_wgt_n_Wrap(subfield(idx_win, :), weights(idx_win), 1, 0)
        out(1, :) = \
          dim_avg_wgt_n_Wrap(subfield(idx_spr, :), weights(idx_spr), 1, 0)
        out(2, :) = \
          dim_avg_wgt_n_Wrap(subfield(idx_sum, :), weights(idx_sum), 1, 0)
        out(3, :) = \
          dim_avg_wgt_n_Wrap(subfield(idx_aut, :), weights(idx_aut), 1, 0)
      end if
      if (l_std) then
        error_msg("f", scriptname, funcname, "feature not yet implemented")
      end if
    end if
    if (rank.eq.1) then
      out = subfield(0:3)
      if (l_avg)  then
        out(0) = dim_avg_wgt_Wrap(subfield(idx_win), weights(idx_win), 1)
        out(1) = dim_avg_wgt_Wrap(subfield(idx_spr), weights(idx_spr), 1)
        out(2) = dim_avg_wgt_Wrap(subfield(idx_sum), weights(idx_sum), 1)
        out(3) = dim_avg_wgt_Wrap(subfield(idx_aut), weights(idx_aut), 1)
      end if
      if (l_std) then
        error_msg("f", scriptname, funcname, "feature not yet implemented")
      end if
    end if
    delete(out&time)
    out!0 = "season"
    out&season = (/"DJF", "MAM", "JJA", "SON"/)
    leave_msg(scriptname, funcname)
    return(out)
  end if

  ; Annual cycle
  if (opt.eq."monthlyclim") then
    if (rank.eq.4) then
      out = subfield(0:11, :, :, :)  ; Copy metadata
      do mm = 0, 11
        if (l_avg)  then
          out(mm, :, :, :) = \
            dim_avg_wgt_n_Wrap(subfield(mm::12, :, :, :), \
                               weights(mm::12), 1, 0)
        end if
        if (l_std) then
          error_msg("f", scriptname, funcname, "feature not yet implemented")
        end if
      end do
    end if
    if (rank.eq.3) then
      out = subfield(0:11, :, :)  ; Copy metadata
      do mm = 0, 11
        if (l_avg)  then
          out(mm, :, :) = \
            dim_avg_wgt_n_Wrap(subfield(mm::12, :, :), weights(mm::12), 1, 0)
        end if
        if (l_std) then
          error_msg("f", scriptname, funcname, "feature not yet implemented")
        end if
      end do
    end if
    if (rank.eq.2) then
      out = subfield(0:11, :)  ; Copy metadata
      do mm = 0, 11
        if (l_avg) then
          out(mm, :) = \
            dim_avg_wgt_n_Wrap(subfield(mm::12, :), weights(mm::12), 1, 0)
        end if
        if (l_std) then
          error_msg("f", scriptname, funcname, "feature not yet implemented")
        end if
      end do
    end if
    if (rank.eq.1) then
      out = subfield(0:11)  ; Copy metadata
      do mm = 0, 11
        if (l_avg) then
          out(mm) = dim_avg_wgt_Wrap(subfield(mm::12), weights(mm::12), 1)
        end if
        if (l_std) then
          out(mm) = dim_stddev_wgt_Wrap(subfield(mm::12), weights(mm::12), 1)
        end if
      end do
    end if
    out!0 = "month"
    delete(out&month)
    out&month = (/"J", "F", "M", "A", "M", "J", "J", "A", "S", "O", "N", "D"/)

    leave_msg(scriptname, funcname)
    return(out)
  end if

  ; Months string (at least 2 consecutive months): define indexes
  if (.not.ismissing(str_match_ind_ic(monthstr, opt)).and. \
      strlen(opt).ge.2.and.strlen(opt).le.12) then
    idx_1st =  str_index_of_substr(monthstr, str_upper(opt), 1)
    idx_arr = new(strlen(opt), integer)
    do ii = 0, strlen(opt) - 1
      idx_arr(ii) = idx_1st + ii
    end do
    idx_arr = where(idx_arr.ge.12, idx_arr - 12, idx_arr)  ; Periodicity
    idx_arr = idx_arr + 1  ; From 0-based to month number
    do ii = 0, dimsizes(idx_arr) - 1
      if (.not.isdefined("idx"))  then
        idx = ind(month.eq.idx_arr(ii))
      else
        tmp = array_append_record(idx, ind(month.eq.idx_arr(ii)), 0)
        delete(idx)
        idx = tmp
        delete(tmp)
      end if
    end do
    delete(idx_1st)
    delete(idx_arr)
  end if

  ; Specific-month average: define indexes
  if (any(opt.eq.tostring(ispan(1, 12, 1)))) then
    idx = ind(month.eq.toint(opt))
  end if

  ; Extract or average over the above indexes
  if (isdefined("idx")) then
    if (rank.eq.4) then
      if (l_ext) then
        out = subfield(idx, :, :, :)
      end if
      if (l_avg) then
        if (dimsizes(idx) .eq. 1) then
          out = \
            dim_avg_wgt_n_Wrap(subfield(idx:idx, :, :, :), weights(idx), 1, 0)
        else
          out = dim_avg_wgt_n_Wrap(subfield(idx, :, :, :), weights(idx), 1, 0)
        end if
      end if
      if (l_std) then
        error_msg("f", scriptname, funcname, "feature not yet implemented")
      end if
    end if
    if (rank.eq.3) then
      if (l_ext) then
        out = subfield(idx, :, :)
      end if
      if (l_avg) then
        if (dimsizes(idx) .eq. 1) then
          out = dim_avg_wgt_n_Wrap(subfield(idx:idx, :, :), weights(idx), 1, 0)
        else
          out = dim_avg_wgt_n_Wrap(subfield(idx, :, :), weights(idx), 1, 0)
        end if
      end if
      if (l_std) then
        error_msg("f", scriptname, funcname, "feature not yet implemented")
      end if
    end if
    if (rank.eq.2) then
      if (l_ext) then
        out = subfield(idx, :)
      end if
      if (l_avg) then
        if (dimsizes(idx) .eq. 1) then
          out = dim_avg_wgt_n_Wrap(subfield(idx:idx, :), weights(idx), 1, 0)
        else
          out = dim_avg_wgt_n_Wrap(subfield(idx, :), weights(idx), 1, 0)
        end if
      end if
      if (l_std) then
        error_msg("f", scriptname, funcname, "feature not yet implemented")
      end if
    end if
    if (rank.eq.1) then
      if (l_ext) then
        out = subfield(idx)
      end if
      if (l_avg) then
        if (dimsizes(idx) .eq. 1) then
          out = dim_avg_wgt_n_Wrap(subfield(idx:idx), weights(idx), 1, 0)
        else
          out = dim_avg_wgt_n_Wrap(subfield(idx), weights(idx), 1, 0)
        end if
      end if
      if (l_std) then
        error_msg("f", scriptname, funcname, "feature not yet implemented")
      end if
    end if
    leave_msg(scriptname, funcname)
    return(out)
  end if

  error_msg("f", scriptname, funcname, "unrecognized option " + opt)

end

; #############################################################################
undef("calc_season_index")
function calc_season_index(season[1]:string)
;
; Arguments
;    season: the season in upper case.
;
; Return value
;    The indices to the months in season, e.g. "JFM" returns (/0, 1, 2/).
;
; Description
;    Given the "season", i.e., any substring from "JFMAMJJASOND", retrieves
;    the corresponding indices. Crashes if given substring is not unique or
;    does not exist.
;
; Caveats
;
; References
;
; Modification history
;
local funcname, scriptname, current_search_set, DEBUG, i, indices, months, \
  start_index, strIndex, stringmonths, string_search_set, subStringLength
begin

  funcname = "calc_season_index"
  scriptname = "diag_scripts/shared/statistics.ncl"

  enter_msg(scriptname, funcname)

  DEBUG = False

  ; The months with a wrap around of six months
  ; (so we can find "DJF", etc..)
  stringmonths = "JFMAMJJASONDJFMAMJ"
  months = stringtochar(stringmonths)

  ; Loop using twelve months at a time from 'stringmonths', i.e, first
  ; iteration uses Jan   -> Dec, next iteration uses April -> March, ...
  do start_index = 0, 6, 3
    current_search_set = months(start_index:start_index + 11)
    string_search_set = charactertostring(current_search_set)
    if (DEBUG) then
      error_msg("f", scriptname, funcname, "string_search_set = " + \
                string_search_set)
    end if
    strIndex = str_index_of_substr(string_search_set, season, 0)
    if (DEBUG) then
      error_msg("f", scriptname, funcname, "strIndex = " + strIndex)
    end if

    ; Exit immediately if our substring 'season' is not unique
    ; (e.g., season="J")
    if (dimsizes(strIndex) .gt. 1) then
      error_msg("f", scriptname, funcname, "multiple occurences of substring")
    end if

    ; If there is no match, grab a new set of twelve months
    ; from the wrap-around 'stringmonths'
    if (ismissing(strIndex)) then
      continue
    end if
    break
  end do

  ; Exit if there is no match
  if (ismissing(strIndex)) then
    error_msg("f", scriptname, funcname, "could not find substring")
  end if

  ; Compute the indices for the requested season
  subStringLength = sizeof(stringtochar(season)) - 1
  if (DEBUG) then
    error_msg("f", scriptname, funcname, "subStringLength = " + \
              subStringLength)
  end if
  indices = ispan(strIndex, strIndex + subStringLength - 1, 1)
  indices = indices + start_index
  if (DEBUG) then
    error_msg("f", scriptname, funcname, "indices=" + indices)
  end if

  ; Subtract indices larger than 11 (i.e., we have a wrap around case)
  do i = 0, dimsizes(indices) - 1
    if (indices(i) .gt. 11) then
      indices(i) = indices(i) - 12
    end if
  end do

  leave_msg(scriptname, funcname)
  return(indices)

end

; #############################################################################
undef("extract_season")
function extract_season(data:numeric,
                        season[1]:string)
;
; Arguments
;    data: a numeric field with time dimension.
;    season:  the season in upper case.
;
; Return value
;    The temporal subset of indata defined by the 'season' string.
;
; Description
;    Given the "season", i.e., any substring from "JFMAMJJASOND", retrieves
;    the corresponding months from data.
;
; Caveats
;
; References
;
; Modification history
;
local funcname, scriptname, idx, subset_selection, months, newtime, \
  seasonal_selection_ind, season_monthly_indices, sizes, start_of_year, \
  tmp, local_indata, ndims
begin

  funcname = "extract_season"
  scriptname = "diag_scripts/shared/statistics.ncl"

  enter_msg(scriptname, funcname)

  season_monthly_indices = calc_season_index(season)
  months = tointeger(cd_convert(data&time, "months since 1850-01-01 00:00"))

  local_data = data
  ; Ensure first month is January
  if (months(0) % 12 .ne. 0) then
    start_of_year = ind(tointeger(months) % 12 .eq. 0)
    sizes = dimsizes(local_data&time)
    tmp = local_data(time|start_of_year(0):sizes - 1, lat|:, lon|:)
    delete(local_data)
    local_data = tmp
    delete(tmp)
    delete(months)
    months = tointeger( \
      cd_convert(local_data&time, "months since 1800-01-01 00:00"))
  end if
  months = months - min(months)

  ; Extract the given months
  seasonal_selection_ind = ind(months % 12 .eq. season_monthly_indices(0))
  do idx = 1, dimsizes(season_monthly_indices) - 1
    tmp = array_append_record(seasonal_selection_ind, \
                              ind(months % 12.eq. \
                                  season_monthly_indices(idx)), 0)
    delete(seasonal_selection_ind)
    seasonal_selection_ind = tmp
    delete(tmp)
  end do
  qsort(seasonal_selection_ind)
  ndims = dimsizes(dimsizes(local_data))
  if (ndims .eq. 4) then  ; Assume time, plev, lat, lon
    subset_selection = \
      local_data(time|seasonal_selection_ind, plev|:, lat|:, lon|:)
  else if (ndims .eq. 3) then  ; Assume time, lat, lon
    subset_selection = local_data(time|seasonal_selection_ind, lat|:, lon|:)
  else if (ndims .eq. 2) then  ; Assume time, lat
    subset_selection = local_data(time|seasonal_selection_ind, lat|:)
  else if (ndims .eq. 1) then  ; Assume time is only dimension
    subset_selection = local_data(time|seasonal_selection_ind)
  else
    printVarSummary(local_data)
    error_msg("fatal", scriptname, funcname,\
              "ndims (=" + ndims + ") is assumed 1 <= ndims <= 4")
    status_exit(1)
  end if
  end if
  end if
  end if

  leave_msg(scriptname, funcname)
  return(subset_selection)

end

; #############################################################################
undef("month_to_season_extended")
function month_to_season_extended(indata:float,
                                  season[1]:string)
;
; Arguments
;    indata: a [lat][lon][time] or.
;            a [lat][lon][plev|[time] array
;    season: compute the average for this season.
;
; Return value
;    An array with the seasonal average for each year.
;
; Description
;    For each year in the input data, averages indata over the given season.
;
; Caveats
;
; References
;
; Modification history
;
local funcname, scriptname, season_indices, dim_season_indices, \
  runaveragedata, start_index, averagedata, dim
begin

  funcname = "month_to_season_extended"
  scriptname = "diag_scripts/shared/statistics.ncl"

  enter_msg(scriptname, funcname)

  indata_size = dimsizes(indata)
  if (dimsizes(indata&time) % 12 .ne. 0) then
    error_msg("f", scriptname, funcname, "time dimension must " + \
              "be divisible by 12" + indata&time % 12)
  end if

  season_indices = calc_season_index(season)
  dim_season_indices = dimsizes(season_indices)

  ; Compute average over 'dim_season_indices' number of months with the help
  ; of a running average
  if (dimsizes(indata_size) .eq. 3) then
    runaveragedata = \
      runave_Wrap(indata({lat|:}, {lon|:}, time|:), dim_season_indices, 0)
  else if(dimsizes(indata_size) .eq. 4) then
    runaveragedata = \
      runave_Wrap(indata({plev|:}, {lat|:}, {lon|:}, time|:), \
                  dim_season_indices, 0)
  else
    error_msg("f", scriptname, funcname, "wrong number of dimensions: " + \
              dimsizes(indata_size) + ", only arrays with 3 or 4 " + \
              "dimensions are supported")
  end if
  end if

  ; By picking the correct 'start_index' in the running average array we
  ; will retrieve the average over the indicated season
  ; (see runave-documentation for details)
  if (dim_season_indices % 2 .eq. 0) then
    start_index = season_indices(0) + (dim_season_indices - 2) / 2
  else
    start_index = season_indices(0) + (dim_season_indices - 1) / 2
  end if

  ; Extract seasonal average for every year
  if (dimsizes(indata_size) .eq. 3) then
    averagedata = (/runaveragedata(time|start_index::12, lat|:, lon|:)/)
  else if(dimsizes(indata_size) .eq. 4) then
    averagedata = \
      (/runaveragedata(time|start_index::12, plev|:, lat|:, lon|:)/)
  else
    error_msg("f", scriptname, funcname, "wrong number of dimensions: " + \
              dimsizes(indata_size) + ", only arrays with 3 or 4 " + \
              "dimensions are supported")
  end if
  end if

  dim = 0
  averagedata!dim = "time"
  averagedata&time = runaveragedata&time(start_index::12)
  dim = dim + 1

  if(dimsizes(indata_size) .eq. 4) then
    averagedata!dim = "plev"
    averagedata&plev = runaveragedata&plev
    dim = dim + 1
  end if

  averagedata!dim = "lat"
  averagedata&lat = runaveragedata&lat
  dim = dim + 1

  averagedata!dim = "lon"
  averagedata&lon = runaveragedata&lon

  copy_VarAtts(indata, averagedata)

  leave_msg(scriptname, funcname)
  return(averagedata)

end

; #############################################################################
undef("coswgt_areaave")
function coswgt_areaave(field:numeric)
;
; Arguments
;    field: numeric field.
;
; Return value
;    The area average using cosine lat weights.
;
; Description
;    Computes the area average using cosine lat weights and lon weights=1.
;
; Caveats
;
; References
;
; Modification history
;    20131209-evaldsson_martin: written.
;
local funcname, scriptname, lat, wgt_lat, lon, lon_size, wgt_lon, ave
begin

  funcname = "coswgt_areaave"
  scriptname = "diag_scripts/shared/statistics.ncl"

  enter_msg(scriptname, funcname)

  lat = field&lat
  wgt_lat = tofloat(NormCosWgtGlobe(lat))

  lon = field&lon
  lon_size = dimsizes(lon)
  wgt_lon = new((/lon_size(0)/), float)
  wgt_lon = 1.0

  ave = wgt_areaave_Wrap(field, wgt_lat, wgt_lon, 0)

  leave_msg(scriptname, funcname)
  return(ave)

end

; #############################################################################
undef("coswgt_arearmse")
function coswgt_arearmse(field1:numeric,
                         field2:numeric)
;
; Arguments
;    field1: numeric field
;    field2: numeric field
;
; Return value
;    Area rmse average using cosine lat weights.
;
; Description
;    Computes area rmse areage using cosine lat weights and lon weights=1.
;
; Caveats
;
; References
;
; Modification history
;    20131209-evaldsson_martin: written.
;
local funcname, scriptname, lat, wgt_lat, lon, lon_size, wgt_lon, rmse, \
  local_field1, local_field2
begin

  funcname = "coswgt_arearmse"
  scriptname = "diag_scripts/shared/statistics.ncl"

  enter_msg(scriptname, funcname)

  field1_grid_size = guestimate_average_grid_area(field1)
  field2_grid_size = guestimate_average_grid_area(field2)

  if (field1_grid_size .gt. field2_grid_size) then
    local_field2 = rect2rect_interp(field2, field1)
    local_field1 = field1
  else
    local_field1 = rect2rect_interp(field1, field2)
    local_field2 = field2
  end if

  lat = local_field1&lat
  wgt_lat = tofloat(NormCosWgtGlobe(lat))

  lon = local_field1&lon
  lon_size = dimsizes(lon)
  wgt_lon = new((/lon_size(0)/), float)
  wgt_lon = 1.0

  rmse = wgt_arearmse(local_field1, local_field2, wgt_lat, wgt_lon, 0)

  leave_msg(scriptname, funcname)
  return(rmse)

end

; #############################################################################
undef("coswgt_pattern_cor")
function coswgt_pattern_cor(field1:numeric,
                            field2:numeric)
;
; Arguments
;    field1: numeric field.
;    field2: numeric field.
;
; Return value
;    Pattern correlation cosine lat weights.
;
; Description
;
; Caveats
;
; References
;
; Modification history
;    20140115-evaldsson_martin: written.
;
local funcname, scriptname, lat, wgt_lat, lon, lon_size, wgt_lon, \
  pattern_correlation, local_field1, local_field2
begin

  funcname = "coswgt_pattern_cor"
  scriptname = "diag_scripts/shared/statistics.ncl"

  enter_msg(scriptname, funcname)

  field1_grid_size = guestimate_average_grid_area(field1)
  field2_grid_size = guestimate_average_grid_area(field2)

  if (field1_grid_size .gt. field2_grid_size) then
    local_field2 = rect2rect_interp(field2, field1)
    local_field1 = field1
  else
    local_field1 = rect2rect_interp(field1, field2)
    local_field2 = field2
  end if

  lat = local_field1&lat
  wgt_lat = tofloat(NormCosWgtGlobe(lat))

  lon = local_field1&lon
  lon_size = dimsizes(lon)
  wgt_lon = new((/lon_size(0)/), float)
  wgt_lon = 1.0

  pattern_correlation = pattern_cor(local_field1, local_field2, wgt_lat, 0)

  leave_msg(scriptname, funcname)
  return(pattern_correlation)

end

; #############################################################################
undef("interannual_variability")
function interannual_variability(field: numeric,
                                 y1[1]: integer,
                                 y2[1]: integer,
                                 opt[1]: string,
                                 dtr[1]: string)
;
; Arguments
;    field: a numeric array of rank 1 to 4, first dimension must be time.
;    y1: start year of the time period to be averaged (-1 for full range).
;    y2: end year of the time period to be averaged (-1 for full range).
;    opt: operation options (same as time_operations):
;           "annualclim": annual climatology.
;           "seasonalclim": seasonal climatology for the standard seasons DJF,
;                           MAM, JJA, SON.
;           "monthlyclim": monthly climatology jan-dec.
;           [month strings]: climatology of selected (consecutive) months
;                            (e.g. "MAM", "SONDJ").
;           [1, 12]: climatology of the selected month ("1"=Jan, "2"=Feb, ...,
;                    "12"=Dec).
;    dtr: detrending option:
;           "None": no detrending before standard deviation is calculated
;           "linear": linear detrending using dtrend
;           "quadratic": quadratic detrending using dtrend_quadratic
;
; Return value
;    An array of the same rank as field or of rank-1, depending on opt.
;
; Description
;    Calculates the standard deviation with respect to interannual
;    variability, to be used as input for statistical tests.
;
; Caveats
;    The standard deviation is not weighted, being w.r.t. interannual
;    variability for which all years have the same weight.
;
; Reference
;
; Modification history
;    20181022-lorenz_ruth: added option dtr for possible detrending of data v2
;    20140314-righi_mattia: written.
;
local funcname, scriptname, monthstr, rank, field_avg, field_djf, field_mam, \
  field_jja, field_son, field_avg_djf, field_avg_mam, field_avg_jja, \
  field_avg_son
begin

  funcname = "interannual_variability"
  scriptname = "diag_scripts/shared/statistics.ncl"

  enter_msg(scriptname, funcname)

  ; Check for time dimension
  if (field!0.ne."time") then
    error_msg("f", scriptname, funcname, "the first dimension " + \
              "of input is not time")
  end if

  ; Check for calendar attribute
  if (.not.isatt(field&time, "calendar")) then
    error_msg("f", scriptname, funcname, "time dimension of " + \
              "input must have a calendar attribute")
  end if

  ; Define months string
  monthstr = "JFMAMJJASOND"
  monthstr = monthstr + monthstr

  ; Define rank
  rank = dimsizes(dimsizes(field))

  ; Annual climatology
  if (opt.eq."annualclim") then
    field_avg = time_operations(field, y1, y2, "average", "yearly", True)
    if (dtr.eq."None") then
      out = dim_stddev_n_Wrap(field_avg, 0)
    else if (dtr.eq."linear") then
      field_dtr = dtrend_n(field_avg, False, 0)
      tmp = dim_avg_n_Wrap(field_avg, 0)
      tmp_conf = conform(field_dtr, tmp, (/1, 2/))
      field_dtr = field_dtr + tmp_conf
      copy_VarCoords(field_avg, field_dtr)
      out = dim_stddev_n_Wrap(field_dtr, 0)
    else if (dtr.eq."quadratic") then
      field_dtr = dtrend_quadratic_msg_n(field_avg, False, False, 0)
      copy_VarCoords(field_avg, field_dtr)
      out = dim_stddev_n_Wrap(field_dtr, 0)
    end if
    end if
    end if
    out = dim_stddev_n_Wrap(field_avg, 0)
    leave_msg(scriptname, funcname)
    return(out)
  end if

  ; Seasonal climatology
  if (opt.eq."seasonalclim") then
    field_djf = time_operations(field, y1, y2, "extract", "DJF", True)
    field_mam = time_operations(field, y1, y2, "extract", "MAM", True)
    field_jja = time_operations(field, y1, y2, "extract", "JJA", True)
    field_son = time_operations(field, y1, y2, "extract", "SON", True)

    field_avg_djf = time_operations(field_djf, y1, y2, "average", \
                                    "yearly", True)
    field_avg_mam = time_operations(field_mam, y1, y2, "average", \
                                    "yearly", True)
    field_avg_jja = time_operations(field_jja, y1, y2, "average", \
                                    "yearly", True)
    field_avg_son = time_operations(field_son, y1, y2, "average", \
                                    "yearly", True)
    if (dtr.eq."None") then
      field_avg_djf_dtr = field_avg_djf
      field_avg_mam_dtr = field_avg_mam
      field_avg_jja_dtr = field_avg_jja
      field_avg_son_dtr = field_avg_son
    else if (dtr.eq."linear") then
      field_avg_djf_dtr = dtrend_n(field_avg_djf, False, 0)
      tmp = dim_avg_n_Wrap(field_avg_djf, 0)
      tmp_conf = conform(field_avg_djf_dtr, tmp, (/1, 2/))
      field_avg_djf_dtr = field_avg_djf_dtr + tmp_conf
      delete([/tmp, tmp_conf/])
      field_avg_mam_dtr = dtrend_n(field_avg_mam, False, 0)
      tmp = dim_avg_n_Wrap(field_avg_mam, 0)
      tmp_conf = conform(field_avg_mam_dtr, tmp, (/1, 2/))
      field_avg_mam_dtr = field_avg_mam_dtr + tmp_conf
      delete([/tmp, tmp_conf/])
      field_avg_jja_dtr = dtrend_n(field_avg_jja, False, 0)
      tmp = dim_avg_n_Wrap(field_avg_jja, 0)
      tmp_conf = conform(field_avg_jja_dtr, tmp, (/1, 2/))
      field_avg_jja_dtr = field_avg_jja_dtr + tmp_conf
      delete([/tmp, tmp_conf/])
      field_avg_son_dtr = dtrend_n(field_avg_son, False, 0)
      tmp = dim_avg_n_Wrap(field_avg_son, 0)
      tmp_conf = conform(field_avg_son_dtr, tmp, (/1, 2/))
      field_avg_son_dtr = field_avg_son_dtr + tmp_conf
      delete([/tmp, tmp_conf/])
    else if (dtr.eq."quadratic") then
      field_avg_djf_dtr = dtrend_quadratic_msg_n(field_avg_djf, False, \
                                                 False, 0)
      field_avg_mam_dtr = dtrend_quadratic_msg_n(field_avg_mam, False, \
                                                 False, 0)
      field_avg_jja_dtr = dtrend_quadratic_msg_n(field_avg_jja, False, \
                                                 False, 0)
      field_avg_son_dtr = dtrend_quadratic_msg_n(field_avg_son, False, \
                                                 False, 0)
    end if
    end if
    end if
    if (rank.eq.1) then
      out = field_djf(0:3)  ; save metadata
      out(0) = dim_stddev_Wrap(field_avg_djf_dtr)
      out(1) = dim_stddev_Wrap(field_avg_mam_dtr)
      out(2) = dim_stddev_Wrap(field_avg_jja_dtr)
      out(3) = dim_stddev_Wrap(field_avg_son_dtr)
    end if
    if (rank.eq.2) then
      out = field_djf(0:3, :)  ; save metadata
      out(0, :) = dim_stddev_n_Wrap(field_avg_djf_dtr, 0)
      out(1, :) = dim_stddev_n_Wrap(field_avg_mam_dtr, 0)
      out(2, :) = dim_stddev_n_Wrap(field_avg_jja_dtr, 0)
      out(3, :) = dim_stddev_n_Wrap(field_avg_son_dtr, 0)
    end if
    if (rank.eq.3) then
      out = field_djf(0:3, :, :)  ; save metadata
      out(0, :, :) = dim_stddev_n_Wrap(field_avg_djf_dtr, 0)
      out(1, :, :) = dim_stddev_n_Wrap(field_avg_mam_dtr, 0)
      out(2, :, :) = dim_stddev_n_Wrap(field_avg_jja_dtr, 0)
      out(3, :, :) = dim_stddev_n_Wrap(field_avg_son_dtr, 0)
    end if
    if (rank.eq.4) then
      out = field_djf(0:3, :, :, :)  ; save metadata
      out(0, :, :, :) = dim_stddev_n_Wrap(field_avg_djf_dtr, 0)
      out(1, :, :, :) = dim_stddev_n_Wrap(field_avg_mam_dtr, 0)
      out(2, :, :, :) = dim_stddev_n_Wrap(field_avg_jja_dtr, 0)
      out(3, :, :, :) = dim_stddev_n_Wrap(field_avg_son_dtr, 0)
    end if
    leave_msg(scriptname, funcname)
    return(out)
  end if

  ; Monthly climatology
  if (opt.eq."monthlyclim") then
    out = time_operations(field, y1, y2, "stddev", opt, True)
    leave_msg(scriptname, funcname)
    return(out)
  end if

  ; Month string
  if (.not.ismissing(str_match_ind_ic(monthstr, opt)).and. \
      strlen(opt).ge.2.and.strlen(opt).le.12) then
    field_ext = time_operations(field, y1, y2, "extract", opt, True)
    field_avg = time_operations(field_ext, y1, y2, "average", "yearly", True)
    if (dtr.eq."None") then
      field_avg_dtr = field_avg
    else if (dtr.eq."linear") then
      field_avg_dtr = dtrend_n(field_avg, False, 0)
      tmp = dim_avg_n_Wrap(field_avg, 0)
      tmp_conf = conform(field_avg_dtr, tmp, (/1, 2/))
      field_avg_dtr = field_avg_dtr + tmp_conf
      delete([/tmp, tmp_conf/])
    else if (dtr.eq."quadratic") then
      field_avg_dtr = dtrend_quadratic_msg_n(field_avg, False, False, 0)
    end if
    end if
    end if
    if (rank.eq.1) then
      out = dim_stddev_Wrap(field_avg_dtr)
    else
      out = dim_stddev_n_Wrap(field_avg_dtr, 0)
    end if
    leave_msg(scriptname, funcname)
    return(out)
  end if

  ; Specific-month
  if (any(opt.eq.tostring(ispan(1, 12, 1)))) then
    out = time_operations(field, y1, y2, "stddev", opt, True)
    leave_msg(scriptname, funcname)
    return(out)
  end if

  error_msg("f", scriptname, funcname, "unrecognized option " + opt)

end

; #############################################################################
undef("calculate_metric")
function calculate_metric(var:numeric,
                          ref:numeric,
                          metric:string)
;
; Arguments
;    var: a 1-D or 2-D numerical array.
;    ref: a numerical array of the same dimensionality of var.
;    metric: a string with the metric to calculate:
;             "RMSD": root-mean square difference.
;             "RMSDxy": root-mean square difference for each grid cell.
;             "BIAS": mean bias.
;             "stddev_ratio": ratio of standard deviations of var and ref
;                             (to be used in Taylor diagram).
;             "correlation": pattern correlation for var and ref
;                            (to be used in Taylor diagram).
;
; Return value
;    A scalar float representing the calculated grading metric.
;
; Description
;    Calculate a grading metrics given two input variables of the same
;    dimensionality.
;
; Modification history
<<<<<<< HEAD
;    20190312-A_bock_ls: added calculation of RMSDxy
;    20140313-A_righ_ma: implemented weights calculation within the function,
;                     depending on dimensionality.
;    20140120-A_fran_fr: written.
=======
;    20140313-righi_mattia: implemented weights calculation within the
;                           function, depending on dimensionality.
;    20140120-frank_franziska: written.
>>>>>>> e2a62e4b
;
local funcname, scriptname, dims_var, dims_ref, ii, dim_names, mdays, sdays, \
  weights, var1d, ref1d, wgt1d, avg_var, avg_ref, p1, p2, p3, var3d, wgt3d, \
  tmean_m, tmean_o, tmp_m, tmp_o
begin

  funcname = "calculate_metric"
  scriptname = "diag_scripts/shared/statistics.ncl"

  enter_msg(scriptname, funcname)

  ; Check for dimensions consistency
  dims_var = dimsizes(var)
  dims_ref = dimsizes(ref)
  if (dimsizes(dims_var).ne.dimsizes(dims_ref)) then
    error_msg("f", scriptname, funcname, "input variables must " + \
              "have the same dimensionality")
  end if
  do ii = 0, dimsizes(dims_var) - 1
    if (dims_var(ii).ne.dims_ref(ii)) then
      error_msg("f", scriptname, funcname, "inconsistent " + \
                "dimension size in input variables for dimension " + ii)
    end if
  end do

  dim_names = getVarDimNames(var)

  mdays = (/31, 28.25, 31, 30, 31, 30, 31, 31, 30, 31, 30, 31/)
  sdays = (/92, 92, 91, 90.25/)

  ; Calculate weights for time case
  if (dimsizes(dim_names).eq.1) then

    ; Monthly climatology
    if (dim_names.eq."month" .and. dims_var.eq.12) then
      weights = mdays
    end if

    ; Seasonal climatology
    if (dim_names.eq."season" .and. dims_var.eq.4) then
      weights = sdays
    end if

  end if

  ; Calculate weights for lat-lon case
  if (dimsizes(dim_names).eq.2) then
    if (dim_names(0).eq."lat" .and. dim_names(1).eq."lon") then
      weights = map_area(var&lat, var&lon)
    end if
  end if

  ; Calculate weights for time-lat-lon case
  if (dimsizes(dim_names).eq.3) then

    ; Monthly climatology
    if (dim_names(0).eq."month" .and. dims_var(0).eq.12) then
      time_weights = mdays
    end if

    ; Seasonal climatology
    if (dim_names(0).eq."season" .and. dims_var(0).eq.4) then
      time_weights = sdays
    end if

    if (metric .eq. "RMSDxy") then
      ;if (isdefined("time_weights")) then
      ;  weights = new(dimsizes(var), float)
      ;  do ii = 0, dimsizes(time_weights) - 1
      ;    weights(ii, :, :) = time_weights(ii)
      ;  end do
      ;end if
       weights = time_weights
    else
      if (dim_names(1).eq."lat" .and. dim_names(2).eq."lon") then
        area_weights = map_area(var&lat, var&lon)
      end if

      if (isdefined("time_weights").and.isdefined("area_weights")) then
        weights = new(dimsizes(var), float)
        do ii = 0, dimsizes(time_weights) - 1
          weights(ii, :, :) = time_weights(ii) * area_weights
        end do
      end if
    ; Annual-mean time-series
    if (dim_names(0).eq."year") then
      time_weights = new(dims_var(0), float)
      time_weights = 1.
    end if

    if (dim_names(1).eq."lat" .and. dim_names(2).eq."lon") then
      area_weights = map_area(var&lat, var&lon)
    end if

    if (dim_names(1).eq."plev" .and. dim_names(2).eq."lat") then
      areas = map_area(ref&lat, (/1.0, 2.0/))
      nlev = dimsizes(ref&plev)
      ptop = ref&plev(nlev - 1) - \
        0.5 * (ref&plev(nlev - 2) - ref&plev(nlev - 1))
      delta_p = dpres_plevel(ref&plev, 101325., ptop, 0)
      area_weights = new((/nlev, dimsizes(ref&lat)/), float)
      wdims = dimsizes(area_weights)
      area_weights = conform_dims(wdims, delta_p, 0) * \
        conform_dims(wdims, areas(:, 0), 1)
    end if

    if (isdefined("time_weights").and.isdefined("area_weights")) then
      weights = new(dimsizes(var), float)
      do ii = 0, dimsizes(time_weights) - 1
        weights(ii, :, :) = time_weights(ii) * area_weights
      end do
    end if
  end if

  ; Other cases not implemented yet
  if (.not.isdefined("weights")) then
    error_msg("f", scriptname, funcname, "weighting for this " + \
              "variable dimensionality not yet implemented")
  end if

  ; Convert to 1-D arrays
  var1d = ndtooned(var)
  ref1d = ndtooned(ref)
  wgt1d = ndtooned(weights)

  ; optional: no weights --> reset weights
  if (isStrSubset(metric, "nowgt")) then
    wgt1d = 1.0
  end if

  if (isStrSubset(metric, "stddev_ratio") .or. \
      isStrSubset(metric, "correlation")) then
    ; Calculate weighted averages
    avg_var = dim_avg_wgt_Wrap(var1d, wgt1d, 1)
    avg_ref = dim_avg_wgt_Wrap(ref1d, wgt1d, 1)
  end if

  ; RMSD
  if (metric.eq."RMSD") then
    out = sqrt(dim_avg_wgt_Wrap((var1d - ref1d) ^ 2, wgt1d, 1))
    leave_msg(scriptname, funcname)
    return(out)
  end if

  ; RMSD
  if (metric.eq."RMSDxy") then
    out = sqrt(dim_avg_wgt_n_Wrap((var - ref) ^ 2, weights, 1, 0))
    ;out = onedtond(tmp, (/dimsizes(var&lat),dimsizes(var&lon)/))
    leave_msg(scriptname, funcname)
    return(out)
  end if

  ; BIAS
  if (metric.eq."BIAS") then
    out = dim_avg_wgt_Wrap((var1d - ref1d), wgt1d, 1)
    leave_msg(scriptname, funcname)
    return(out)
  end if

  ; Ratio of standard deviations
  if (isStrSubset(metric, "stddev_ratio")) then
    out = sqrt(dim_sum_wgt_Wrap((var1d - avg_var) ^ 2, wgt1d, 1)) / \
      sqrt(dim_sum_wgt_Wrap((ref1d - avg_ref) ^ 2, wgt1d, 1))
    leave_msg(scriptname, funcname)
    return(out)
  end if

  ; Pattern correlation
  if (isStrSubset(metric, "correlation")) then
    p1 = dim_sum_wgt_Wrap((var1d - avg_var) * (ref1d - avg_ref), wgt1d, 1)
    p2 = sqrt(dim_sum_wgt_Wrap((var1d - avg_var) ^ 2, wgt1d, 1))
    p3 = sqrt(dim_sum_wgt_Wrap((ref1d - avg_ref) ^ 2, wgt1d, 1))
    out = p1 / (p2 * p3)
    leave_msg(scriptname, funcname)
    return(out)
  end if

  ; Single Model Performance Index
  if (metric.eq."SMPI") then
    nyears = dimsizes(var&year)
    out = new(diag_script_info@smpi_n_bootstrap + 1, float)
    do ibootstrap = 0, diag_script_info@smpi_n_bootstrap
      if (ibootstrap.eq.0) then
        bootvect = ispan(0, nyears - 1, 1)
      else
        icnt = 0
        do while (icnt .le. 10)
          bootvect = generate_sample_indices(nyears, 1)
          icnt = icnt + 1
          if (.not.all(bootvect(:).eq.bootvect(0))) then
            break
          end if
        end do
        if (all(bootvect(:).eq.bootvect(0))) then
          error_msg("f", scriptname, funcname, \
                    "Number of years too small for bootstrapping. Abort.")
        end if
      end if
      obs = ref(bootvect, :, :)
      mod1D = ndtooned(dim_avg_n(var, 0))
      ref1D = ndtooned(dim_avg_n(obs, 0))
      sig1D = ndtooned(dim_stddev_n_Wrap(obs, 0))
      sig1D@_FillValue = default_fillvalue(typeof(sig1D))
      sig1D = where(sig1D.eq.0, sig1D@_FillValue, sig1D)

      delete(weights)
      delete(wgt1d)
      if (isdim(obs, "lon").and.isdim(obs, "lat")) then
        weights = map_area(obs&lat, obs&lon)
      elseif (isdim(obs, "plev").and.isdim(obs, "lat")) then
        areas = map_area(obs&lat, (/1.0, 2.0/))
        nlev = dimsizes(obs&plev)
        ptop = \
          obs&plev(nlev - 1) - 0.5 * (obs&plev(nlev - 2) - obs&plev(nlev - 1))
        delta_p = dpres_plevel(obs&plev, 101325., ptop, 0)
        weights = new((/dimsizes(obs&plev), dimsizes(obs&lat)/), float)
        wdims = dimsizes(weights)
        weights = \
          conform_dims(wdims, delta_p, 0) * conform_dims(wdims, areas(:, 0), 1)
      else
        error_msg("f", diag_script, "", "Unknown dimensions in variable obs.")
      end if

      wgt1d = ndtooned(weights)
      out(ibootstrap) = \
        dim_avg_wgt_Wrap((mod1D - ref1D) ^ 2 / sig1D ^ 2, wgt1d, 1)

    end do
    leave_msg(scriptname, funcname)
    return(out)
  end if

  error_msg("f", scriptname, funcname, "metric " + metric + " not available")

end

; #############################################################################
undef("normalize_metric")
function normalize_metric(var:numeric,
                          opt:string)
;
; Arguments
;    var: numerical array.
;    opt: option determining the used normalization:
;           "max": normalization with max error.
;           "mean": normalization with mean.
;           "median": normalization with median.
;           "stddev_mean": normalization with substracting the mean and
;                          dividing by the standard deviation.
;           "centered_median": substracting and dividing by the median.
;
;
; Return value
;    A numerical array of the same dimensionality as var.
;
; Description
;    Normalizes an array of metrics according to opt.
;
; Caveats
;    Treatment of missing values not explicitely specified (yet).
;
; Reference
;
; Modification history
;    20140609-righi_mattia: absolute value added to "mean" normalization.
;    20140120-frank_franziska: written.
;
local funcname, scriptname, val_var, norm, stdv, p1
begin

  funcname = "normalize_metric"
  scriptname = "diag_scripts/shared/statistics.ncl"

  enter_msg(scriptname, funcname)

  val_var = ndtooned(var)

  if (opt.eq."mean") then
    norm = var / dim_avg(abs(val_var))
  end if

  if (opt.eq."median") then
    norm = var / dim_median(val_var)
  end if

  if (opt.eq."stddev_mean") then
    stdv = dim_stddev(val_var)
    if (stdv.gt.0) then
      p1 = ispan(0, dimsizes(dimsizes(var)) - 1, 1)
      norm = dim_rmvmean_n_Wrap(var, p1) / stdv
    else
      error_msg("f", scriptname, funcname, "zero standard deviation")
    end if
  end if

  if (opt.eq."centered_median") then
    norm = (var / dim_median(val_var)) - 1
  end if

  if (opt.eq."maximum") then
    norm = 1. - var / max(var)
  end if

  if (.not.isdefined("norm")) then
    error_msg("f", scriptname, funcname, "no valid normalization defined")

  end if

  copy_VarMeta(var, norm)
  leave_msg(scriptname, funcname)
  return(norm)

end

; #############################################################################
undef("distrib_stats")
function distrib_stats(var[*]:numeric,
                       opt:string)
;
; Arguments
;    var: a one-dimensional input array.
;    opt: type of statistic:
;           "N": number of elements.
;           "mean": mean.
;           "median": median.
;           "min": minimum.
;           "max": maximum.
;           "stddev": standard deviation.
;           [value]: percentile (a value between 0 and 100).
;
; Return value
;    A scalar value.
;
; Description
;    Calculates the relevant statistics for an input one-dimensional
;    distribution. Missing values are ignored.
;
; Caveats
;
; Reference
;
; Modification history
;    20140526-righi_mattia: written.
;
local funcname, scriptname, lvar, nsize, idx
begin

  funcname = "distrib_stats"
  scriptname = "diag_scripts/shared/statistics.ncl"

  enter_msg(scriptname, funcname)

  ; Check input
  if (all(ismissing(var))) then
    error_msg("f", scriptname, funcname, "the input array " + \
              "contains only missing values")
  end if

  ; Exclude missing values
  lvar = var(ind(.not.ismissing(var)))

  ; Number of elements
  if (opt.eq."N") then
    out = dimsizes(lvar)
    leave_msg(scriptname, funcname)
    return(out)
  end if

  ; Minimum
  if (opt.eq."min") then
    out = min(lvar)
    leave_msg(scriptname, funcname)
    return(out)
  end if

  ; Maximum
  if (opt.eq."max") then
    out = max(lvar)
    leave_msg(scriptname, funcname)
    return(out)
  end if

  ; Mean
  if (opt.eq."mean") then
    out = dim_avg(lvar)
    leave_msg(scriptname, funcname)
    return(out)
  end if

  ; Standard deviation
  if (opt.eq."stddev") then
    out = dim_stddev(lvar)
    leave_msg(scriptname, funcname)
    return(out)
  end if

  ; Median
  if (opt.eq."median") then
    out = dim_median(lvar)
    leave_msg(scriptname, funcname)
    return(out)
  end if

  ; Percentiles
  if (toint(opt).gt.0 .and. toint(opt).lt.100) then
    qsort(lvar)  ; sort
    nsize = dimsizes(lvar) / 100.
    idx = round(toint(opt) * nsize, 3) - 1
    idx = where(idx.lt.0, 0, idx)
    idx = where(idx.gt.dimsizes(lvar) - 1, dimsizes(lvar) - 1, idx)
    out = lvar(idx)
    leave_msg(scriptname, funcname)
    return(out)
  end if

  error_msg("f", scriptname, funcname, "unrecognized option " + opt)

end

; #############################################################################
undef("lognormal_dist")
function lognormal_dist(nn:numeric,
                        dg:numeric,
                        sig[1]:numeric,
                        darr[*]:numeric)
;
; Arguments
;    nn: particle number concentration, can be a scalar or 1-D array.
;    dg: median diameter, same dimensionality of nn
;    sig: geometric standard deviation, a scalar
;    darr: array of diameters.
;
; Return value
;    An array of type float, with the same dimensionality of nn, plus the darr
;    dimension on the right, and with the same units of nn.
;
; Description
;    Calculate a lognormal distribution given the three paramters and an array
;    of diameters.
;
; Caveats
;    dg and darr must have the same units.
;
; Reference
;    Seinfeld and Pandis, Atmospheric chemistry and physics, JohnWiley & Sons,
;    New York, US, 1998.
;
; Modification history
;    20130528-righi_mattia: written.
;
local funcname, scriptname, pi, sqrt2pi, dd, ee
begin

  funcname = "lognormal_dist"
  scriptname = "diag_scripts/shared/statistics.ncl"
  enter_msg(scriptname, funcname)

  if (dimsizes(dimsizes(nn)).ne.1 .or. dimsizes(dimsizes(dg)).ne.1) then
    error_msg("f", scriptname, funcname, "input arguments " + \
              "must be scalars or 1-D arrays")
    status_exit(1)
  end if

  rank = dimsizes(nn)

  ; Define output array
  if (rank.eq.1) then
    out = new(dimsizes(darr), double)
  else
    out = new(array_append_record(dimsizes(nn), dimsizes(darr), 0), double)
  end if

  ; Loop over diameter array and calculate size distribution
  pi = 2. * acos(0)
  sqrt2pi = sqrt(2. * pi)
  do dd = 0, dimsizes(darr) - 1
    if (rank.eq.1) then
      ee = (log(darr(dd)) - log(dg)) ^ 2 / (2. * log(sig) ^ 2)
      out(dd) = nn  ; save metadata
      out(dd) = nn / (sqrt2pi * log(sig)) * exp(-ee)
    else
      ee = (log(darr(dd)) - log(dg)) ^ 2 / (2. * log(sig) ^ 2)
      out(:, dd) = nn  ; save metadata
      out(:, dd) = nn / (sqrt2pi * log(sig)) * exp(-ee)
    end if
  end do
  out = where(out.lt.1.d-36, 0., out)
  fout = tofloat(out)
  rank = dimsizes(dimsizes(fout)) - 1
  fout!rank = "diam"
  fout&diam = darr

  leave_msg(scriptname, funcname)
  return(fout)

end<|MERGE_RESOLUTION|>--- conflicted
+++ resolved
@@ -1260,16 +1260,9 @@
 ;    dimensionality.
 ;
 ; Modification history
-<<<<<<< HEAD
-;    20190312-A_bock_ls: added calculation of RMSDxy
-;    20140313-A_righ_ma: implemented weights calculation within the function,
-;                     depending on dimensionality.
-;    20140120-A_fran_fr: written.
-=======
 ;    20140313-righi_mattia: implemented weights calculation within the
 ;                           function, depending on dimensionality.
 ;    20140120-frank_franziska: written.
->>>>>>> e2a62e4b
 ;
 local funcname, scriptname, dims_var, dims_ref, ii, dim_names, mdays, sdays, \
   weights, var1d, ref1d, wgt1d, avg_var, avg_ref, p1, p2, p3, var3d, wgt3d, \
@@ -1335,25 +1328,6 @@
       time_weights = sdays
     end if
 
-    if (metric .eq. "RMSDxy") then
-      ;if (isdefined("time_weights")) then
-      ;  weights = new(dimsizes(var), float)
-      ;  do ii = 0, dimsizes(time_weights) - 1
-      ;    weights(ii, :, :) = time_weights(ii)
-      ;  end do
-      ;end if
-       weights = time_weights
-    else
-      if (dim_names(1).eq."lat" .and. dim_names(2).eq."lon") then
-        area_weights = map_area(var&lat, var&lon)
-      end if
-
-      if (isdefined("time_weights").and.isdefined("area_weights")) then
-        weights = new(dimsizes(var), float)
-        do ii = 0, dimsizes(time_weights) - 1
-          weights(ii, :, :) = time_weights(ii) * area_weights
-        end do
-      end if
     ; Annual-mean time-series
     if (dim_names(0).eq."year") then
       time_weights = new(dims_var(0), float)
@@ -1400,24 +1374,13 @@
     wgt1d = 1.0
   end if
 
-  if (isStrSubset(metric, "stddev_ratio") .or. \
-      isStrSubset(metric, "correlation")) then
-    ; Calculate weighted averages
-    avg_var = dim_avg_wgt_Wrap(var1d, wgt1d, 1)
-    avg_ref = dim_avg_wgt_Wrap(ref1d, wgt1d, 1)
-  end if
+  ; Calculate weighted averages
+  avg_var = dim_avg_wgt_Wrap(var1d, wgt1d, 1)
+  avg_ref = dim_avg_wgt_Wrap(ref1d, wgt1d, 1)
 
   ; RMSD
   if (metric.eq."RMSD") then
     out = sqrt(dim_avg_wgt_Wrap((var1d - ref1d) ^ 2, wgt1d, 1))
-    leave_msg(scriptname, funcname)
-    return(out)
-  end if
-
-  ; RMSD
-  if (metric.eq."RMSDxy") then
-    out = sqrt(dim_avg_wgt_n_Wrap((var - ref) ^ 2, weights, 1, 0))
-    ;out = onedtond(tmp, (/dimsizes(var&lat),dimsizes(var&lon)/))
     leave_msg(scriptname, funcname)
     return(out)
   end if
