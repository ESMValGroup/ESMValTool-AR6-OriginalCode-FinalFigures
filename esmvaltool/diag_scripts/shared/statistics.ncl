--- conflicted
+++ resolved
@@ -1329,18 +1329,29 @@
       time_weights = sdays
     end if
 
-<<<<<<< HEAD
+    ; Annual-mean time-series
+    if (dim_names(0).eq."year") then
+      time_weights = new(dims_var(0), float)
+      time_weights = 1.
+    end if
+
     if (metric .eq. "RMSDxy") then
-      ;if (isdefined("time_weights")) then
-      ;  weights = new(dimsizes(var), float)
-      ;  do ii = 0, dimsizes(time_weights) - 1
-      ;    weights(ii, :, :) = time_weights(ii)
-      ;  end do
-      ;end if
        weights = time_weights
     else
       if (dim_names(1).eq."lat" .and. dim_names(2).eq."lon") then
         area_weights = map_area(var&lat, var&lon)
+      end if
+
+      if (dim_names(1).eq."plev" .and. dim_names(2).eq."lat") then
+        areas = map_area(ref&lat, (/1.0, 2.0/))
+        nlev = dimsizes(ref&plev)
+        ptop = ref&plev(nlev - 1) - \
+          0.5 * (ref&plev(nlev - 2) - ref&plev(nlev - 1))
+        delta_p = dpres_plevel(ref&plev, 101325., ptop, 0)
+        area_weights = new((/nlev, dimsizes(ref&lat)/), float)
+        wdims = dimsizes(area_weights)
+        area_weights = conform_dims(wdims, delta_p, 0) * \
+          conform_dims(wdims, areas(:, 0), 1)
       end if
 
       if (isdefined("time_weights").and.isdefined("area_weights")) then
@@ -1349,35 +1360,6 @@
           weights(ii, :, :) = time_weights(ii) * area_weights
         end do
       end if
-=======
-    ; Annual-mean time-series
-    if (dim_names(0).eq."year") then
-      time_weights = new(dims_var(0), float)
-      time_weights = 1.
-    end if
-
-    if (dim_names(1).eq."lat" .and. dim_names(2).eq."lon") then
-      area_weights = map_area(var&lat, var&lon)
-    end if
-
-    if (dim_names(1).eq."plev" .and. dim_names(2).eq."lat") then
-      areas = map_area(ref&lat, (/1.0, 2.0/))
-      nlev = dimsizes(ref&plev)
-      ptop = ref&plev(nlev - 1) - \
-        0.5 * (ref&plev(nlev - 2) - ref&plev(nlev - 1))
-      delta_p = dpres_plevel(ref&plev, 101325., ptop, 0)
-      area_weights = new((/nlev, dimsizes(ref&lat)/), float)
-      wdims = dimsizes(area_weights)
-      area_weights = conform_dims(wdims, delta_p, 0) * \
-        conform_dims(wdims, areas(:, 0), 1)
-    end if
-
-    if (isdefined("time_weights").and.isdefined("area_weights")) then
-      weights = new(dimsizes(var), float)
-      do ii = 0, dimsizes(time_weights) - 1
-        weights(ii, :, :) = time_weights(ii) * area_weights
-      end do
->>>>>>> fd6206e6
     end if
   end if
 
