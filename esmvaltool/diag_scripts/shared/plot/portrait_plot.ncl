--- conflicted
+++ resolved
@@ -177,21 +177,13 @@
   levels = round(100. * levels, 0) / 100.
 
   ; Determine breakpoints for x-values
-<<<<<<< HEAD
-=======
-  print(data@breakpoints)
->>>>>>> 2dd910d6
   vals = new(nmod, float)
   vals = 1
   if isatt(data, "breakpoints") then
     nbreak = dimsizes(data@breakpoints)
-<<<<<<< HEAD
     do ibreak = 0, nbreak - 1
       vals(data@breakpoints(ibreak)) = 3.
-=======
-    do ibreak=0, nbreak - 1
-      vals(data@breakpoints(ibreak)) = 1.5
->>>>>>> 2dd910d6
+      ;vals(data@breakpoints(ibreak)) = 1.5
     end do
   else
     nbreak = 0
@@ -272,11 +264,8 @@
   res@tmYLOn = False
   res@tmYROn = False
   res@trXMinF = 0.
-<<<<<<< HEAD
   res@trXMaxF = 1.0 + 2.*nbreak/nmod
-=======
-  res@trXMaxF = 1.0 + 0.5*nbreak/nmod
->>>>>>> 2dd910d6
+  ;res@trXMaxF = 1.0 + 0.5*nbreak/nmod
   res@trYMinF = 0.
   res@trYMaxF = 1.0
 
@@ -561,11 +550,8 @@
                               0.37 * scale_font / max((/ndiag, (nmod)/))/))
   step = res@vpWidthF / nmod
   resTxt@txJust = "CenterRight"
-<<<<<<< HEAD
   xposs = 0.2 + (x_space+.5)*(res@vpWidthF/(nmod+2.*nbreak)) ;step / 2.
-=======
-  xposs = 0.2 + (x_space+.5)*(res@vpWidthF/(nmod+0.5*nbreak)) ;step / 2.
->>>>>>> 2dd910d6
+  ;xposs = 0.2 + (x_space+.5)*(res@vpWidthF/(nmod+0.5*nbreak)) ;step / 2.
   ypos = 0.19
   do imod = 0, nmod - 1
     gsn_text_ndc(wks, data&models(imod), xposs(imod), ypos, resTxt)
