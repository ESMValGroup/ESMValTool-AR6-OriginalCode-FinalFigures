--- conflicted
+++ resolved
@@ -78,11 +78,7 @@
 MRI-ESM1              | 173, 255,  47        |   1  |   2   |   7  |   0
 NorESM1-M             | 241,  58, 167        |   0  |   2   |   4  |   0
 NorESM1-ME            | 241,  58, 167        |   1  |   2   |   7  |   0
-<<<<<<< HEAD
-MultiModelMean        | 255,   0,   0        |   0  |   3   |  12  |   1
-=======
 MultiModelMean        | 255,   0,   0        |   0  |   4   |  12  |   1
->>>>>>> a3805306
 MultiModelMedian      |   0,   0, 255        |   0  |   3   |  12  |   1
 NSIDC                 |   0,   0,   0        |   0  |   3   |  16  |   1
 HadISST               |   0,   0,   0        |   1  |   3   |  16  |   1
@@ -110,9 +106,6 @@
 NSIDC-NT              |   0,   0,   0        |   2  |   3   |   0  |   0
 NSIDC-BT              |   0,   0,   0        |  12  |   3   |   0  |   0
 HadCRUT4              |   0,   0,   0        |   0  |   4   |   0  |   0
-<<<<<<< HEAD
 HadCRUT5              |   0,   0,   0        |   0  |   4   |   0  |   0
-=======
->>>>>>> a3805306
 GHCN                  |   0,   0,   0        |   0  |   3   |   0  |   0
 default               |   0,   0,   0        |   0  |   1   |  16  |   0