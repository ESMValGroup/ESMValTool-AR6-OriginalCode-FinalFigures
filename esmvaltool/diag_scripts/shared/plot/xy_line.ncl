; #############################################################################
; PLOT SCRIPTS FOR XY LINE PLOTS
; #############################################################################
; Please consider using or extending existing routines before adding new ones.
; Check the header of each routine for documentation.
;
; Contents:
;
;    function profile_plev
;    function aerosol_profile
;    function aerosol_sizedist
;    procedure xy_line
;    procedure xy_line_anom
;    procedure xy_line_collect
;    function timeseries_station
;    function cycle_plot
;    function errorbar_plot
;    function evolution_base_plot
;
; #############################################################################

load "$diag_scripts/shared/set_operators.ncl"
load "$diag_scripts/shared/plot/aux_plotting.ncl"

; #############################################################################
undef("profile_plev")
function profile_plev(wks_in[1],
                      source,
                      varname[1]: string)
;
; Arguments
;    wks_in: workstations (graphic object or default will be used).
;    source: data to be plotted or a NetCDF filename:
;            Must have "plev" dimension & can have "models", "quantity".
;              @ptop: controls pressure axis range (Default: full range).
;              @pbot: controls pressure axis range (Default: full range).
;              @zoom: controls x axis range (Default: "yes").
;              @font: font type to use
;              @Refmodel: reference model (Default: first in models dimension)
;              @long_name: long variable name (Default: var)
;              @short_name: short variable name (Default: var)
;              @units: variable units (Default: missing)
;    varname: variable name, needed for netCDF files with multiple variables
;
; Source prototype
;
; Return value
;    A graphic variable.
;
; Description
;    Creates a plot of profile(s) with vertical pressure axis.
;    Adds percentiles or stddev of first model (if available) as whiskers.
;    Opens default wks, if not provided as argument of type "graphic".
;    Defines default ressources, which are overridden by argument res.
;    Creates plot, according to wks & res.
;
; Caveats
;    Treatment of coordinate "quantity" not very general yet.
;    Selection of defaults for res almost arbitrary.
;    Please check results of all scripts that use this routine if
;    modifying the defaults!
;
; Modification history
;    20140214-gottschaldt_klaus-dirk: written.
;
local funcname, scriptname, diag_script, data, var, font, font_size_fac, \
  i_ref, FuncCode, i_N, i_mean, i_stddev, i_min, i_max, i_5, i_25, \
  i_median, i_75, i_95, target, i_quantity, data2plot, i_plev, ymin, ymax, \
  xmin, xmax, colors, dashes, thicks, annots, avgstd, res, res_whiskers, \
  plot, lgLabels, defaults, zoom, left, right, ixmin, ixmax, res_markers, \
  xmk, ymk, border, info, short_name, long_name, temp
begin

  funcname = "profile_plev"
  scriptname = "diag_scripts/shared/plot/xy_line.ncl"
  enter_msg(scriptname, funcname)

  ; Set hardcoded parameters
  border = 0.04  ; factor to extent y- & x-range (except @ top)
  font_size_fac = 1.5  ; factor to change all font sizes (w.r.t. to defaults)
  i_ref = 0  ; hardcode first model as reference -> generalize, if needed

  ; Get data, either directly or via netCDF file
  if (typeof(source) .eq. "string") then
    data = ncdf_read(source, varname)  ; can deal with defaults
  else
    data = source
    copy_VarMeta(source, data)
  end if

  ; Retrieve some metadata from data
  defaults = (/"default", "dummy", "dummy_for_var", "Default", "Dummy"/)
  if (any(varname .eq. defaults)) then  ; Use default
    var = att2var(data, "var")
  else                                  ; Use explicitely given name
    var = varname
  end if
  diag_script = att2var(data, "diag_script")
  ptop = att2var_default(data, "ptop", "full", 0)
  pbot = att2var_default(data, "pbot", "full", 0)
  font = att2var_default(data, "font", 25, 0)  ; default: Times New Roman
  long_name = att2var_default(data, "long_name", var, 0)
  short_name = att2var_default(data, "short_name", var, 0)
  zoom = att2var_default(data, "zoom", "yes", 0)
  if (dimsizes(zoom).eq.2) then
    temp = zoom
    delete(zoom)
    zoom = "yes"
    zoom@range = tofloat(temp)
    delete(temp)
  end if

  ; Position of reference model
  if (isdim(data, "models")) then
    Refmodel = att2var_default(data, "Refmodel", "missing", 0)
    if (Refmodel.ne."missing") then
      i_ref = ind(data&models.eq.Refmodel)
      if (all(ismissing(i_ref))) then
        error_msg("w", scriptname, funcname, "Refmodel " + Refmodel + \
                  "not found, using first")
        i_ref = 0
      else
        if (dimsizes(i_ref).ne.1) then
          error_msg("f", scriptname, funcname, "Refmodel " + \
                    Refmodel + "not unique")
        end if
      end if
    end if
  end if

  ; determine handling of legend
  legend = att2var(data, "legend")  ; mode for legend: inline/separate/none
  valid_legends = (/"inline", "separate"/)
  if (any(legend .eq. valid_legends)) then
    if (.not. iscoord(data, "models")) then
      log_debug("warning: No 'models' coordinate found.")
      log_debug("warning:  -> No legend in profile_plev")
    end if
  else
    legend = "none"
  end if

  ; Check if a valid wks has been provided, otherwise invoke default
  wks = get_wks(wks_in, diag_script, var)  ; Function in aux_plotting.ncl

  if (isdim(data, "quantity")) then
    i_N      = ind(data&quantity.eq."N")
    i_mean   = ind(data&quantity.eq."mean")
    i_stddev = ind(data&quantity.eq."stddev")
    i_min    = ind(data&quantity.eq."min")
    i_max    = ind(data&quantity.eq."max")
    i_5      = ind(data&quantity.eq."5")
    i_25     = ind(data&quantity.eq."25")
    i_median = ind(data&quantity.eq."median")
    i_75     = ind(data&quantity.eq."75")
    i_95     = ind(data&quantity.eq."95")
    if (ismissing(i_mean)) then
      ; "median" is evaluated and plotted, if no "mean" is there
      target = "median"  ; 2nd priority
      i_quantity = (/i_5, i_25, i_median, i_75, i_95/)
    else
      target = "mean"  ; 1st priority
      i_quantity = (/i_min, i_stddev, i_mean, i_stddev, i_max/)
    end if
  end if

  ; Extract data to plot & check for missing values
  ; in preparation to determine vertical range
  if (isdim(data, "quantity") .and. isdim(data, "models")) then
    data2plot = data(models|:, plev|:, quantity|i_quantity)
    if (target.eq."mean") then  ; mean +/- stddev
      data2plot(:, :, 1) = data2plot(:, :, 2) - data2plot(:, :, 1)
      data2plot(:, :, 3) = data2plot(:, :, 2) + data2plot(:, :, 3)
    end if
    i_plev = ind(.not. ismissing(data2plot(i_ref, :, 2)))
  else if (isdim(data, "quantity") .and. .not.isdim(data, "models")) then
    data2plot = data(plev|:, quantity|i_quantity)
    if (target.eq."mean") then  ; mean +/- stddev
      data2plot(:, 1) = data2plot(:, 2) - data2plot(:, 1)
      data2plot(:, 3) = data2plot(:, 2) + data2plot(:, 3)
    end if
    i_plev = ind(.not. ismissing(data2plot(:, 2)))
  else if (isdim(data, "models") .and. .not.isdim(data, "quantity")) then
    data2plot = data(models|:, plev|:)
    i_plev = ind(.not. ismissing(data2plot(i_ref, :)))
  else
    data2plot = data(plev|:)
    i_plev = ind(.not. ismissing(data2plot))
  end if
  end if
  end if

  ; y-axis range
  if (ptop.ne."full") then
    if (ptop .eq. "auto") then
      ymin = min(data2plot&plev(i_plev))
    else
      ymin = tofloat(ptop) * 100.  ; convert to Pa
    end if
  else
    ymin = min(data2plot&plev)
  end if
  if (pbot.ne."full") then
    if (pbot .eq. "auto") then
      ymax = max(data2plot&plev(i_plev))
    else
      ymax = tofloat(pbot) * 100.  ; convert to Pa
    end if
  else
    ymax = max(data2plot&plev)
  end if
  delete(i_plev)  ; update i_plev
  i_plev = ind(data2plot&plev.ge.ymin .and. data2plot&plev.le.ymax)

  ; Determine min & max values of x-axis, and arrow positions
  ; to indicate cutoff.
  if (isdim(data, "quantity") .and. isdim(data, "models")) then
    if (zoom.eq."yes") then
      if (isatt(zoom, "range")) then
        xmin = zoom@range(0)
        xmax = zoom@range(1)
      else
        xmin = min(data2plot(:, i_plev, 2))
        xmax = max(data2plot(:, i_plev, 2))
      end if
      ixmin = ind(data2plot(i_ref, :, 0).lt.xmin .or.\
                  data2plot(i_ref, :, 1).lt.xmin)  ; for arrows
      ixmax = ind(data2plot(i_ref, :, 4).gt.xmax .or.\
                  data2plot(i_ref, :, 3).gt.xmax)  ; to indicate cutoff
    else
      ixmin = new(1, "integer")  ; missing: no arrows
      ixmax = new(1, "integer")  ; to indicate cutoff
      xmin = min(data2plot(:, i_plev, :))
      xmax = max(data2plot(:, i_plev, :))
    end if
  else if (isdim(data, "quantity") .and. .not.isdim(data, "models")) then
    if (zoom.eq."yes") then
      if (isatt(zoom, "range")) then
        xmin = zoom@range(0)
        xmax = zoom@range(1)
      else
        xmin = min(data2plot(i_plev, 2))
        xmax = max(data2plot(i_plev, 2))
      end if
      ixmin = ind(data2plot.lt.xmin)  ; for arrows
      ixmax = ind(data2plot.gt.xmax)  ; to indicate cutoff
    else
      ixmin = new(1, "integer")  ; missing: no arrows
      ixmax = new(1, "integer")  ; to indicate cutoff
      xmin = min(data2plot(i_plev, :))
      xmax = max(data2plot(i_plev, :))
    end if
  else if (isdim(data, "models") .and. .not.isdim(data, "quantity")) then
    if (zoom.eq."yes" .and. isatt(zoom, "range")) then
      xmin = zoom@range(0)
      xmax = zoom@range(1)
      ixmin = ind(data2plot.lt.xmin)  ; for arrows
      ixmax = ind(data2plot.gt.xmax)  ; to indicate cutoff
    else
      ixmin = new(1, "integer")  ; missing: no arrows
      ixmax = new(1, "integer")  ; to indicate cutoff
      xmin = min(data2plot(:, i_plev))
      xmax = max(data2plot(:, i_plev))
    end if
  else
    if (zoom.eq."yes" .and. isatt(zoom, "range")) then
      xmin = zoom@range(0)
      xmax = zoom@range(1)
      ixmin = ind(data2plot.lt.xmin)  ; for arrows
      ixmax = ind(data2plot.gt.xmax)  ; to indicate cutoff
    else
      ixmin = new(1, "integer")  ; missing: no arrows
      ixmax = new(1, "integer")  ; to indicate cutoff
      xmin = min(data2plot(i_plev))
      xmax = max(data2plot(i_plev))
    end if
  end if
  end if
  end if

  ; Get default style parameters (diag_scripts/shared/plot/style.ncl)
  ; NOTE: These may or may not contain the reference model
  if (.not.isatt(diag_script_info, "styleset")) then
    diag_script_info@styleset = "DEFAULT"
  end if
  ; FIX-ME: project_style function has changed
  ; colors = project_style(diag_script_info, "colors")
  ; dashes = project_style(diag_script_info, "dashes")
  ; thicks = tofloat(project_style(diag_script_info, "thicks"))
  ; annots = project_style(diag_script_info, "annots")
  ; avgstd = project_style(diag_script_info, "avgstd")

  ; Set default ressources
  res = True
  res@gsnDraw           = True  ; Draw
  res@gsnFrame          = False  ; Advance frame
  res@tiMainString      = "Output of " + diag_script  ; Main title
  res@gsnLeftString     = ""  ; Annotation
  res@trYReverse        = True  ; reverse Y-axis
  res@trYAxisType       = "LogAxis"
  res@tmYLMode          = "Explicit"  ; explicit labels
  res@tmYLValues        = (/1000, 700, 500, 400, 300, 200, \
                           100, 50, 30, 10, 5, 1/) * 100  ; [Pa]
  res@tmYLLabels        = "" + res@tmYLValues / 100.  ; make strings [hPa]
  res@tiYAxisString     = "Pressure / hPa"
  res@xyMonoDashPattern = False
  res@tmEqualizeXYSizes = True
  res@txFontQuality     = "High"
  res@txFont            = font
  res@txFontHeightF     = 0.02  ; for subheader
  res@tiMainFont        = font
  res@tiXAxisFont       = font
  res@tiYAxisFont       = font
  res@tmXBLabelFont     = font
  res@tmYLLabelFont     = font
  res@tiMainFontHeightF    = 0.025 * font_size_fac  ; set font_size_fac above
  res@tiXAxisFontHeightF   = 0.02 * font_size_fac
  res@tiYAxisFontHeightF   = 0.02 * font_size_fac
  res@tmYLLabelFontHeightF = 0.02 * font_size_fac
  res@tmXBLabelFontHeightF = 0.02 * font_size_fac
  res@tmYUseLeft        = True
  res@trXMinF           = xmin - border * (xmax - xmin)
  res@trXMaxF           = xmax + border * (xmax - xmin)
  res@trYMaxF           = ymax + border * (ymax - ymin)
  ; Do not limit top to show models reaching higher
  ; One or more model lines are cut at res@trYMinF
  ;     for some mysterious reason -> do not consider border here.
  res@trYMinF           = ymin  ; - border * (ymax - ymin)

  ; Styles
  res@xyLineColors      = colors
  res@xyLineThicknesses = thicks
  res@xyDashPatterns    = dashes

  ; tiXAxisString
  res@tiXAxisString = short_name
  if (isatt(data, "units")) then
    res@tiXAxisString = \
      res@tiXAxisString + " [" + format_units(data@units) + "]"
  end if

  ; inline legend
  if (legend.eq."inline") then
    lgLabels = data&models
    res@pmLegendDisplayMode    = "Always"  ; turn on legend
    res@pmLegendSide           = "Right"
    res@lgJustification = "CenterLeft"
    res@lgLabelFontHeightF     = .02
    res@pmLegendHeightF        = \
      res@lgLabelFontHeightF * (1 + dimsizes(lgLabels))
    res@pmLegendWidthF         = 0.05  ; length of the lines
    res@pmLegendOrthogonalPosF = \
      -0.027 * max(strlen(lgLabels)) - res@pmLegendWidthF * font_size_fac
    res@lgLabelFont            = font
    res@lgLabelFontHeightF     = .02  ; change font height
    res@lgPerimOn              = False  ; no box around
    res@xyExplicitLegendLabels = " " + lgLabels
    res@trXMaxF = res@trXMaxF + (res@trXMaxF - res@trXMinF) * \
      abs(res@pmLegendOrthogonalPosF) * font_size_fac
  end if

  ; Override defaults with "res_" attributes of "data"
  ; Function in ~/interface_scripts/auxiliary.ncl
  res_new = att2var(data, "res_")
  copy_VarMeta(res_new, res)

  ; resources for whiskers
  res_whiskers                   = True
  res_whiskers@gsLineColor       = res@xyLineColors(i_ref)
  res_whiskers@gsLineDashPattern = res@xyDashPatterns(i_ref)
  res_whiskers@gsLineThicknessF  = res@xyLineThicknesses(i_ref) / 2.

  ; resources for arrow heads & refresh markers
  res_markers               = True
  res_markers@gsMarkerSizeF = 0.001 * res@xyLineThicknesses(i_ref)
  res_markers@gsMarkerColor = res@xyLineColors(i_ref)

  ; Plotting
  if (isdim(data, "quantity") .and. isdim(data, "models")) then

    ; mean / median
    plot = gsn_csm_xy(wks, data2plot(:, :, 2), data2plot&plev, res)

    ; sdtddev / 25%-75% (limit for blank border)
    left = where(data2plot(i_ref, :, 1).lt.xmin, xmin, \
                 data2plot(i_ref, :, 1))
    right = where(data2plot(i_ref, :, 3).gt.xmax, xmax, \
                  data2plot(i_ref, :, 3))
    horizontal_whiskers(wks, plot, res_whiskers, left, right, \
                        data2plot&plev)

    ; min-max / 5%-95% (limit for blank border)
    res_whiskers@gsLineDashPattern(:) = 2
    res_whiskers@gsLineThicknessF  = res@xyLineThicknesses(i_ref) / 4.
    left = where(data2plot(i_ref, :, 0).lt.xmin, xmin, \
                 data2plot(i_ref, :, 0))
    right = where(data2plot(i_ref, :, 4).gt.xmax, xmax, \
                  data2plot(i_ref, :, 4))
    horizontal_whiskers(wks, plot, res_whiskers, left, right, \
                        data2plot&plev)
    delete([/left, right/])

    ; arrow heads for cut off whiskers due to zooming
    if (.not. all(ismissing(ixmin))) then
      res_markers@gsMarkerIndex = 10  ; left arrow head
      add_markers(wks, plot, res_markers, \
                  xmin, data2plot&plev(ixmin))
    end if
    if (.not. all(ismissing(ixmax))) then
      res_markers@gsMarkerIndex = 11  ; right arrow head
      add_markers(wks, plot, res_markers, \
                  xmax, data2plot&plev(ixmax))
    end if

    ; refresh mean / median with markers
    res_markers@gsMarkerIndex = 16  ; solid circle
    add_markers(wks, plot, res_markers, \
                data2plot(i_ref, :, 2), data2plot&plev)

    else if (isdim(data, "quantity") .and. .not.isdim(data, "models")) then

      ; mean / median
      plot = gsn_csm_xy(wks, data2plot(:, 2), data2plot&plev, res)

      ; sdtddev / 25%-75% (limit for blank border)
      left = where(data2plot(:, 1).lt.xmin, xmin, data2plot(:, 1))
      right = where(data2plot(:, 3).gt.xmax, xmax, data2plot(:, 3))
      horizontal_whiskers(wks, plot, res_whiskers, left, right, \
                          data2plot&plev)

      ; min-max / 5%-95% (limit for blank border)
      res_whiskers@gsLineDashPattern(:) = 2
      res_whiskers@gsLineThicknessF  = res@xyLineThicknesses(i_ref) / 4.
      left = where(data2plot(:, 0).lt.xmin, xmin, data2plot(:, 0))
      right = where(data2plot(:, 4).gt.xmax, xmax, data2plot(:, 4))
      horizontal_whiskers(wks, plot, res_whiskers, left, right, \
                          data2plot&plev)
      delete([/left, right/])

      ; arrow heads for cut off whiskers due to zooming
      if (.not. all(ismissing(ixmin))) then
        res_markers@gsMarkerIndex = 10  ; left arrow head
        add_markers(wks, plot, res_markers, xmin, data2plot&plev(ixmin))
      end if
      if (.not. all(ismissing(ixmax))) then
        res_markers@gsMarkerIndex = 11  ; right arrow head
        add_markers(wks, plot, res_markers, xmax, data2plot&plev(ixmax))
      end if

      ; refresh mean / median with markers
      res_markers@gsMarkerIndex = 16  ; solid circle
      add_markers(wks, plot, res_markers, data2plot(:, 2), data2plot&plev)

    else

      ; plot everything, if there is no "quantity" coordinate
      plot = gsn_csm_xy(wks, data2plot, data2plot&plev, res)

      ; refresh mean / median with markers
      res_markers@gsMarkerIndex = 16  ; solid circle
      add_markers(wks, plot, res_markers, data2plot, data2plot&plev)

    end if
  end if

  ; outfile name
  if (isatt(wks, "fullname")) then
    plot@outfile = wks@fullname
  else
    plot@outfile = wks@name
    error_msg("w", scriptname, funcname, "wks@fullname missing, " + \
              "consider to use get_wks to open wks")
  end if

  ; confirmation of operation
  if (isatt(res, "gsnDraw")) then
    if (res@gsnDraw .eq. True) then
      log_info("Wrote " + plot@outfile)
    end if
  else
    log_info("Wrote " + plot@outfile)
  end if

  leave_msg(scriptname, funcname)
  return(plot)

end

; #############################################################################
undef("aerosol_profile")
function aerosol_profile(wks_in[1],
                         source_m,
                         source_o,
                         varname[1])
;
; Arguments
;    wks_in: workstations (graphic object or default will be used).
;    source_m: model data to be plotted or a NetCDF filename with data.
;    source_o: observations data to be plotted or a NetCDF filename with data.
;    varname: variable name in the file.
;
; Source_m prototype
;    source[*][*][*]
;    source!0 = model
;    source!1 = statistic
;    source!2 = plev
;
; Source_o prototype
;    source[*][*][*]
;    source!0 = case
;    source!1 = statistic
;    source!2 = plev
;
; Return value
;    A graphic variable.
;
; Description
;    Creates a plot of vertical profile (level vs. data)
;    Plots median, mean or both depending on availability of obervations.
;
; Caveats
;
; Modification history
;    20161013-righi_mattia: moved size distributions to a separate routine.
;    20140917-righi_mattia: renamed to aerosol_profile and extended for
;                           plotting size distributions.
;    20140705-righi_mattia: written.
;
local funcname, scriptname, tmp, colors, annots, res, res_new
begin

  funcname = "aerosol_profile"
  scriptname = "diag_scripts/shared/plot/xy_line.ncl"
  enter_msg(scriptname, funcname)

  ; Get model data, either directly or via netCDF file
  if (typeof(source_m) .eq. "string") then
    model = ncdf_read(source_m, varname)
  else
    model = source_m
    copy_VarMeta(source_m, model)
  end if

  ; Get observational data, either directly or via netCDF file
  if (typeof(source_o) .eq. "string") then
    obser = ncdf_read(source_o, varname)
  else
    obser = source_o
    copy_VarMeta(source_o, obser)
  end if

  ; Retrieve basic metadata from data
  defaults = (/"default", "dummy", "dummy_for_var", "Default", "Dummy"/)
  if (any(varname .eq. defaults)) then
    var = att2var(model, "var")
  else
    var = varname
  end if

  ; Check if a valid wks has been provided, otherwise invoke default
  wks = get_wks(wks_in, diag_script, var)

  ; Define line colors (first color is used for the observations)
  ; FIX-ME: project_style function has changed
  ; colors = project_style(diag_script_info, "colors")
  ; annots = project_style(diag_script_info, "annots")
  gsn_define_colormap(wks, array_append_record((/"white", "black"/), \
                      colors, 0))

  ; Define markers and dashes for median and mean
  marker_mean = 16
  dash_median = 0
  dash_mean = 1
  dash_stddev = 2

  ; Resources
  res = True
  res@gsnDraw = False
  res@gsnFrame = False
  res@trXAxisType = "LogAxis"
  res@trYAxisType = "LogAxis"
  res@tmXBMinorPerMajor = 8
  res@tmXTMinorPerMajor = 8
  res@tmYLMinorPerMajor = 8
  res@tmYRMinorPerMajor = 8
  res@tiXAxisString = varname + " [" + format_units(model@units) + "]"
  res@tiYAxisString = "Pressure [" + format_units(model&plev@units) + "]"
  res@gsnCenterStringFontHeightF = 0.015

  ; Lines
  resL = True
  resL@gsLineThicknessF = 2.0
  resL@gsLineDashSegLenF = 0.25

  ; Markers
  resM = True

  ; Polygons
  resP = True

  ; Text
  resT = True
  resT@txFont = 21

  ; Markers
  resM = True

  ; Override defaults with "res_" attributes of "data"
  res_new = att2var(model, "res_")
  copy_VarMeta(res_new, res)

  ; Set number of models
  nmodels = dimsizes(annots)

  ; Set number of cases
  ncases = dimsizes(obser&case)

  ; Set the index for the various statistics
  i_N      = ind(model&statistic.eq."N")
  i_mean   = ind(model&statistic.eq."mean")
  i_stddev = ind(model&statistic.eq."stddev")
  i_min    = ind(model&statistic.eq."min")
  i_max    = ind(model&statistic.eq."max")
  i_5      = ind(model&statistic.eq."5")
  i_10     = ind(model&statistic.eq."10")
  i_25     = ind(model&statistic.eq."25")
  i_median = ind(model&statistic.eq."median")
  i_75     = ind(model&statistic.eq."75")
  i_90     = ind(model&statistic.eq."90")
  i_95     = ind(model&statistic.eq."95")

  ; Set plot ranges
  modelmin = min((/min(model(:, i_mean, :)), min(model(:, i_median, :))/))
  modelmax = max((/max(model(:, i_mean, :)), max(model(:, i_median, :))/))
  obsermin = min((/min(obser(:, i_mean, :)), min(obser(:, i_median, :))/))
  obsermax = max((/max(obser(:, i_mean, :)), max(obser(:, i_median, :))/))
  res@tmXBMode = "Explicit"
  res@tmYLMode = "Explicit"
  res@trYReverse = True

  ; Set X-axis labels
  res@trXMinF = min((/modelmin, obsermin/)) / 2.
  res@trXMaxF = 2 * max((/modelmax, obsermax/))
  res@tmXBValues = set_log_ticks(res@trXMinF, res@trXMaxF, "major")
  res@tmXBLabels = res@tmXBValues
  res@tmXBMinorValues = set_log_ticks(res@trXMinF, res@trXMaxF, "minor")

  ; Set Y-axis labels
  res@trYMinF = 100
  res@trYMaxF = 1050
  res@tmYLValues = ispan(100, 1000, 100)
  res@tmYLLabels = res@tmYLValues

  ; Check available statistics in the observations
  l_median = .not.(all(ismissing(obser(:, i_median, :))))
  l_median25 = l_median .and. \
    .not.(all(ismissing(obser(:, i_25, :)))) .and. \
    .not.(all(ismissing(obser(:, i_75, :))))
  l_median10 = l_median .and. \
    .not.(all(ismissing(obser(:, i_10, :)))) .and. \
    .not.(all(ismissing(obser(:, i_90, :))))
  l_median5 = l_median .and. \
    .not.(all(ismissing(obser(:, i_5, :)))) .and. \
    .not.(all(ismissing(obser(:, i_95, :))))
  l_mean = .not.(all(ismissing(obser(:, i_mean, :))))
  l_stddev = .not.(all(ismissing(obser(:, i_stddev, :))))
  l_both = l_median.and.l_mean

  ; If both 10-90 and 5-95 are available, priority to 10-90
  if (l_median10.and.l_median5) then
    l_median5 = False
  end if

  ; Check if this is a summary plot
  l_summary = False
  if (ncases.gt.1) then
    l_summary = True
    l_stddev = False
    ; Only one stat and priority to median
    l_both = False
    if (l_median) then
      l_mean = False
    end if
  end if

  ; Set title for median only
  if (l_median.and..not.l_both) then
    res@gsnCenterString = "Median (lines), 25-75% percentiles (shades)"
    if (l_median10) then
      res@gsnCenterString = "Median (lines), " + \
        "25-75% and 10-90% percentiles (shades)"
    end if
    if (l_median5) then
      res@gsnCenterString = "Median (lines), " + \
        "25-75% and 5-95% percentiles (shades)"
    end if
    if (l_summary) then
      res@gsnCenterString = \
        str_sub_str(res@gsnCenterString, "(lines)", "(lines and crosses)")
    end if
  end if

  ; Set titles for mean only
  if (l_mean.and..not.l_both) then
    if (l_stddev) then
      res@gsnCenterString = "            " + \
        "Mean (dots and long-dashed lines) and " + \
        "~C~ standard deviation (whiskers and short-dashed lines)"
    else
      res@gsnCenterString = "Mean (dots and long-dashed lines) and " + \
        "standard deviation (short-dashed)"
    end if
    if (l_summary) then
      res@gsnCenterString = "Mean (crosses and long_dashed line) " + \
        "standard deviation (short-dashed)"
    end if
  end if

  ; Set titles for both median and mean
  if (l_both) then
    res@gsnCenterString =  "           " + \
      "Median and 25-75% percentiles " + \
      "(solid lines and shades), ~C~ mean and std. dev. "
    if (l_median10) then
      res@gsnCenterString =  "   " + \
        "Median, 25-75% and 10-90% percentiles " + \
        "(solid lines and shades), ~C~ mean and std. dev. "
    end if
    if (l_median5) then
      res@gsnCenterString =  "    " + \
        "Median, 25-75% and 5-95% percentiles " + \
        "(solid lines and shades), ~C~ mean and std."
    end if
    if (l_stddev) then
      res@gsnCenterString = res@gsnCenterString + \
        "(long- and short-dashed lines, dots and whiskers)"
    else
      res@gsnCenterString = res@gsnCenterString + \
        "(long- and short-dashed lines)"
    end if
  end if

  ; Draw a blank plot function, lines are dots are added below for
  ; better controlling the draw order
  plot = gsn_csm_blank_plot(wks, res)

  ; Draw percentiles as shaded areas
  if (l_median) then
    shade_flag_m = (/l_median5, l_median10, l_median/)
    shade_flag_o = (/l_median5, l_median10, l_median25/)
    shade_idx1 = (/i_5, i_10, i_25/)
    shade_idx2 = (/i_95, i_90, i_75/)
    shade_opac = (/0.1, 0.1, 0.15/)
    shade_name = (/"5_95", "10_90", "25_75"/)
    do shID = 0, dimsizes(shade_flag_m) - 1

      ; Model
      if (shade_flag_m(shID)) then
        resP@gsFillOpacityF = shade_opac(shID)
        g_obj = new(nmodels, graphic)
        do ii = 0, nmodels - 1
          resP@gsFillColor = colors(ii)
          x1 = model(ii, shade_idx1(shID), :)
          x2 = model(ii, shade_idx2(shID), :)
          y1 = model&plev
          y2 = y1
          xx = array_append_record( \
            array_append_record(x1, x2(::-1), 0), x1(0), 0)
          yy = array_append_record( \
            array_append_record(y1, y2(::-1), 0), y1(0), 0)
          q = ind(.not.ismissing(xx))
          if (dimsizes(q).ne.dimsizes(xx)) then
            log_debug("Some missing values in model percentiles")
          end if
          if (.not.all(ismissing(q))) then
            g_obj(ii) = gsn_add_polygon(wks, plot, xx(q), yy(q), resP)
          else
            log_info("All values in model percentiles are missing (skipping)")
          end if
          delete([/x1, x2, y1, y2, xx, yy, q/])
        end do
        str = "model_" + shade_name(shID)
        plot@$str$ = g_obj
        delete(g_obj)
        delete(str)
      end if

      ; Observations
      if (shade_flag_o(shID).and..not.l_summary) then
        resP@gsFillColor = "black"
        g_obj = new(ncases, graphic)
        do ii = 0, ncases - 1
          x1 = obser(ii, shade_idx1(shID), :)
          x2 = obser(ii, shade_idx2(shID), :)
          y1 = obser&plev
          y2 = y1
          xx = array_append_record( \
            array_append_record(x1, x2(::-1), 0), x1(0), 0)
          yy = array_append_record( \
            array_append_record(y1, y2(::-1), 0), y1(0), 0)
          q = ind(.not.ismissing(xx))
          if (dimsizes(q).ne.dimsizes(xx)) then
            log_debug("Some missing values in obs percentiles")
          end if
          if (.not.all(ismissing(q))) then
            g_obj(ii) = gsn_add_polygon(wks, plot, xx(q), yy(q), resP)
          else
            log_info("All values in obs percentiles are missing (skipping)")
          end if
          delete([/x1, x2, y1, y2, xx, yy, q/])
        end do
        str = "obser_" + shade_name(shID)
        plot@$str$ = g_obj
        delete(g_obj)
        delete(str)
      end if
    end do
  end if

  ; Draw median as solid lines
  if (l_median) then

    ; Model
    g_obj = new(nmodels, graphic)
    do ii = 0, nmodels - 1
      resL@gsLineColor = colors(ii)
      resL@gsLineDashPattern = dash_median
      xx = model(ii, i_median, :)
      yy = model&plev
      q = ind(.not.ismissing(xx))
      if (dimsizes(q).ne.dimsizes(xx)) then
        log_debug("Some missing values in model median")
      end if
      if (.not.all(ismissing(q))) then
        g_obj(ii) = gsn_add_polyline(wks, plot, xx(q), yy(q), resL)
      else
        log_info("All values in model median are missing (skipping)")
      end if
      delete([/xx, yy, q/])
    end do
    plot@model_median = g_obj
    delete(g_obj)

    ; Observations
    if (l_summary) then
      resM@gsMarkerColor = "black"
      resM@gsMarkerIndex = 5
      resM@gsMarkerSizeF = 0.015
    else
      resL@gsLineColor = "black"
    end if
    g_obj = new(ncases, graphic)
    do ii = 0, ncases - 1
      xx = obser(ii, i_median, :)
      yy = obser&plev
      q = ind(.not.ismissing(xx))
      if (dimsizes(q).ne.dimsizes(xx)) then
        log_debug("Some missing values in obs. median")
      end if
      if (.not.all(ismissing(q))) then
        if (l_summary) then
          g_obj(ii) = gsn_add_polymarker(wks, plot, xx(q), yy(q), resM)
        else
          g_obj(ii) = gsn_add_polyline(wks, plot, xx(q), yy(q), resL)
        end if
      else
        log_info("All values in obs median are missing (skipping)")
      end if
      delete([/xx, yy, q/])
    end do
    plot@obser_median = g_obj
    delete(g_obj)

  end if

  ; Draw mean and standard deviation as dashed/dotted (model) and dots/bars
  ; (observations)
  if (l_mean) then

    ; Model mean and std. dev.
    g_obj = new(nmodels, graphic)
    do ii = 0, nmodels - 1
      resL@gsLineColor = colors(ii)
      resL@gsLineDashPattern = dash_mean
      xx = model(ii, i_mean, :)
      yy = model&plev
      q = ind(.not.ismissing(xx))
      if (dimsizes(q).ne.dimsizes(xx)) then
        log_debug("Some missing values in model mean")
      end if
      if (.not.all(ismissing(q))) then
        g_obj(ii) = gsn_add_polyline(wks, plot, xx(q), yy(q), resL)
      else
        log_info("All values in model mean are missing (skipping)")
      end if
      delete([/xx, yy, q/])
    end do
    plot@model_mean = g_obj
    delete(g_obj)

    g_obj = new(nmodels, graphic)
    do ii = 0, nmodels - 1
      resL@gsLineColor = colors(ii)
      resL@gsLineDashPattern = dash_stddev
      xx = model(ii, i_mean, :) + model(ii, i_stddev, :)
      yy = model&plev
      q = ind(.not.ismissing(xx))
      if (dimsizes(q).ne.dimsizes(xx)) then
        log_debug("Some missing values in model std. dev.")
      end if
      if (.not.all(ismissing(q))) then
        g_obj(ii) = gsn_add_polyline(wks, plot, xx(q), yy(q), resL)
      else
        log_info("All values in model std. dev. are missing (skipping)")
      end if
      delete([/xx, yy, q/])
    end do
    plot@model_stddev = g_obj
    delete(g_obj)

    ; Observations mean (dots or lines, depending on standard deviation)
    if (l_stddev) then
      resM@gsMarkerColor = "black"
      resM@gsMarkerIndex = marker_mean
      resM@gsMarkerSizeF = 0.01
    else
      resL@gsLineColor = "black"
      resL@gsLineDashPattern = dash_mean
    end if
    g_obj = new(ncases, graphic)
    do ii = 0, ncases - 1
      xx = obser(ii, i_mean, :)
      yy = obser&plev
      q = ind(.not.ismissing(xx))
      if (dimsizes(q).ne.dimsizes(xx)) then
        log_debug("Some missing values in obs. mean")
      end if
      if (.not.all(ismissing(q))) then
        if (l_stddev) then
          g_obj(ii) = gsn_add_polymarker(wks, plot, xx(q), yy(q), resM)
        else
          g_obj(ii) = gsn_add_polyline(wks, plot, xx(q), yy(q), resL)
        end if
      else
        log_info("All values in obs. mean are missing (skipping)")
      end if
      delete([/xx, yy, q/])
    end do
    plot@obser_mean = g_obj
    delete(g_obj)

    ; Observations std. dev.
    if (l_stddev) then
      resL@gsLineColor = "black"
      resL@gsLineDashPattern = 0
      resL@gsLineThicknessF = 1
      do ii = 0, ncases - 1
        g_obj = new(dimsizes(obser&plev), graphic)
        do kk = 0, dimsizes(obser&plev) - 1
          xx = (/obser(ii, i_mean, kk), \
                obser(ii, i_mean, kk) + obser(ii, i_stddev, kk)/)
          yy = (/obser&plev(kk), obser&plev(kk)/)
          if (.not.ismissing(xx(0)) .and. .not.ismissing(xx(1))) then
            g_obj(kk) = gsn_add_polyline(wks, plot, xx, yy, resL)
          end if
        end do
        str = "obser" + ii + "_stddev"
        plot@$str$ = g_obj
        delete(str)
        delete([/xx, yy/])
        delete(g_obj)
      end do
    end if
  end if
  draw(plot)

  ; Append legend
  xpos = 0.21
  resT@txJust = "CenterLeft"
  ypos = 0.78
  resT@txFontHeightF = 0.020
  resT@txFontColor   = "black"
  gsn_text_ndc(wks, diag_script_info@campaign, xpos, ypos, resT)
  do mID = 0, dimsizes(annots) - 1
    ypos = ypos - 0.03
    resT@txFontColor   = colors(mID)
    gsn_text_ndc(wks, annots(mID), xpos, ypos, resT)
  end do

  frame(wks)
  leave_msg(scriptname, funcname)
  return(plot)

end

; #############################################################################
undef("aerosol_sizedist")
function aerosol_sizedist(wks_in[1],
                          source_m,
                          source_o,
                          varname[1])
;
; Arguments
;    wks_in: workstations (graphic object or default will be used).
;    source_m: model data to be plotted or a NetCDF filename with data.
;    source_o: observations data to be plotted or a NetCDF filename with data.
;    varname: variable name in the file.
;
; Source_m prototype
;    source[*][*][*]
;    source!0 = model
;    source!1 = statistic
;    source!2 = plev
;
; Source_o prototype
;    source[*][*][*]
;    source!0 = case
;    source!1 = statistic
;    source!2 = plev
;
; Return value
;    A graphic variable.
;
; Description
;    Creates a size distribution plot (data vs. diameter).
;    Plots median, mean or both depending on availability of obervations.
;
; Caveats
;
; Modification history
;    20161013-righi_mattia: written based on aerosol_profile.
;
local funcname, scriptname, tmp, colors, annots, res, res_new
begin

  funcname = "aerosol_sizedist"
  scriptname = "diag_scripts/shared/plot/xy_line.ncl"
  enter_msg(scriptname, funcname)

  ; Get model data, either directly or via netCDF file
  if (typeof(source_m) .eq. "string") then
    model = ncdf_read(source_m, varname)
  else
    model = source_m
    copy_VarMeta(source_m, model)
  end if

  ; Get observational data, either directly or via netCDF file
  if (typeof(source_o) .eq. "string") then
    obser = ncdf_read(source_o, varname)
  else
    obser = source_o
    copy_VarMeta(source_o, obser)
  end if

  ; Retrieve basic metadata from data
  defaults = (/"default", "dummy", "dummy_for_var", "Default", "Dummy"/)
  if (any(varname .eq. defaults)) then
    var = att2var(model, "var")
  else
    var = varname
  end if

  ; Check if a valid wks has been provided, otherwise invoke default
  wks = get_wks(wks_in, diag_script, var)

  ; Define line colors (first color is used for the observations)
  ; FIX-ME: project_style function has changed
  ; colors = project_style(diag_script_info, "colors")
  ; annots = project_style(diag_script_info, "annots")
  gsn_define_colormap(wks, array_append_record((/"white", "black"/), \
                      colors, 0))

  ; Define markers and dashes for median and mean
  marker_mean = 16
  dash_median = 0
  dash_mean = 1
  dash_stddev = 2

  ; Resources
  res = True
  res@gsnDraw = False
  res@gsnFrame = False
  res@trXAxisType = "LogAxis"
  res@trYAxisType = "LogAxis"
  res@tmXBMinorPerMajor = 8
  res@tmXTMinorPerMajor = 8
  res@tmYLMinorPerMajor = 8
  res@tmYRMinorPerMajor = 8
  res@tiYAxisString = varname + " [" + format_units(model@units) + "]"
  res@tiXAxisString = "Diameter [" + format_units(model&diam@units) + "]"
  res@gsnCenterStringFontHeightF = 0.015

  ; Lines
  resL = True
  resL@gsLineThicknessF = 2.0
  resL@gsLineDashSegLenF = 0.25

  ; Markers
  resM = True
  resM@gsMarkerSizeF = 0.01

  ; Polygons
  resP = True

  ; Text
  resT = True
  resT@txFont = 21

  ; Markers
  resM = True

  ; Override defaults with "res_" attributes of "data"
  res_new = att2var(model, "res_")
  copy_VarMeta(res_new, res)

  ; Set number of models
  nmodels = dimsizes(annots)

  ; Set number of cases
  ncases = dimsizes(obser&case)

  ; Set the index for the various statistics
  i_N      = ind(model&statistic.eq."N")
  i_mean   = ind(model&statistic.eq."mean")
  i_stddev = ind(model&statistic.eq."stddev")
  i_min    = ind(model&statistic.eq."min")
  i_max    = ind(model&statistic.eq."max")
  i_5      = ind(model&statistic.eq."5")
  i_10     = ind(model&statistic.eq."10")
  i_25     = ind(model&statistic.eq."25")
  i_median = ind(model&statistic.eq."median")
  i_75     = ind(model&statistic.eq."75")
  i_90     = ind(model&statistic.eq."90")
  i_95     = ind(model&statistic.eq."95")

  ; Set plot ranges
  modelmin = min((/min(model(:, i_mean, :)), min(model(:, i_median, :))/))
  modelmax = max((/max(model(:, i_mean, :)), max(model(:, i_median, :))/))
  obsermin = min((/min(obser(:, i_mean, :)), min(obser(:, i_median, :))/))
  obsermax = max((/max(obser(:, i_mean, :)), max(obser(:, i_median, :))/))
  res@tmXBMode = "Explicit"
  res@tmYLMode = "Explicit"

  ; Set X-axis labels
  res@trXMinF = 0.001
  res@trXMaxF = 10.
  res@tmXBValues = set_log_ticks(res@trXMinF, res@trXMaxF, "major")
  res@tmXBLabels = res@tmXBValues
  res@tmXBMinorValues = set_log_ticks(res@trXMinF, res@trXMaxF, "minor")

  ; Set Y-axis labels
  res@trYMaxF = 2 * max((/modelmax, obsermax/))
  res@trYMinF = res@trYMaxF / 1.e5
  res@tmYLValues = set_log_ticks(res@trYMinF, res@trYMaxF, "major")
  res@tmYLLabels = res@tmYLValues
  res@tmYLMinorValues = set_log_ticks(res@trYMinF, res@trYMaxF, "minor")

  ; Check available statistics in the observations
  l_median = .not.(all(ismissing(obser(:, i_median, :))))
  l_median25 = l_median .and. \
    .not.(all(ismissing(obser(:, i_25, :)))) .and. \
    .not.(all(ismissing(obser(:, i_75, :))))
  l_median10 = l_median .and. \
    .not.(all(ismissing(obser(:, i_10, :)))) .and. \
    .not.(all(ismissing(obser(:, i_90, :))))
  l_median5 = l_median .and. \
    .not.(all(ismissing(obser(:, i_5, :)))) .and. \
    .not.(all(ismissing(obser(:, i_95, :))))
  l_mean = .not.(all(ismissing(obser(:, i_mean, :))))
  l_stddev = .not.(all(ismissing(obser(:, i_stddev, :))))
  l_both = l_median.and.l_mean

  ; If both 10-90 and 5-95 are available, priority to 10-90
  if (l_median10.and.l_median5) then
    l_median5 = False
  end if

  ; Set title for median only
  if (l_median.and..not.l_both) then
    res@gsnCenterString = "Median (lines), 25-75% percentiles (shades)"
    if (l_median10) then
      res@gsnCenterString = "Median (lines), " + \
        "25-75% and 10-90% percentiles (shades)"
    end if
    if (l_median5) then
      res@gsnCenterString = "Median (lines), " + \
        "25-75% and 5-95% percentiles (shades)"
    end if
  end if

  ; Set titles for mean only
  if (l_mean.and..not.l_both) then
    if (l_stddev) then
      res@gsnCenterString = "            " + \
        "Mean (dots and long-dashed lines) and " + \
        "~C~ standard deviation (whiskers and short-dashed lines)"
    else
      res@gsnCenterString = "Mean (long-dashed) and " + \
        "standard deviation (short-dashed)"
    end if
  end if

  ; Set titles for both median and mean
  if (l_both) then
    res@gsnCenterString =  "           " + \
      "Median and 25-75% percentiles " + \
      "(solid lines and shades), ~C~ mean and std. dev. "
    if (l_median10) then
      res@gsnCenterString =  "   " + \
        "Median, 25-75% and 10-90% percentiles " + \
        "(solid lines and shades), ~C~ mean and std. dev. "
    end if
    if (l_median5) then
      res@gsnCenterString =  "    " + \
        "Median, 25-75% and 5-95% percentiles " + \
        "(solid lines and shades), ~C~ mean and std."
    end if
    if (l_stddev) then
      res@gsnCenterString = res@gsnCenterString + \
        "(long- and short-dashed lines, dots and whiskers)"
    else
      res@gsnCenterString = res@gsnCenterString + \
        "(long- and short-dashed lines)"
    end if
  end if

  ; Draw a blank plot function, lines are dots are added below for
  ; better controlling the draw order
  plot = gsn_csm_blank_plot(wks, res)

  ; Draw percentiles as shaded areas
  if (l_median) then
    shade_flag_m = (/l_median5, l_median10, l_median/)
    shade_flag_o = (/l_median5, l_median10, l_median25/)
    shade_idx1 = (/i_5, i_10, i_25/)
    shade_idx2 = (/i_95, i_90, i_75/)
    shade_opac = (/0.1, 0.1, 0.15/)
    shade_name = (/"5_95", "10_90", "25_75"/)
    do shID = 0, dimsizes(shade_flag_m) - 1

      ; Model
      if (shade_flag_m(shID)) then
        resP@gsFillOpacityF = shade_opac(shID)
        g_obj = new(nmodels, graphic)
        do ii = 0, nmodels - 1
          resP@gsFillColor = colors(ii)
          y1 = model(ii, shade_idx1(shID), :)
          y2 = model(ii, shade_idx2(shID), :)
          x1 = model&diam
          x2 = x1
          xx = array_append_record( \
            array_append_record(x1, x2(::-1), 0), x1(0), 0)
          yy = array_append_record( \
            array_append_record(y1, y2(::-1), 0), y1(0), 0)
          q = ind(.not.ismissing(yy))
          if (dimsizes(q).ne.dimsizes(yy)) then
            log_debug("Some missing values in model percentiles")
          end if
          if (.not.all(ismissing(q))) then
            g_obj(ii) = gsn_add_polygon(wks, plot, xx(q), yy(q), resP)
          else
            log_info("All values in model percentiles are missing (skipping)")
          end if
          delete([/x1, x2, y1, y2, xx, yy, q/])
        end do
        str = "model_" + shade_name(shID)
        plot@$str$ = g_obj
        delete(g_obj)
        delete(str)
      end if

      ; Observations
      if (shade_flag_o(shID)) then
        resP@gsFillColor = "black"
        g_obj = new(ncases, graphic)
        do ii = 0, ncases - 1
          y1 = obser(ii, shade_idx1(shID), :)
          y2 = obser(ii, shade_idx2(shID), :)
          x1 = obser&diam
          x2 = x1
          xx = array_append_record( \
            array_append_record(x1, x2(::-1), 0), x1(0), 0)
          yy = array_append_record( \
            array_append_record(y1, y2(::-1), 0), y1(0), 0)
          q = ind(.not.ismissing(yy))
          if (dimsizes(q).ne.dimsizes(yy)) then
            log_debug("Some missing values in obs percentiles")
          end if
          if (.not.all(ismissing(q))) then
            g_obj(ii) = gsn_add_polygon(wks, plot, xx(q), yy(q), resP)
          else
            log_info("All values in obs percentiles are missing (skipping)")
          end if
          delete([/x1, x2, y1, y2, xx, yy, q/])
          str = "obser_" + shade_name(shID)
          plot@$str$ = g_obj
          delete(g_obj)
          delete(str)
        end do
      end if

    end do
  end if

  ; Draw median as solid lines
  if (l_median) then

    ; Model
    g_obj = new(nmodels, graphic)
    do ii = 0, nmodels - 1
      resL@gsLineColor = colors(ii)
      resL@gsLineDashPattern = dash_median
      xx = model&diam
      yy = model(ii, i_median, :)
      q = ind(.not.ismissing(yy))
      if (dimsizes(q).ne.dimsizes(yy)) then
        log_debug("Some missing values in model median")
      end if
      if (.not.all(ismissing(q))) then
        g_obj(ii) = gsn_add_polyline(wks, plot, xx(q), yy(q), resL)
      else
        log_info("All values in model median are missing (skipping)")
      end if
      delete([/xx, yy, q/])
    end do
    plot@model_median = g_obj
    delete(g_obj)

    ; Observations
    resL@gsLineColor = "black"
    g_obj = new(ncases, graphic)
    do ii = 0, ncases - 1
      xx = obser&diam
      yy = obser(ii, i_median, :)
      q = ind(.not.ismissing(yy))
      if (dimsizes(q).ne.dimsizes(yy)) then
        log_debug("Some missing values in obs. median")
      end if
      if (.not.all(ismissing(q))) then
        g_obj(ii) = gsn_add_polyline(wks, plot, xx(q), yy(q), resL)
      else
        log_info("All values in obs median are missing (skipping)")
      end if
      delete([/xx, yy, q/])
    end do
    plot@obser_median = g_obj
    delete(g_obj)

  end if

  ; Draw mean and standard deviation as dashed/dotted (model) and dots/bars
  ; (observations)
  if (l_mean) then

    ; Model
    g_obj = new(nmodels, graphic)
    do ii = 0, nmodels - 1
      resL@gsLineColor = colors(ii)
      resL@gsLineDashPattern = dash_mean
      xx = model&diam
      yy = model(ii, i_mean, :)
      q = ind(.not.ismissing(yy))
      if (dimsizes(q).ne.dimsizes(yy)) then
        log_debug("Some missing values in model mean")
      end if
      if (.not.all(ismissing(q))) then
        g_obj(ii) = gsn_add_polyline(wks, plot, xx(q), yy(q), resL)
      else
        log_info("All values in model mean are missing (skipping)")
      end if
      delete([/xx, yy, q/])
    end do
    plot@model_mean = g_obj
    delete(g_obj)

    g_obj = new(nmodels, graphic)
    do ii = 0, nmodels - 1
      resL@gsLineColor = colors(ii)
      resL@gsLineDashPattern = dash_stddev
      xx = model&diam
      yy = model(ii, i_mean, :) + model(ii, i_stddev, :)
      q = ind(.not.ismissing(yy))
      if (dimsizes(q).ne.dimsizes(yy)) then
        log_debug("Some missing values in model std. dev.")
      end if
      if (.not.all(ismissing(q))) then
        g_obj(ii) = gsn_add_polyline(wks, plot, xx(q), yy(q), resL)
      else
        log_info("All values in model std. dev. are missing (skipping)")
      end if
      delete([/xx, yy, q/])
    end do
    plot@model_stddev = g_obj
    delete(g_obj)

        ; Observations (dots or lines, depending on standard deviation)
    if (l_stddev) then
      resM@gsMarkerColor = "black"
      resM@gsMarkerIndex = marker_mean
    else
      resL@gsLineColor = "black"
      resL@gsLineDashPattern = dash_mean
    end if
    g_obj = new(ncases, graphic)
    do ii = 0, ncases - 1
      xx = obser&diam
      yy = obser(ii, i_mean, :)
      q = ind(.not.ismissing(yy))
      if (dimsizes(q).ne.dimsizes(yy)) then
        log_debug("Some missing values in obs. mean")
      end if
      if (.not.all(ismissing(q))) then
        if (l_stddev) then
          g_obj(ii) = gsn_add_polymarker(wks, plot, xx(q), yy(q), resM)
        else
          g_obj(ii) = gsn_add_polyline(wks, plot, xx(q), yy(q), resL)
        end if
      else
        log_info("All values in obs. mean are missing (skipping)")
      end if
      delete([/xx, yy, q/])
    end do
    plot@obser_mean = g_obj
    delete(g_obj)

    ; Observations
    if (l_stddev) then
      resL@gsLineColor = "black"
      resL@gsLineDashPattern = 0
      resL@gsLineThicknessF = 1
      do ii = 0, ncases - 1
        g_obj = new(dimsizes(obser&diam), graphic)
        do kk = 0, dimsizes(obser&diam) - 1
          xx = (/obser&diam(kk), obser&diam(kk)/)
          yy = (/obser(ii, i_mean, kk), \
                obser(ii, i_mean, kk) + obser(ii, i_stddev, kk)/)
          if (.not.ismissing(xx(0)) .and. .not.ismissing(xx(1))) then
            g_obj(kk) = gsn_add_polyline(wks, plot, xx, yy, resL)
          end if
        end do
        str = "obser" + ii + "_stddev"
        plot@$str$ = g_obj
        delete(str)
        delete([/xx, yy/])
        delete(g_obj)
      end do
    end if
  end if
  draw(plot)

  ; Append legend
  xpos = 0.79
  resT@txJust = "CenterRight"
  ypos = 0.78
  resT@txFontHeightF = 0.020
  resT@txFontColor   = "black"
  gsn_text_ndc(wks, diag_script_info@campaign, xpos, ypos, resT)
  do mID = 0, dimsizes(annots) - 1
    ypos = ypos - 0.03
    resT@txFontColor   = colors(mID)
    gsn_text_ndc(wks, annots(mID), xpos, ypos, resT)
  end do

  frame(wks)

  leave_msg(scriptname, funcname)
  return(plot)

end

; #############################################################################
undef("xy_line")
procedure xy_line(wks[1],
                  source,
                  source_x,
                  source_stddev,
                  res_in:logical,
                  items:list)
;
; Arguments:
;    wks: workstation, must be passed - no default used yet!
;    source: data to be plotted (no netCDF input possible yet)
;    source_x: x-axis of array to be plotted (e.g. source&time, ... )
;    source_stddev: standard deviation of input, needed for multi_model_mean
;    res_in: diag_script-specific resources passed from diag_script
;    items: list of input_file_info metadata
;
; Source prototype
;
; Description
;    Defines default ressources, which are overridden by argument res.
;    Creates an xy-plot, according to wks & res.
;    Adds multi model mean and standard deviation if
;    diag_script_info@multi_model_mean is set to True.
;
; Caveats
;
; Modification history
;    20150511-senftleben_daniel: modified legend.
;    20140109-senftleben_daniel: written.
;
local funcname, scriptname, res, res_in, res_stddev, source, source_x, \
  source_stddev, wks, wks_in, colors, colors_mm, dashes, dashes_mm, thicks, \
  thicks_mm, annots, annots_mm, avgstd, avgstd_mm, temp, plot, \
  shading_plot, mm, lgres, nitems, lbid, amres, annoid, labels, lg_outfile, \
  psres, vpx, vph, vpy, vpw, bpres, tmborder, items_mmm, mmm_var
begin

  funcname = "xy_line"
  scriptname = "diag_scripts/shared/plot/xy_line.ncl"
  enter_msg(scriptname, funcname)

  ; Select colors and other plotting attributes
  ; (see ./diag_scripts/shared/plot/style.ncl)
  colors = project_style(items, diag_script_info, "colors")
  dashes = project_style(items, diag_script_info, "dashes")
  thicks = project_style(items, diag_script_info, "thicks")
  annots = project_style(items, diag_script_info, "annots")
  avgstd = project_style(items, diag_script_info, "avgstd")

  ; Select colors and other plotting attributes for multi-model mean
  if (diag_script_info@multi_model_mean) then
    items_mmm = NewList("fifo")
    mmm_var = True
    mmm_var@dataset = "MultiModelMean"
    ListPush(items_mmm, mmm_var)
    colors_mmm = project_style(items_mmm, diag_script_info, "colors")
    dashes_mmm = project_style(items_mmm, diag_script_info, "dashes")
    thicks_mmm = project_style(items_mmm, diag_script_info, "thicks")
    annots_mmm = project_style(items_mmm, diag_script_info, "annots")
    avgstd_mmm = project_style(items_mmm, diag_script_info, "avgstd")
  end if

  ; Set/copy resources
  res                   = True
  res@xyLineColors      = colors  ; change line color
  res@xyLineThicknesses = thicks  ; make 2nd lines thicker
  res@xyMonoDashPattern = False
  res@xyDashPatterns    = dashes
  res@gsnDraw           = False   ; don't draw yet
  res@gsnFrame          = False   ; don't advance frame yet
  res@tiMainFontHeightF = .025    ; font height
  res@gsnMaximize       = True
  res@vpHeightF = 0.4
  res@vpWidthF = 0.8
  res@trYMinF  = min(source) - 0.05 * (max(source) - min(source))
  res@trYMaxF  = max(source) + 0.05 * (max(source) - min(source))
  copy_VarMeta(res_in, res)  ; copy passed resources

  ; Plot
  plot = gsn_csm_xy(wks, source_x, source, res)

  ; Add multi model mean and stddev
  if (diag_script_info@multi_model_mean) then
    ; Stddev
    res_stddev = True
    copy_VarMeta(res, res_stddev)
    res_stddev@gsnXYFillColors = "LightGrey"
    delete(res_stddev@xyLineColors)
    res_stddev@xyLineColor = -1  ; Make lines transparent
    shading_plot = gsn_csm_xy(wks, source_x, source_stddev(2:3, :), \
                              res_stddev)
    overlay(plot, shading_plot)
    ; MMM
    delete([/res@xyLineThicknesses, res@xyLineColors, res@xyDashPatterns/])
    res@xyLineThicknesses = thicks_mmm
    res@xyLineColors = colors_mmm
    res@xyDashPatterns = dashes_mmm
    mmm = gsn_csm_xy(wks, source_x, source_stddev(0, :), res)
    overlay(plot, mmm)
  end if

  ; ***********************************************
  ; legend resources
  ; ***********************************************

  lgres                    = True
  lgres@lgItemType         = "Lines"   ; show lines only (default)
  lgres@lgLabelFontHeightF = .05       ; set the legend label font thickness
  lgres@vpWidthF           = 0.15      ; width of legend (NDC)
  lgres@vpHeightF          = 0.5       ; height of legend (NDC)
  lgres@lgPerimColor       = "gray"    ; draw the box perimeter in orange
  lgres@lgPerimThicknessF  = 1.0       ; thicken the box perimeter

  lgres@lgLineColors      = colors
  lgres@lgDashIndexes     = dashes
  lgres@lgLineThicknesses = thicks + 1
  labels = annots
  nitems = dimsizes(labels)
  lgres@lgItemOrder = ispan(nitems - 1, 0, 1)

  ; Create legend
  lbid = gsn_create_legend(wks, nitems, labels, lgres)

  amres = True
  amres@amParallelPosF   = 0.81
  amres@amOrthogonalPosF = 0.0
  annoid1 = gsn_add_annotation(plot, lbid, amres)

  resP = True
  resP@gsnMaximize = True
  resP@gsnPaperOrientation = "portrait"
  resP@gsnPaperMargin =  0.8

  gsn_panel(wks, plot, (/1, 1/), resP)

;  ; Resources for a customized legend.
;  lgres                     = True
;  lgres@lgMonoLineThickness = False
;  lgres@lgLabelFontHeightF  = .08      ; legend label font thickness
;  lgres@vpWidthF            = 0.15     ; width of legend (NDC)
;  lgres@vpHeightF           = 0.4      ; height of legend (NDC)
;  lgres@lgPerimOn           = True
;  lgres@lgPerimColor        = 0
;  lgres@lgMonoDashIndex     = False
;  lgres@lgBoxBackground     = 0
;  lgres@lgPerimFill         = 0
;  lgres@lgPerimFillColor    = 0
;  if (.not.isatt(diag_script_info, "EMs_in_lg")) then
;    diag_script_info@EMs_in_lg = True  ; Set default
;  end if
;  if (.not.diag_script_info@EMs_in_lg) then
;    datasets = metadata_att_as_array(items, "dataset")
;    idcs_modelnames = UNIQ(datasets)
;    colors := colors(idcs_modelnames)
;    dashes := dashes(idcs_modelnames)
;    thicks := thicks(idcs_modelnames)
;    annots := datasets(idcs_modelnames)
;  end if
;  if (diag_script_info@multi_model_mean) then
;    lgres@lgLineColors      = array_append_record(colors, colors_mmm, 0)
;    lgres@lgDashIndexes     = array_append_record(dashes, dashes_mmm, 0)
;    lgres@lgLineThicknesses = \
;      array_append_record(thicks, thicks_mmm, 0) + 0.5
;    labels = array_append_record(annots, annots_mmm, 0)
;  else
;    lgres@lgLineColors      = colors
;    lgres@lgDashIndexes     = dashes
;    lgres@lgLineThicknesses = thicks + 0.5
;    labels = annots
;  end if
;  nitems = dimsizes(labels)
;  lgres@lgItemOrder = ispan(nitems - 1, 0, 1)
;
;  ; Create legend
;  lbid = gsn_create_legend(wks, nitems, labels, lgres)
;
;  ; Add legend at the correct position
;  ; Point (0, 0) is the dead center of the plot. Point (0, .5) is center,
;  ; flush bottom. Point (0.5, 0.5) is flush bottom, flush right.
;  amres                  = True
;  amres@amJust           = "TopRight"  ; reference corner of box
;  ;amres@amParallelPosF   =  0.5        ; Move legend to +right, -left
;  ;amres@amOrthogonalPosF = -0.5        ; +down, -up
;  amres@amParallelPosF   = 0.81
;  amres@amOrthogonalPosF = 0.0
;
;
;  ; Draw and frame
;  psres = True
;  psres@gsnDraw = False
;  psres@gsnFrame = False
;  maximize_output(wks, psres)
;
;  ; Get plot size
;  getvalues plot
;    "vpXF"      : vpx
;    "vpYF"      : vpy
;    "vpWidthF"  : vpw
;    "vpHeightF" : vph
;  end getvalues
;  bres = True
;  bres@gsnDraw      = False
;  bres@gsnFrame     = False
;  bres@tmXBOn       = False
;  bres@tmYLOn       = False
;  bres@tmXTOn       = False
;  bres@tmYROn       = False
;  bres@tmXBBorderOn = False
;  bres@tmXTBorderOn = False
;  bres@tmYLBorderOn = False
;  bres@tmYRBorderOn = False
;
;  ; Create a blank plot with the same size as plot, attach legend
;  bres@vpXF      = vpx
;  bres@vpYF      = vpy
;  bres@vpWidthF  = vpw
;  bres@vpHeightF = vph
;  blank_plot = gsn_csm_blank_plot(wks, bres)
;
;  ; Add legend to plot
;  if (isatt(diag_script_info, "xy_line_legend")) then
;    if (diag_script_info@xy_line_legend .ne. False) then
;      annoid = gsn_add_annotation(blank_plot, lbid, amres)
;    end if
;  else
;    annoid = gsn_add_annotation(blank_plot, lbid, amres)
;  end if
;
;  ; Put legend into an extra file
;  if (isatt(source, "legend_outside")) then
;    if (source@legend_outside) then
;      lg_outfile = wks@legendfile
;      styles = True
;      styles@colors = colors
;      styles@dashes = dashes
;      styles@thicks = thicks
;      create_legend_lines(annots, styles, lg_outfile, "lines")
;    end if
;  end if
;
;  ; Create another blank plot to make sure plot border thickness is even
;  bres@tmXBBorderOn = True
;  bres@tmXTBorderOn = True
;  bres@tmYLBorderOn = True
;  bres@tmYRBorderOn = True
;  bres@tmBorderThicknessF = 3
;  blank_plot2 = gsn_csm_blank_plot(wks, bres)
;
;  ; Draw first plot with the actual values (+ grid lines if
;  ; tmXMajorGrid/gsnYRefLine are set)
;  draw(plot)
;
;  ; Draw second plot with legend on top of previous plot. This
;  ; is, as far as I know, the only way to draw the legend on top
;  ; of the grid lines
;  draw(blank_plot)
;
;  ; Redraw plot borders since the legend may (partially) cover some
;  ; of the borders drawn in the first 'plot'
;  draw(blank_plot2)
;
;  frame(wks)
;
;  ; outfile name
;  if (isatt(wks, "fullname")) then
;    outfile = wks@fullname
;  else
;    outfile = wks@name
;  end if
;  log_info(" Wrote " + outfile)
  leave_msg(scriptname, funcname)

end


; #############################################################################
undef("xy_line_anom")
procedure xy_line_anom(wks[1],
                       source_mean,
                       source,
                       source_x,
                       source_stddev,
                       ref_start,
                       ref_end,
                       res_in: logical,
                       res0_in: logical,
                       items: list)
;
; Arguments:
;    wks:  workstation, must be passed - no default used yet!
;    source_mean:   source_mean
;    source:        data to be plotted (no netCDF input possible yet)
;    source_x:      x-axis of array to be plotted (e.g. source&time, ... )
;    source_stddev: standard deviation of input, needed multi_model_mean
;    ref_start:     start year of the reference dataset
;    ref_end:       end year of the reference dataset
;    res_in:        diag_script-specific resources passed from diag_script
;    res0_in:       res0_in
;    items: list of input_file_info metadata
;
; Source prototype
;
; Description
;    Defines default ressources, which are overridden by argument res.
;    Creates an xy-plot, according to wks & res.
;    Adds multi model mean and standard deviation if
;    diag_script_info@multi_model_mean is set to True.
;
; Caveats
;
; Modification history
;    20160822-bock_lisa: written
;

local funcname, scriptname, verbosity, res, res_in, res_stddev, source, \
    source_x, source_stddev, wks, wks_in, colors, colors_mm, dashes, \
    dashes_mm, thicks, thicks_mm, annots, annots_mm, avgstd, avgstd_mm, temp, \
    plot, shading_plot, mm, lgres, nitems, lbid, amres, annoid, labels, \
    psres, vpx, vph, vpy, vpw, bpres, tmborder

begin

  funcname = "xy_line_anom"
  scriptname = "diag_scripts/shared/plot/xy_line.ncl"
  enter_msg(scriptname, funcname)

  ; Select colors and other plotting attributes
  ; (see ./diag_scripts/lib/ncl/style.ncl)
  colors = project_style(items, diag_script_info, "colors")
  dashes = project_style(items, diag_script_info, "dashes")
  thicks = project_style(items, diag_script_info, "thicks")
  annots = project_style(items, diag_script_info, "annots")
  avgstd = project_style(items, diag_script_info, "avgstd")

<<<<<<< HEAD
  do i = 0, dimsizes(annots)-1
    tmp := str_split(annots(i), "_")
    annots(i) = tmp(0)
  end do
  labels = get_unique_values(annots)
  ind_end = ind(labels .eq. source@ref .or. \
                labels .eq. "MultiModelMean")
  labels_old = labels
  labels := labels(sort_alphabetically(labels, ind_end, "end"))
  label_ind = get1Dindex(annots, labels)
  labels_lb := labels_old(sort_alphabetically(labels_old, ind_end, "begin"))
  label_ind_lb = get1Dindex(annots, labels_lb)

;  colors := array_append_record(colors, "(/1,0,0/)", 0)
;  dashes := array_append_record(dashes, 0, 0)
;  thicks := array_append_record(thicks, 3., 0)
;  annots := array_append_record(annots, "MultiModelMean", 0)
;  avgstd := array_append_record(avgstd, 1, 0)
  
=======
>>>>>>> 60f3c5f8
  ; ************************************************
  ; plotting parameters
  ; ************************************************

  plot = new(1, graphic)

  res0 = True
  res0@gsnDraw   = False
  res0@gsnFrame  = False
  res0@vpHeightF = 0.5
  res0@vpWidthF  = 0.05
  res0@trYMinF = \
    min(source_mean) - 0.05 * (max(source_mean) - min(source_mean))
  res0@trYMaxF = \
    max(source_mean) + 0.05 * (max(source_mean) - min(source_mean))
  res0@trXMinF = 0.
  res0@trXMaxF = 2.
  res0@tmXTOn = False
  res0@tmXBOn = False
  res0@tmYLLabelsOn = False
  res0@tmYRLabelsOn = True
  res0@tmYRLabelFontHeightF = 0.016
  res0@tmYLLabelFontHeightF = 0.016
  res0@tiXAxisFontHeightF = 0.016
  res0@tiYAxisFontHeightF = 0.016
  res0@tiYAxisSide   = "Right"
  res0@tiYAxisAngleF = 90.
  res0@tiYAxisOn = True
  res0@pmLegendDisplayMode = "Never"
  res0@tmXBMajorOutwardLengthF = 0.006
  res0@tmYLMajorOutwardLengthF = 0.006
  res0@tmXBMinorOutwardLengthF = 0.003
  res0@tmYLMinorOutwardLengthF = 0.003
  res0@tmXBMajorLengthF = 0.006
  res0@tmYLMajorLengthF = 0.006
  res0@tmXBMinorLengthF = 0.003
  res0@tmYLMinorLengthF = 0.003

  res0@xyDashPatterns    = dashes(label_ind)
  res0@xyLineThicknesses = thicks(label_ind)
  res0@xyLineColors      = colors(label_ind)

  copy_VarMeta(res0_in, res0)  ; copy passed resources

  res           = True
  res@gsnDraw   = False
  res@gsnFrame  = False

  res@vpXF      = 0.05
  res@vpYF      = 0.7
  res@vpHeightF = 0.4
  res@vpWidthF  = 0.7
  res@pmLegendDisplayMode = "Never"
  res@tmYRLabelFontHeightF = 0.016
  res@tmYLLabelFontHeightF = 0.016
  res@tiXAxisFontHeightF = 0.016
  res@tiYAxisFontHeightF = 0.016
  res@tmXBMajorOutwardLengthF = 0.006
  res@tmYLMajorOutwardLengthF = 0.006
  res@tmXBMinorOutwardLengthF = 0.003
  res@tmYLMinorOutwardLengthF = 0.003
  res@tmXBMajorLengthF = 0.006
  res@tmYLMajorLengthF = 0.006
  res@tmXBMinorLengthF = 0.003
  res@tmYLMinorLengthF = 0.003

  res@trYMinF  = min(source) - 0.05 * (max(source) - min(source))
  res@trYMaxF  = max(source) + 0.05 * (max(source) - min(source))
  res@tiYAxisOn = True
<<<<<<< HEAD
  ;res@tiXAxisString = "Year"
=======
>>>>>>> 60f3c5f8
  res@tiXAxisString = ""
  res@gsnStringFontHeightF = 0.016
  ;res@tiMainFontHeightF = .025    ; font height

  res@xyDashPatterns    = dashes(label_ind)
  res@xyLineThicknesses = thicks(label_ind)  ; make 2nd lines thicker
  res@xyLineColors      = colors(label_ind)  ; change line color

  copy_VarMeta(res_in, res)  ; copy passed resources

<<<<<<< HEAD
  plot(0) = gsn_csm_xy(wks, source_x, source(label_ind, :), res)  ; create plot

=======
  plot(0) = gsn_csm_xy(wks, source_x, source, res)  ; create plot

  ; ---------------------------------------------------------------------

  if (diag_script_info@ts_anomaly .eq. "anom") then

    ; ---------------------------------------------------------------------
    ; yellow shading of reference period
    ; ---------------------------------------------------------------------
    gsres                = True
    gsres@gsFillColor    = "Grey70"
    gsres@gsFillOpacityF = 0.1
    xbox = (/ref_start, ref_end, ref_end, ref_start, ref_start/)
    ybox = (/res@trYMinF, res@trYMinF, res@trYMaxF, res@trYMaxF, res@trYMinF/)
    newplot00 = gsn_add_polygon(wks, plot(0), xbox, ybox, gsres)

    txtres               = True
    txtres@txFont        = "helvetica-bold"
    txtres@txFontColor   = "Grey40"
    txtres@txFontHeightF = 0.013
    ref_txt = gsn_add_text(wks, plot, "reference period", \
                           0.5*(ref_start + ref_end), res@trYMinF + 0.1, \
                           txtres)
>>>>>>> 60f3c5f8

  ; ---------------------------------------------------------------------
  ; grey shading of reference period
  ; ---------------------------------------------------------------------
  gsres                = True
  gsres@gsFillColor    = "Grey70" ;"yellow"
  gsres@gsFillOpacityF = 0.1
  xbox = (/ref_start, ref_end, ref_end, ref_start, ref_start/)
  ybox = (/res@trYMinF, res@trYMinF, res@trYMaxF, res@trYMaxF, res@trYMinF/)
  newplot00 = gsn_add_polygon(wks, plot(0), xbox, ybox, gsres)

  txtres               = True
  txtres@txFont        = "helvetica-bold"
  txtres@txFontColor   = "Grey40"
  txtres@txFontHeightF = 0.013
  ref_txt = gsn_add_text(wks, plot, "reference period", \
                         0.5*(ref_start + ref_end), res@trYMaxF - 0.15, txtres)

  ; ---------------------------------------------------------------------
  ; add lines and names for volcanic eruptions
  ; ---------------------------------------------------------------------
  if (diag_script_info@volcanoes .eq. True) then
    vres = True
    vres@gsLineColor       = "grey20"
    vres@gsLineThicknessF  = 1.
    vres@gsLineDashPattern = 2.
    txres               = True
    txres@txAngleF      = 90
    txres@txFont        = "helvetica-bold"
    txres@txFontColor   = "grey20"
    txres@txFontHeightF = 0.013

    yy = (/res@trYMinF, res@trYMaxF/)

<<<<<<< HEAD
    vol_name1 = gsn_add_text(wks, plot, "Krakatoa", 1885, res@trYMaxF - 0.6, txres)
    xx = (/1883.0, 1883.0/)
    vol1 = gsn_add_polyline(wks, plot(0), xx, yy, vres)
    vol_name2 = gsn_add_text(wks, plot, "Santa Maria", 1904, res@trYMaxF - 0.4, txres)
    xx = (/1902.0, 1902.0/)
    vol2 = gsn_add_polyline(wks, plot(0), xx, yy, vres)
    vol_name3 = gsn_add_text(wks, plot, "Agung", 1965, res@trYMaxF - 0.4, txres)
    xx = (/1963.0, 1963.0/)
    vol3 = gsn_add_polyline(wks, plot(0), xx, yy, vres)
    vol_name4 = gsn_add_text(wks, plot, "El Chichon", 1984, res@trYMaxF - 0.4, txres)
    xx = (/1982.0, 1982.0/)
    vol4 = gsn_add_polyline(wks, plot(0), xx, yy, vres)
    vol_name5 = gsn_add_text(wks, plot, "Pinatubo", 1993, res@trYMaxF - 0.4, txres)
=======
    vol_name1 = gsn_add_text(wks, plot, "Krakatoa", 1885, res@trYMaxF - 0.4, \
                             txres)
    xx = (/1883.0, 1883.0/)
    vol1 = gsn_add_polyline(wks, plot(0), xx, yy, vres)
    vol_name2 = gsn_add_text(wks, plot, "Santa Maria", 1904, \
                             res@trYMaxF - 0.4, txres)
    xx = (/1902.0, 1902.0/)
    vol2 = gsn_add_polyline(wks, plot(0), xx, yy, vres)
    vol_name3 = gsn_add_text(wks, plot, "Agung", 1965, res@trYMaxF - 0.4, \
                             txres)
    xx = (/1963.0, 1963.0/)
    vol3 = gsn_add_polyline(wks, plot(0), xx, yy, vres)
    vol_name4 = gsn_add_text(wks, plot, "El Chichon", 1984, \
                             res@trYMaxF - 0.4, txres)
    xx = (/1982.0, 1982.0/)
    vol4 = gsn_add_polyline(wks, plot(0), xx, yy, vres)
    vol_name5 = gsn_add_text(wks, plot, "Pinatubo", 1993, res@trYMaxF - 0.4, \
                             txres)
>>>>>>> 60f3c5f8
    xx = (/1991.0, 1991.0/)
    vol5 = gsn_add_polyline(wks, plot(0), xx, yy, vres)
  end if

  ; ---------------------------------------------------------------------
  ; add line at 0.0
  ; ---------------------------------------------------------------------
  res_lines                   = True      ; polyline mods desired
  res_lines@tfPolyDrawOrder   = "Predraw"
  res_lines@gsLineColor       = "grey20"  ; line color
  res_lines@gsLineThicknessF  = 1.        ; line thicker
  res_lines@gsLineDashPattern = 1.        ; dash pattern

  xx = (/res@trXMinF, res@trXMaxF/)
  yy = (/0.0, 0.0/)
  dum0 = gsn_add_polyline(wks, plot(0), xx, yy, res_lines)

<<<<<<< HEAD

  ; ---------------------------------------------------------------------
  ; Add right panel with mean values in anomaly plot
  ; ---------------------------------------------------------------------
=======
  ; Add right panel with mean values in anomaly plot
>>>>>>> 60f3c5f8
  if (diag_script_info@ref_value) then
    var = fspan(0., 2., 3)
    mean = new((/dimsizes(source_mean), 3/), double)
    mean(:, 0) = source_mean(:)
    mean(:, 1) = source_mean(:)
    mean(:, 2) = source_mean(:)

<<<<<<< HEAD
    plot2 = gsn_csm_xy(wks, var, mean(label_ind, :), res0)  ; create plot
=======
    plot2 = gsn_csm_xy(wks, var, mean, res0)  ; create plot
>>>>>>> 60f3c5f8

    getvalues plot2
      "trXMinF"   : xmin
      "trYMinF"   : ymin
      "trXMaxF"   : xmax
      "trYMaxF"   : ymax
    end getvalues

<<<<<<< HEAD
    xbox1 = (/xmin,xmax,xmax,xmin,xmin/)
    ybox1 = (/ymin,ymin,ymax,ymax,ymin/)
=======
    xbox1 = (/xmin, xmax, xmax, xmin, xmin/)
    ybox1 = (/ymin, ymin, ymax, ymax, ymin/)
>>>>>>> 60f3c5f8

    gnres = True
    gnres@gsFillColor     = "Gray70"
    gnres@gsFillOpacityF = 0.1
    gnres@tfPolyDrawOrder = "PreDraw"
<<<<<<< HEAD
    plot@$unique_string("box")$ = gsn_add_polygon(wks,plot2,xbox1,ybox1,gnres)
 
=======
    plot@$unique_string("box")$ = gsn_add_polygon(wks, plot2, xbox1, \
                                                  ybox1, gnres)

>>>>>>> 60f3c5f8
    newplot = gsn_attach_plots(plot(0), plot2, res, res0)
  end if

  ; ***********************************************
  ; legend resources
  ; ***********************************************

  lgres                    = True
  lgres@lgItemType         = "Lines"   ; show lines only (default)
  lgres@lgLabelFontHeightF = .05       ; set the legend label font thickness
  lgres@vpWidthF           = 0.3      ; width of legend (NDC)
  lgres@vpHeightF          = 1.       ; height of legend (NDC)
  lgres@lgPerimColor       = "gray"    ; draw the box perimeter in orange
  lgres@lgPerimThicknessF  = 1.0       ; thicken the box perimeter

<<<<<<< HEAD
  lgres@lgLineColors      = colors(label_ind_lb)
  lgres@lgDashIndexes     = dashes(label_ind_lb)
  lgres@lgLineThicknessF = 3
  nitems = dimsizes(labels)
  lgres@lgItemOrder = ispan(nitems - 1, 0, 1)

  ; Create legend
  lbid = gsn_create_legend(wks, nitems, labels_lb, lgres)

  amres = True
  amres@amParallelPosF   = 0.9
  amres@amOrthogonalPosF = 0.5
  annoid1 = gsn_add_annotation(plot(0), lbid, amres)

  resP = True
  resP@gsnMaximize = True
  ;resP@gsnPaperOrientation = "portrait"
  ;resP@gsnPaperMargin =  0.8
  ;resP@gsnPanelFigureStrings = (/"a)"/)

  gsn_panel(wks, plot, (/1, 1/), resP)

  leave_msg(scriptname, funcname)

end

; #############################################################################
undef("xy_line_collect")
procedure xy_line_collect(wks[1],
                          source_mean,
                          source,
                          source_stderr,
                          source_x,
                          source_stat,
                          ref_start,
                          ref_end,
                          res_in: logical,
                          res0_in: logical,
                          items: list)
;
; Arguments:
;    wks:  workstation, must be passed - no default used yet!
;    source_mean:   source_mean
;    source:        data to be plotted (no netCDF input possible yet)
;    source_stderr: standard error of reference
;    source_x:      x-axis of array to be plotted (e.g. source&time, ... )
;    source_stat:   statistics of multi_model_mean, e.g. 5 and 95% quantile
;                   or stddev
;    ref_start:     start year of the reference dataset
;    ref_end:       end year of the reference dataset
;    res_in:        diag_script-specific resources passed from diag_script
;    res0_in:       res0_in
;    items:         list of input_file_info metadata
;
; Source prototype
;
; Description
;    Defines default ressources, which are overridden by argument res.
;    Creates an xy-plot, according to wks & res.
;    Adds multi model mean and standard deviation if
;    diag_script_info@multi_model_mean is set to "y".
;
; Caveats
;
; Modification history
;    20160822_A_bock_li: written
;

local funcname, scriptname, verbosity, res, res_in, res_stat, source, \
    source_x, source_stat, wks, wks_in, colors, colors_mm, dashes, \
    dashes_mm, thicks, thicks_mm, annots, annots_mm, avgstd, avgstd_mm, temp, \
    plot, shading_plot, mm, lgres, nitems, lbid, amres, annoid, labels, \
    psres, vpx, vph, vpy, vpw, bpres, tmborder

begin

  funcname = "xy_line_collect"
  scriptname = "plot_scripts/ncl/xy_line.ncl"
  enter_msg(scriptname, funcname)

  ; Select colors and other plotting attributes
  ; (see ./diag_scripts/lib/ncl/style.ncl)
  colors = project_style(items, diag_script_info, "colors")
  dashes = project_style(items, diag_script_info, "dashes")
  thicks = project_style(items, diag_script_info, "thicks")
  annots = project_style(items, diag_script_info, "annots")
  avgstd = project_style(items, diag_script_info, "avgstd")

  ; ************************************************
  ; plotting parameters
  ; ************************************************

  plot = new(1, graphic)

  res           = True
  res@gsnDraw   = False
  res@gsnFrame  = False

  res@vpXF      = 0.05
  res@vpYF      = 0.7
  res@vpHeightF = 0.4
  res@vpWidthF  = 0.7
  res@pmLegendDisplayMode = "Never"
  res@tmYRLabelFontHeightF = 0.016
  res@tmYLLabelFontHeightF = 0.016
  res@tiXAxisFontHeightF = 0.016
  res@tiYAxisFontHeightF = 0.016
  res@tmXBMajorOutwardLengthF = 0.006
  res@tmYLMajorOutwardLengthF = 0.006
  res@tmXBMinorOutwardLengthF = 0.003
  res@tmYLMinorOutwardLengthF = 0.003
  res@tmXBMajorLengthF = 0.006
  res@tmYLMajorLengthF = 0.006
  res@tmXBMinorLengthF = 0.003
  res@tmYLMinorLengthF = 0.003

  if (isatt(diag_script_info, "ref")) then
    min_tmp = (/min(source_mean), min(source), min(source_stderr), min(source_stat)/)
    max_tmp = (/max(source_mean), max(source), max(source_stderr), max(source_stat)/)
  else
    min_tmp = (/min(source_mean), min(source_stat)/)
    max_tmp = (/max(source_mean), max(source_stat)/)
  end if
  res@trYMinF  = min(min_tmp) - 0.05 * (max(max_tmp) - min(min_tmp))
  res@trYMaxF  = max(max_tmp) + 0.05 * (max(max_tmp) - min(min_tmp))
  res@tiYAxisOn = True
  ;res@tiXAxisString = "Year"
  res@tiXAxisString = ""
  res@gsnStringFontHeightF = 0.016

  copy_VarMeta(res_in, res)  ; copy passed resources

  ; ---------------------------------------------------------------------
  ; add multi model mean of different experiments
  ; ---------------------------------------------------------------------
  ; number of different experiments
  tmp = dimsizes(source_mean)
  nexp     = tmp(0)
  delete(tmp)

  ;cmap = read_colormap_file("$diag_scripts/shared/plot/rgb/ipcc-ar6_line_06.rgb")
  ;cmap = read_colormap_file("$diag_scripts/shared/plot/rgb/ipcc-ar6_damip_line.rgb")
  cmap = read_colormap_file("$diag_scripts/shared/plot/rgb/ipcc-ar6_cmip_line.rgb")
  res@xyDashPatterns    = (/0, 0, 0, 0, 0, 0/)
  res@xyLineThicknesses = (/5, 5, 5, 5, 5, 5/)
  res@xyLineColors = cmap(:,:)

  if (nexp .gt. 6) then
    error_msg("w", scriptname, funcname, "Color palette not defined for " \
              + "more than " + nexp + " experiments")
  end if

  res@pmLegendDisplayMode = "Always"
  res@xyExplicitLegendLabels = source_mean&experiment
  res@lgBoxMinorExtentF      = 0.2       ; Shorten the legend lines

  plot(0) = gsn_csm_xy(wks, source_x, source_mean(:,0,:), res)  ; create plot

  res@pmLegendDisplayMode = "Never"

  ; ---------------------------------------------------------------------
  ; Add multi model statistics (5% and 95% quantile)
  ; ---------------------------------------------------------------------
  if (isatt(diag_script_info, "stat_shading")) then
    if (diag_script_info@stat_shading .ne. False) then
      res_stat = True
      res_stat@gsnXYFillOpacities = 0.2
      ;cmap = read_colormap_file("$diag_scripts/shared/plot/rgb/ipcc-ar6_damip_shading.rgb")
      cmap = read_colormap_file("$diag_scripts/shared/plot/rgb/cmip_shading.rgb")
      copy_VarMeta(res, res_stat)
      res_stat@gsnXYFillColors = cmap(0,:)
      delete(res_stat@xyLineColors)
      ; We don't want the line, so make it transparent.
      ;res_stat@xyLineColor = -1
      res_stat@xyLineColor = cmap(0,:)
      delete(res_stat@xyLineThicknesses)
      res_stat@xyLineThicknesses = (/1, 1/)
      shading_plot = gsn_csm_xy(wks, source_x, source_mean(0, 1:2, :), \
      ;shading_plot = gsn_csm_xy(wks, source_x, source_stat(0:1, 0, :), \
                                res_stat)
      overlay(plot(0), shading_plot)
      if(nexp .ge. 2) then
        res_stat@gsnXYFillColors = cmap(1,:)
        res_stat@xyLineColor = cmap(1,:)
        shading_plot = gsn_csm_xy(wks, source_x, source_mean(1, 1:2, :), \
        ;shading_plot = gsn_csm_xy(wks, source_x, source_stat(0:1, 1, :), \
                                  res_stat)
        overlay(plot(0), shading_plot)
      end if
      if(nexp .ge. 3) then
        res_stat@gsnXYFillColors = cmap(2,:)
        res_stat@xyLineColor = cmap(2,:)
        shading_plot = gsn_csm_xy(wks, source_x, source_mean(2, 1:2, :), \
        ;shading_plot = gsn_csm_xy(wks, source_x, source_stat(0:1, 2, :), \
                                  res_stat)
        overlay(plot(0), shading_plot)
      end if
      if(nexp .ge. 4) then
        res_stat@gsnXYFillColors = cmap(3,:)
        res_stat@xyLineColor = cmap(3,:)
        shading_plot = gsn_csm_xy(wks, source_x, source_mean(3, 1:2, :), \
        ;shading_plot = gsn_csm_xy(wks, source_x, source_stat(0:1, 3, :), \
                                  res_stat)
        overlay(plot(0), shading_plot)
      end if
      if(nexp .gt. 4) then
        error_msg("w", scriptname, funcname, "Color palette not defined for " \
                  + nexp + " experiments")
      end if
    end if
  end if

  ; ---------------------------------------------------------------------
  ; add reference datasets
  ; ---------------------------------------------------------------------
  if (isatt(diag_script_info, "ref")) then
    delete(res@xyDashPatterns)
    delete(res@xyLineThicknesses)
    delete(res@xyLineColors)
    res@xyDashPatterns    = dashes
    ;res@xyLineThicknesses = thicks
    res@xyLineThicknesses = (/3, 3, 3, 3, 3/)   ; make lines thicker
    res@xyLineColors      = colors  ; change line color

    ref_p = gsn_csm_xy(wks, source_x, source, res)  ; create plot
    overlay(plot(0), ref_p)
  end if

  ; ---------------------------------------------------------------------
  ; add standard error of reference datasets
  ; ---------------------------------------------------------------------
  ;if (isatt(diag_script_info, "ref_stderr")) then
  ;  if (diag_script_info@ref_stderr .ne. False) then
  ;    res_stderr = True
  ;    res_stderr@gsnXYFillOpacities = 0.2
  ;    copy_VarMeta(res, res_stderr)
  ;    res_stderr@gsnXYFillColors = "grey"
  ;    delete(res_stderr@xyLineColors)
  ;    delete(res_stderr@xyLineThicknesses)
  ;    ; We don't want the line, so make it transparent.
  ;    res_stderr@xyLineColor = "grey"
  ;    res_stderr@xyLineThicknesses = (/1, 1/)
  ;    shading_plot = gsn_csm_xy(wks, source_x, source_stderr(0:1, :), \
  ;                              res_stderr)
  ;    overlay(plot(0), shading_plot)
  ;  end if
  ;end if

  if (diag_script_info@ref_shading) then

    ; ---------------------------------------------------------------------
    ; yellow shading of reference period
    ; ---------------------------------------------------------------------
    gsres                = True
    gsres@gsFillColor    = "Grey70" ;"yellow"
    gsres@gsFillOpacityF = 0.1
    xbox = (/ref_start, ref_end, ref_end, ref_start, ref_start/)
    ybox = (/res@trYMinF, res@trYMinF, res@trYMaxF, res@trYMaxF, res@trYMinF/)
    newplot00 = gsn_add_polygon(wks, plot(0), xbox, ybox, gsres)

    txtres               = True
    txtres@txFont        = "helvetica-bold"
    txtres@txFontColor   = "Grey40"
    txtres@txFontHeightF = 0.013
    ref_txt = gsn_add_text(wks, plot, "reference period", \
                           0.5*(ref_start + ref_end), \
                           res@trYMinF + 0.05 * (res@trYMaxF - res@trYMinF), \
                           txtres)

  end if


  ; ---------------------------------------------------------------------
  ; Draw some lines to create a legend
  ; ---------------------------------------------------------------------
  res_lines                   = True      ; polyline mods desired
  res_lines@tfPolyDrawOrder   = "Predraw"
  res_lines@gsLineColor       = "grey"    ; line color
  res_lines@gsLineThicknessF  = 1.        ; line thicker
  res_lines@gsLineDashPattern = 1.        ; dash pattern

  xx = (/res@trXMinF, res@trXMaxF/)
  yy = (/0.0, 0.0/)
  dum0 = gsn_add_polyline(wks, plot(0), xx, yy, res_lines)

  ; ***********************************************
  ; legend resources
  ; ***********************************************

  lgres                    = True
  lgres@lgItemType         = "Lines"   ; show lines only (default)
  lgres@lgLabelFontHeightF = .05       ; set the legend label font thickness
  lgres@vpWidthF           = 0.15      ; width of legend (NDC)
  lgres@vpHeightF          = 0.15      ; height of legend (NDC)
  lgres@lgPerimColor       = "gray"    ; draw the box perimeter in orange
  lgres@lgPerimThicknessF  = 1.0       ; thicken the box perimeter
  ;lgres@lgBoxBackground    = "white"
  lgres@lgPerimFill        = 0
  lgres@lgPerimFillColor   = "white"

  delete(cmap)
  cmap = read_colormap_file("$diag_scripts/shared/plot/rgb/cmip_line.rgb")
  tmp = tostring(cmap)
  tmp1 = (/"(/" + tmp(0,0) + "," + tmp(0,1) + "," + tmp(0,2) + "/)" , \
           "(/" + tmp(1,0) + "," + tmp(1,1) + "," + tmp(1,2) + "/)" , \
           "(/" + tmp(2,0) + "," + tmp(2,1) + "," + tmp(2,2) + "/)"/)
  lgres@lgLineColors      = array_append_record(colors, tmp1, 0)
  lgres@lgDashIndexes     = array_append_record(dashes, (/0,0,0/), 0)
  ;lgres@lgLineThicknesses = thicks + 3
  lgres@lgLineThicknessF = 3
  labels = array_append_record(annots, source_mean&experiment, 0)
=======
  lgres@lgLineColors      = colors
  lgres@lgDashIndexes     = dashes
  lgres@lgLineThicknessF = 3
  labels = annots
>>>>>>> 60f3c5f8
  nitems = dimsizes(labels)
  lgres@lgItemOrder = ispan(nitems - 1, 0, 1)

  ; Create legend
  lbid = gsn_create_legend(wks, nitems, labels, lgres)

  amres = True
  amres@amParallelPosF   = -0.38  ;0.81
  amres@amOrthogonalPosF = -0.3  ;0.0
  annoid1 = gsn_add_annotation(plot(0), lbid, amres)


  resP = True
  resP@gsnMaximize = True

  gsn_panel(wks, plot, (/1, 1/), resP)

  leave_msg(scriptname, funcname)

end

; #############################################################################
undef("xy_line_collect")
procedure xy_line_collect(wks[1],
                          source_mean,
                          source,
                          source_stderr,
                          source_x,
                          source_stat,
                          ref_start,
                          ref_end,
                          res_in: logical,
                          res0_in: logical,
                          items: list)
;
; Arguments:
;    wks:  workstation, must be passed - no default used yet!
;    source_mean:   source_mean
;    source:        data to be plotted (no netCDF input possible yet)
;    source_stderr: standard error of reference
;    source_x:      x-axis of array to be plotted (e.g. source&time, ... )
;    source_stat:   statistics of multi_model_mean, e.g. 5 and 95% quantile
;                   or stddev
;    ref_start:     start year of the reference dataset
;    ref_end:       end year of the reference dataset
;    res_in:        diag_script-specific resources passed from diag_script
;    res0_in:       res0_in
;    items:         list of input_file_info metadata
;
; Source prototype
;
; Description
;    Defines default ressources, which are overridden by argument res.
;    Creates an xy-plot, according to wks & res.
;    Adds multi model mean and standard deviation if
;    diag_script_info@multi_model_mean is set to "y".
;
; Caveats
;
; Modification history
;    20160822_A_bock_li: written
;

local funcname, scriptname, verbosity, res, res_in, res_stat, source, \
    source_x, source_stat, wks, wks_in, colors, colors_mm, dashes, \
    dashes_mm, thicks, thicks_mm, annots, annots_mm, avgstd, avgstd_mm, temp, \
    plot, shading_plot, mm, lgres, nitems, lbid, amres, annoid, labels, \
    psres, vpx, vph, vpy, vpw, bpres, tmborder

begin

  funcname = "xy_line_collect"
  scriptname = "plot_scripts/ncl/xy_line.ncl"
  enter_msg(scriptname, funcname)

  ; Select colors and other plotting attributes
  ; (see ./diag_scripts/lib/ncl/style.ncl)
  colors = project_style(items, diag_script_info, "colors")
  dashes = project_style(items, diag_script_info, "dashes")
  thicks = project_style(items, diag_script_info, "thicks")
  annots = project_style(items, diag_script_info, "annots")
  avgstd = project_style(items, diag_script_info, "avgstd")

  ; ************************************************
  ; plotting parameters
  ; ************************************************

  plot = new(1, graphic)

  res           = True
  res@gsnDraw   = False
  res@gsnFrame  = False

  res@vpXF      = 0.05
  res@vpYF      = 0.7
  res@vpHeightF = 0.4
  res@vpWidthF  = 0.7
  res@pmLegendDisplayMode = "Never"
  res@tmYRLabelFontHeightF = 0.016
  res@tmYLLabelFontHeightF = 0.016
  res@tiXAxisFontHeightF = 0.016
  res@tiYAxisFontHeightF = 0.016
  res@tmXBMajorOutwardLengthF = 0.006
  res@tmYLMajorOutwardLengthF = 0.006
  res@tmXBMinorOutwardLengthF = 0.003
  res@tmYLMinorOutwardLengthF = 0.003
  res@tmXBMajorLengthF = 0.006
  res@tmYLMajorLengthF = 0.006
  res@tmXBMinorLengthF = 0.003
  res@tmYLMinorLengthF = 0.003

  if (isatt(diag_script_info, "ref")) then
    min_tmp = (/min(source_mean), min(source), min(source_stderr), \
               min(source_stat)/)
    max_tmp = (/max(source_mean), max(source), max(source_stderr), \
               max(source_stat)/)
  else
    min_tmp = (/min(source_mean), min(source_stat)/)
    max_tmp = (/max(source_mean), max(source_stat)/)
  end if
  res@trYMinF  = min(min_tmp) - 0.05 * (max(max_tmp) - min(min_tmp))
  res@trYMaxF  = max(max_tmp) + 0.05 * (max(max_tmp) - min(min_tmp))
  res@tiYAxisOn = True
  res@tiXAxisString = ""
  res@gsnStringFontHeightF = 0.016

  copy_VarMeta(res_in, res)  ; copy passed resources

  ; ---------------------------------------------------------------------
  ; add multi model mean of different experiments
  ; ---------------------------------------------------------------------
  ; number of different experiments
  tmp = dimsizes(source_mean)
  nexp     = tmp(0)
  delete(tmp)

  cmap = read_colormap_file("$diag_scripts/shared/plot/rgb/cmip_line.rgb")
  res@xyDashPatterns    = (/0, 0, 0, 0, 0, 0/)
  res@xyLineThicknesses = (/5, 5, 5, 5, 5, 5/)
  res@xyLineColors = cmap(:, :)

  if (nexp .gt. 6) then
    error_msg("w", scriptname, funcname, "Color palette not defined for " \
              + "more than " + nexp + " experiments")
  end if

  res@pmLegendDisplayMode = "Always"
  res@xyExplicitLegendLabels = source_mean&experiment
  res@lgBoxMinorExtentF      = 0.2       ; Shorten the legend lines

  plot(0) = gsn_csm_xy(wks, source_x, source_mean, res)  ; create plot

  res@pmLegendDisplayMode = "Never"

  ; ---------------------------------------------------------------------
  ; Add multi model statistics (5% and 95% quantile)
  ; ---------------------------------------------------------------------
  if (isatt(diag_script_info, "stat_shading")) then
    if (diag_script_info@stat_shading .ne. False) then
      res_stat = True
      res_stat@gsnXYFillOpacities = 0.2
      cmap = read_colormap_file("$diag_scripts/shared/plot/rgb/" + \
                                "cmip_shading.rgb")
      copy_VarMeta(res, res_stat)
      res_stat@gsnXYFillColors = cmap(0, :)
      delete(res_stat@xyLineColors)
      res_stat@xyLineColor = cmap(0, :)
      delete(res_stat@xyLineThicknesses)
      res_stat@xyLineThicknesses = (/1, 1/)
      shading_plot = gsn_csm_xy(wks, source_x, source_stat(0:1, 0, :), \
                                res_stat)
      overlay(plot(0), shading_plot)
      if(nexp .ge. 2) then
        res_stat@gsnXYFillColors = cmap(1, :)
        res_stat@xyLineColor = cmap(1, :)
        shading_plot = gsn_csm_xy(wks, source_x, source_stat(0:1, 1, :), \
                                  res_stat)
        overlay(plot(0), shading_plot)
      end if
      if(nexp .ge. 3) then
        res_stat@gsnXYFillColors = cmap(2, :)
        res_stat@xyLineColor = cmap(2, :)
        shading_plot = gsn_csm_xy(wks, source_x, source_stat(0:1, 2, :), \
                                  res_stat)
        overlay(plot(0), shading_plot)
      end if
      if(nexp .ge. 4) then
        res_stat@gsnXYFillColors = cmap(3, :)
        res_stat@xyLineColor = cmap(3, :)
        shading_plot = gsn_csm_xy(wks, source_x, source_stat(0:1, 3, :), \
                                  res_stat)
        overlay(plot(0), shading_plot)
      end if
      if(nexp .gt. 4) then
        error_msg("w", scriptname, funcname, "Color palette not defined for " \
                  + nexp + " experiments")
      end if
    end if
  end if

  ; ---------------------------------------------------------------------
  ; add reference datasets
  ; ---------------------------------------------------------------------
  if (isatt(diag_script_info, "ref")) then
    delete(res@xyDashPatterns)
    delete(res@xyLineThicknesses)
    delete(res@xyLineColors)
    res@xyDashPatterns    = dashes
    res@xyLineThicknesses = (/5/)
    res@xyLineColors      = colors  ; change line color

    ref_p = gsn_csm_xy(wks, source_x, source, res)  ; create plot
    overlay(plot(0), ref_p)
  end if

  ; ---------------------------------------------------------------------
  ; add standard error of reference datasets
  ; ---------------------------------------------------------------------
  if (isatt(diag_script_info, "ref_stderr")) then
    if (diag_script_info@ref_stderr .ne. False) then
      res_stderr = True
      res_stderr@gsnXYFillOpacities = 0.2
      copy_VarMeta(res, res_stderr)
      res_stderr@gsnXYFillColors = "grey"
      delete(res_stderr@xyLineColors)
      delete(res_stderr@xyLineThicknesses)
      ; We don't want the line, so make it transparent.
      res_stderr@xyLineColor = "grey"
      res_stderr@xyLineThicknesses = (/1, 1/)
      shading_plot = gsn_csm_xy(wks, source_x, source_stderr(:, :), \
                                res_stderr)
      overlay(plot(0), shading_plot)
    end if
  end if

  if (diag_script_info@ts_anomaly .eq. "anom" .and. \
      diag_script_info@ref_shading) then

    ; ---------------------------------------------------------------------
    ; yellow shading of reference period
    ; ---------------------------------------------------------------------
    gsres                = True
    gsres@gsFillColor    = "Grey70"
    gsres@gsFillOpacityF = 0.1
    xbox = (/ref_start, ref_end, ref_end, ref_start, ref_start/)
    ybox = (/res@trYMinF, res@trYMinF, res@trYMaxF, res@trYMaxF, res@trYMinF/)
    newplot00 = gsn_add_polygon(wks, plot(0), xbox, ybox, gsres)

    txtres               = True
    txtres@txFont        = "helvetica-bold"
    txtres@txFontColor   = "Grey40"
    txtres@txFontHeightF = 0.013
    ref_txt = gsn_add_text(wks, plot, "reference period", \
                           0.5*(ref_start + ref_end), \
                           res@trYMinF + 0.05 * (res@trYMaxF - res@trYMinF), \
                           txtres)

  end if

  ; ---------------------------------------------------------------------
  ; Draw some lines to create a legend
  ; ---------------------------------------------------------------------
  res_lines                   = True      ; polyline mods desired
  res_lines@tfPolyDrawOrder   = "Predraw"
  res_lines@gsLineColor       = "grey"    ; line color
  res_lines@gsLineThicknessF  = 1.        ; line thicker
  res_lines@gsLineDashPattern = 1.        ; dash pattern

  xx = (/res@trXMinF, res@trXMaxF/)
  yy = (/0.0, 0.0/)
  dum0 = gsn_add_polyline(wks, plot(0), xx, yy, res_lines)

  resP = True
  resP@gsnMaximize = True
  resP@gsnPaperOrientation = "portrait"
  resP@gsnPaperMargin =  0.8

  ;if (isatt(diag_script_info, "panel_num")) then
  ;  resP@gsnPanelFigureStrings = diag_script_info@panel_num
  ;else
  ;  resP@gsnPanelFigureStrings = (/"a)"/)
  ;end if
  ;resP@gsnPanelFigureStringsPerimOn = False
  ;resP@gsnPanelFigureStringsBackgroundFillColor ="transparent"
  ;resP@gsnPanelFigureStringsJust = "TopLeft"
  ;resP@gsnPanelFigureStringsFontHeightF = 0.016

  gsn_panel(wks, plot, (/1, 1/), resP)

  leave_msg(scriptname, funcname)

end

; #############################################################################
undef("timeseries_station")
function timeseries_station(wks_in[1],
                            source,
                            varname[1]: string)
;
; Arguments
;    wks_in: workstations (graphic object or default will be used).
;    source: data to be plotted or a NetCDF filename with data.
;              @stname: station name
;              @stlat: station latitude
;              @stlon: station longitude
;              @stalt: station altitude
;    varname: variable name, needed for netCDF files with multiple variables
;
; Source prototype
;    source[*][*]
;    source!0 = model
;    source!1 = time or year
;
; Return value
;    A graphic variable.
;
; Description
;    Creates a time series plot for station data.
;
; Caveats:
;    Selection of defaults for res almost arbitrary.
;
; Modification history:
;    20140325-righi_mattia: written.
;
local funcname, scriptname
begin

  funcname = "timeseries_station"
  scriptname = "diag_scripts/shared/plot/xy_line.ncl"
  enter_msg(scriptname, funcname)

  ; Get data, either directly or via netCDF file
  if (typeof(source) .eq. "string") then
    data = ncdf_read(source, varname)
  else
    data = source
    copy_VarMeta(source, data)
  end if

  ; Retrieve basic metadata from data
  defaults = (/"default", "dummy", "dummy_for_var", "Default", "Dummy"/)
  if (any(varname .eq. defaults)) then
    var = att2var(data, "var")
  else
    var = varname
  end if

  ; Check if a valid wks has been provided, otherwise invoke default
  wks_out = get_wks(wks_in, diag_script, var)

  ; Default resources
  res = True
  res@gsnDraw             = False
  res@gsnFrame            = False
  res@tiMainFont          = 22
  res@tiMainString        = var
  res@tiYAxisString       = "[" + format_units(data@units) + "]"
  res@trYMinF             = 0.
  res@trYMaxF             = max(1.3 * data)
  res@tmXTOn              = False
  res@tmXBLabelAngleF     = 45.
  res@tmXBLabelJust       = "TopRight"
  res@tmXBMode            = "Explicit"
  res@tmLabelAutoStride   = True
  if (diag_script_info@time_avg.eq."monthly") then
    res@trXMinF             = min(data&time) - 50
    res@trXMaxF             = max(data&time) + 50
    res@tmXBValues          = data&time(::12)
    res@tmXBMinorValues     = data&time
    years                   = cd_calendar(data&time, 0)
    res@tmXBLabels          = years(::12, 0)
  else
    res@trXMinF             = min(data&year) - 0.2
    res@trXMaxF             = max(data&year) + 0.2
    res@tmXBValues          = data&year
    res@tmXBLabels          = data&year
  end if

  if (isatt(data, "long_name")) then
    res@gsnCenterString = data@long_name
  end if

  ; Override defaults with "res_" attributes of "data"
  res_new = att2var(data, "res_")
  copy_VarMeta(res_new, res)

  ; Plot
  dimnames = getvardims(data)
  plot = gsn_csm_xy(wks_out, data&$dimnames(1)$, data, res)

  ; Append legend
  resT = True
  resT@txFont = 21
  resT@txFontColor = "black"
  resT@txFontHeightF = 0.016
  if (.not.diag_script_info@legend_outside) then
    resT@txJust = "CenterLeft"
    resL = True
    xpos = 0.215
    ypos = 0.785
    do mID = 0, dimsizes(data&model) - 1
      resL@gsLineColor = res@xyLineColors(mID)
      resL@gsLineThicknessF = res@xyLineThicknesses(mID)
      resL@gsLineDashPattern = res@xyDashPatterns(mID)
      gsn_polyline_ndc(wks_out, (/xpos, xpos + 0.045/), \
                       (/ypos, ypos/), resL)
      gsn_text_ndc(wks_out, data&model(mID), xpos + 0.055, ypos, resT)
      ypos = ypos - 0.022
    end do
  end if

  ; Append station info
  resT@txJust = "CenterRight"
  xpos = 0.785
  ypos = 0.785

  if (isatt(data, "stname")) then
    gsn_text_ndc(wks_out, data@stname, xpos, ypos, resT)
    ypos = ypos - 0.022
  end if

  if (isatt(data, "stlat")) then
    latinfo = sprintf("%4.2f", abs(data@stlat)) + \
      where(data@stlat .lt. 0, " S", " N")
    gsn_text_ndc(wks_out, latinfo, xpos, ypos, resT)
    ypos = ypos - 0.022
  end if

  if (isatt(data, "stlon")) then
    if (data@stlon .gt. 180) then
      loninfo = sprintf("%5.2f", abs(data@stlon - 360.)) + " W"
    else if (data@stlon .lt. 0) then
      loninfo = sprintf("%5.2f", abs(data@stlon)) + " W"
    else
      loninfo = sprintf("%5.2f", data@stlon) + " E"
    end if
    end if
    gsn_text_ndc(wks_out, loninfo, xpos, ypos, resT)
    ypos = ypos - 0.022
  end if

  if (isatt(data, "stalt")) then
    if (.not.ismissing(data@stalt)) then
      gsn_text_ndc(wks_out, sprintf("%4.0f", data@stalt) + " m", \
                   xpos, ypos, resT)
    end if
  end if

  leave_msg(scriptname, funcname)
  return(plot)

end

; #############################################################################
undef("cycle_plot")
function cycle_plot(wks_in[1],
                    source,
                    varname[1]: string,
                    items: list)
;
; Arguments
;    wks_in: workstations (graphic object or default will be used).
;    source: data to be plotted or a NetCDF filename with data.
;    varname: variable name in the file.
;    items: list of input_file_info metadata
;
; Source prototype
;    source(*, *, 2)
;    source!0 = model
;    source!1 = month or season
;    source!2 = statistic
;    source@legend_outside = draw a legend withing the plot or in a separate
;                            file
;
; Return value
;    A graphic variable.
;
; Description
;    Draw an annual or seasonal cycle plot.
;
; Caveats
;
; Modification history
;    20131206-frank_franziska: written.
;
local funcname, scriptname, wks_out, wks_in, data, source, res, atts, base, \
  varname
begin

  funcname = "cycle_plot"
  scriptname = "diag_scripts/shared/plot/xy_line.ncl"
  enter_msg(scriptname, funcname)

  ; Get data, either directly or via netCDF file
  if (typeof(source) .eq. "string") then
    data = ncdf_read(source, varname)
  else
    data = source
    copy_VarMeta(source, data)
  end if

  ; Retrieve basic metadata from data
  defaults = (/"default", "dummy", "dummy_for_var", "Default", "Dummy"/)
  if (any(varname .eq. defaults)) then
    var = att2var(data, "var")
    DIAG_SCRIPT = att2var(data, "diag_script")
  else
    var = varname
  end if

  if (.not.isatt(diag_script_info, "styleset")) then
    diag_script_info@styleset = "DEFAULT"
  end if

  ; Select colors and other plotting attributes from the project style files
  ; See ./diag_scripts/shared/plot/style.ncl
  colors = project_style(items, diag_script_info, "colors")
  dashes = project_style(items, diag_script_info, "dashes")
  thicks = project_style(items, diag_script_info, "thicks")
  annots = project_style(items, diag_script_info, "annots")
  avgstd = project_style(items, diag_script_info, "avgstd")

  ; Check if a valid wks has been provided, otherwise invoke default
  wks_out = get_wks(wks_in, DIAG_SCRIPT, var)

  ; Define default plot resources
  res                  = True
  res@gsnDraw          = False
  res@gsnFrame         = False
  res@gsnMaximize      = True
  res@gsnPaperOrientation = "landscape"
  res@xyLineThicknesses = thicks + 0.5
  res@xyLineColors      = colors
  res@xyMonoDashPattern = False
  res@xyDashPatterns    = dashes

  coord_names = getvardims(data)
  x_axis = data&$coord_names(1)$
  x_axis_num = ispan(1, dimsizes(data&$coord_names(1)$), 1)

  res@trXMinF  = min(x_axis_num) - 0.05 * (max(x_axis_num) - min(x_axis_num))
  res@trXMaxF  = max(x_axis_num) + 0.25 * (max(x_axis_num) - min(x_axis_num))
  if (data@legend_outside) then
    res@trXMinF  = min(x_axis_num) - 0.3
    res@trXMaxF  = max(x_axis_num) + 0.3
  end if
  ymax = max(data(:, :, 0) + data(:, :, 1))
  ymin = min(data(:, :, 0) - data(:, :, 1))
  res@trYMinF = ymin - 0.05 * (ymax - ymin)
  res@trYMaxF = ymax + 0.05 * (ymax - ymin)
  res@tiMainFontHeightF    = 0.025
  res@vpHeightF = 0.4
  res@vpWidthF  = 0.8
  res@tmXBMode   = "Explicit"
  res@tmXTOn = False
  res@tmXBValues = x_axis_num
  res@tmXBLabels = x_axis

  res@tiMainString = "Annual cycle"
  if (isatt(data, "units"))
    res@tiYAxisString = "[" + format_units(data@units) + "]"
  else
    res@tiYAxisString = varname
  end if

  ; Override defaults with "res_" attributes of "data"
  res_new = att2var(data, "res_")
  copy_VarMeta(res_new, res)

  ; Create plot
  plot = gsn_csm_xy(wks_out, x_axis_num, data(:, :, 0), res)
  plot@outfile = wks_out@name

  ; Add standard deviation
  if (isatt(data, "plot_stddev")) then
    if (.not.(data@plot_stddev.eq."none")) then

      ; Stddev
      res_stddev = True
      res_stddev@tfPolyDrawOrder = "Predraw"
      res_stddev@gsFillOpacityF = 0.15

      ; Assign edges of polygons, second round reverted
      data_new = new((/dimsizes(data&model), 2 * dimsizes(x_axis)/), float)
      data_new(:, 0:dimsizes(x_axis) - 1) = data(:, :, 0)
      data_new(:, 0:dimsizes(x_axis) - 1) = data(:, :, 0) + data(:, :, 1)
      data_new(:, dimsizes(x_axis):) = data(:, ::-1, 0)
      data_new(:, dimsizes(x_axis):) = data(:, ::-1, 0) - data(:, ::-1, 1)
      data_new&$coord_names(1)$(0:dimsizes(x_axis) - 1) = x_axis_num
      data_new&$coord_names(1)$(dimsizes(x_axis):) = x_axis_num(::-1)

      ;: Loop over models
      shading = new((/dimsizes(data(:, 0, 0))/), "graphic")
      do imod = 0, dimsizes(shading) - 1
        if ((any(data@plot_stddev.eq.annots(imod))).or.\
            (data@plot_stddev.eq."all").or.\
            ((data@plot_stddev.eq."ref_model").and.\
            (any(data@ref_model.eq.annots(imod))))) then
          if (dimsizes(dimsizes(colors)).eq.2) then
            ; Assign model corresponding color (RGB arrays)
            res_stddev@gsFillColor = colors(imod, :)
          else
            ; Assign model corresponding color (String arrays)
            res_stddev@gsFillColor = colors(imod)
          end if
          shading(imod) = \
            gsn_add_polygon(wks_out, plot, \
                            tofloat(data_new&$coord_names(1)$), \
                            data_new(imod, :), res_stddev)
          str = "shade" + imod
          plot@$str$ = shading(imod)
        end if
      end do
      delete(data_new)
    end if
  end if

  if (data@legend_outside) then

    lg_outfile = wks_out@legendfile

    ; Attach line styles
    styles = True
    styles@colors = colors
    styles@dashes = dashes
    styles@thicks = thicks
    create_legend_lines(annots, styles, lg_outfile, "lines")

  else

    nitems = dimsizes(annots)

    ; Resources for a customized legend
    lgres                    = True
    lgres@lgMonoLineThickness = False
    lgres@lgLabelFontHeightF = 0.08
    lgres@vpWidthF           = 0.15
    lgres@vpHeightF          = 0.4
    lgres@lgPerimOn          = False
    lgres@lgMonoDashIndex    = False
    lgres@lgLineColors       = colors(::-1)
    lgres@lgDashIndexes      = dashes(::-1)
    lgres@lgLineThicknesses  = thicks(::-1) + 0.5

    ; Create legends within plot
    lbid_ta = gsn_create_legend(wks_out, nitems, annots(::-1), lgres)

    ; Add legend at the correct position
    ; Point (0, 0) is the dead center of the plot. Point (0, .5)
    ; is center, flush bottom. Point (0.5, 0.5) is flush bottom,
    ; flush right.
    amres                  = True
    amres@amJust           = "TopRight"  ; reference corner of box
    amres@amParallelPosF   = 0.5         ; Move legend to +right, -left
    amres@amOrthogonalPosF = -0.5        ; +down, -up

    ; Add legend to plot
    annoid = gsn_add_annotation(plot, lbid_ta, amres)
    plot@annoid = annoid

  end if

  leave_msg(scriptname, funcname)
  return(plot)

end

; #############################################################################
undef("errorbar_plot")
function errorbar_plot(wks_in[1],
                       source,
                       varname[1]:string)
;
; Arguments
;    wks_in: workstations (graphic object or default will be used).
;    source: data to be plotted or a NetCDF filename with data.
;    varname: variable name in the file.
;
; Source prototype
;
; Return value
;    A graphic variable.
;
; Description
;    source = (2, npoints)
;    source(0, :) = mean
;    source(1, :) = standard deviation
;    source!0 = statistic
;    source!1 = dataset
;
; Caveats
;
; Modification history
;    20151105-righi_mattia: written.
;
local funcname, scriptname, data, defaults, var, wks, res, ren_new, resL, \
  error_bar
begin

  funcname = "errorbar_plot"
  scriptname = "diag_scripts/shared/plot/xy_line.ncl"
  enter_msg(scriptname, funcname)

  ; Get data, either directly or via netCDF file
  if (typeof(source) .eq. "string") then
    data = ncdf_read(source, varname)
  else
    data = source
    copy_VarMeta(source, data)
  end if

  ; Retrieve basic metadata from data
  defaults = (/"default", "dummy", "dummy_for_var", "Default", "Dummy"/)
  if (any(varname .eq. defaults)) then
    var = att2var(data, "var")
    diag_script = att2var(data, "diag_script")
  else
    var = varname
    diag_script = DIAG_SCRIPT
  end if

  ; Check if a valid wks has been provided, otherwise invoke default
  wks = get_wks(wks_in, diag_script, var)

  ; Default resources
  res = True
  res@gsnFrame = False
  res@gsnDraw = False
  res@xyMarkLineMode = "Markers"
  res@xyMarkers = 16
  res@xyMarkerSizeF = 0.01
  res@tiYAxisString = varname
  if (isatt(data, "units")) then
    res@tiYAxisString = \
      res@tiYAxisString + " [" + format_units(data@units) + "]"
  end if
  res@vpWidthF = 0.7
  res@vpHeightF = 0.25
  res@txFontHeightF = 0.01
  res@tiMainFontHeightF = 0.025
  res@tmXBMode = "Explicit"
  res@trXMinF = -1
  res@trXMaxF = dimsizes(data&dataset)
  res@tmXBValues = ispan(0, dimsizes(data&dataset) - 1, 1)
  res@trYMinF = min(data(0, :) - data(1, :) / 2.)
  res@trYMinF = where(res@trYMinF.lt.0, 1.1 * res@trYMinF, 0.9 * res@trYMinF)
  res@trYMaxF = max(data(0, :) + data(1, :) / 2.)
  res@trYMaxF = where(res@trYMaxF.gt.0, 1.1 * res@trYMaxF, 0.9 * res@trYMaxF)
  res@tiMainString = varname + " - " + diag_script_info@region
  res@tmXBLabels = data&dataset
  res@tmXBLabelAngleF = 45.
  res@tmXBLabelJust = "CenterRight"

  ; Override defaults with "res_" attributes of "data"
  res_new = att2var(data, "res_")
  copy_VarMeta(res_new, res)

  ; Draw plot
  plot = gsn_csm_y(wks, data(0, :), res)

  ; Draw errorbars
  resL = True
  resL@gsLineThicknessF = 1.
  error_bar = new(dimsizes(data&dataset), graphic)
  do imod = 0, dimsizes(data&dataset) - 1
    error_bar(imod) = \
      gsn_add_polyline(wks, plot, (/imod, imod/), \
                       (/data(0, imod) + data(1, imod) / 2, \
                         data(0, imod) - data(1, imod) / 2/), resL)
    str = "bar" + imod
    plot@$str$ = error_bar(imod)
  end do

  leave_msg(scriptname, funcname)
  return(plot)

end

; #############################################################################
undef("evolution_base_plot")
function evolution_base_plot(wks_in[1],
                             source,
                             varname[1] : string,
                             anomaly)
;
; Arguments
;     wks_in: workstations (graphic object or default will be used).
;     source: data to be plotted or a NetCDF filename with data.
;     varname: variable name in the file.
;     anomaly: anomaly plot or not - used in axis labels.
;
;     Source prototype:
;         source(5, *)
;         source!0 = reference dataset.
;         source!1 = multi model mean.
;         source!2 = multi model min.
;         source!3 = multi model max.
;         source!4 = years.
;         source!5 = multi model std.
;         source@legend_outside = draw a legend within the plot or in a
;                                 separate file.
;         source@dim_Mod = number of models.
;
; Return value:
;     A graphic variable.
;
; Description:
;     Draw an evolution plot from yearly means, including multi-model mean
;     and uncertainty.
;
; Modification history:
;     20180822-schlund_manuel: ported to v2.0.
;     20170308-gier_bettina: written.
;
local funcname, scriptname, verbosity, wks_out, wks_in, data, source, res, \
  atts, base, varname, multi_model, refmean

begin

  funcname = "evolution_plot"
  scriptname = "plot_scripts/ncl/xy_line.ncl"
  enter_msg(scriptname, funcname)

  ; Get data, either directly or via netCDF file
  if(typeof(source) .eq. "string") then
    data = ncdf_read(source, varname)
  else
    data = source
    copy_VarMeta(source, data)
  end if

  ; Retrieve basic metadata from data
  defaults = (/"default", "dummy", "dummy_for_var", "Default", "Dummy"/)
  if (any(varname .eq. defaults)) then
    var = att2var(data, "var")
    diag_script = att2var(data, "diag_script")
  else
    var = varname
    diag_script = DIAG_SCRIPT
  end if
  if (.not.isatt(diag_script_info, "styleset")) then
    diag_script_info@styleset = "DEFAULT"
  end if

  ; Check if a valid wks has been provided, otherwise invoke default
  wks_out = get_wks(wks_in, diag_script, var)

  ; Calculation for confidence polygons
  n_val = 17
  new_arr2 = new((/n_val, 2*dimsizes(data(4, :))/), float)
  new_arr2!0 = "intervals"
  new_arr2&intervals = fspan(0.9, 0.1, n_val)
  new_arr2!1 = "dtime"
  new_arr2&dtime = array_append_record(data(4, :), data(4, ::-1), 0)
  do n = 0, n_val - 1
    do time_i = 0, (dimsizes(data(4, :)) - 1)
      t_var = cdft_t(0.5 - new_arr2&intervals(n) / 2, (data@dim_Mod - 1))

      ; Offset from mean, use symmetry of t-distribution
      y_off = t_var * data(5, time_i) / sqrt(data@dim_Mod - 1)
      new_arr2(n, time_i) = data(1, time_i) - y_off
      new_arr2(n, dimsizes(new_arr2&dtime) - 1 - time_i) = \
        data(1, time_i) + y_off
    end do
  end do

  ; Define default plot resources
  res = True
  res@gsnDraw = False
  res@gsnFrame = False
  res@gsnMaximize = True
  res@gsnPaperOrientation = "landscape"
  res@xyLineThicknesses = (/2, 2/)
  res@xyLineColors = (/"black", "white"/)
  res@xyDashPatterns = (/0.0, 0.0/)            ; make all lines solid
  ; res@xyMonoDashPattern = False
  ; res@xyDashPatterns = dashes

  coord_names = getvardims(data)
  ; x_axis = data&$coord_names(1)$
  x_axis_num = data(4, :)
  ; x_axis_num = ispan(1, dimsizes(data&$coord_names(1)$), 1)

  res@trXMinF = min(x_axis_num)
  res@trXMaxF = max(x_axis_num)
  ymax = max((/max(data(3, :)), max(data(0, :))/))
  ymin = min((/min(data(2, :)), min(data(0, :))/))
  res@trYMinF = ymin - 0.05 * (ymax - ymin)
  res@trYMaxF = ymax + 0.15 * (ymax - ymin)
  res@tiMainFontHeightF = 0.025
  res@vpHeightF = 0.4
  res@vpWidthF = 0.8
  res@tmXBMode = "Explicit"
  res@tmXTOn = False
  res@tiXAxisString = "Time [years]"        ; x-axis should always be time

  ; Axis title
  if (anomaly) then
    res@tiYAxisString = varname + " Anomaly [" + data@units + "]"
  else
    res@tiYAxisString = varname + " [" + data@units + "]"
  end if

  ; After overlaying the plots, add titles and legend manually
  delete(res@xyLineColors)
  res@gsnXYFillColors = "gray60"
  res@xyLineColor = -1        ; We don't want the line, so make it transparent.

  ; Set contour color
  res_contour = True
  if isatt(data, "contour_color") then
    contour_color = data@contour_color
  else
    var_lower = str_lower(var)
    contour_color = 0         ; default: red
    if (.not. ismissing(str_index_of_substr(var_lower, "fgco2", -1))) then
      contour_color = 200
    end if
    if (.not. ismissing(str_index_of_substr(var_lower, "nbp", -1))) then
      contour_color = 100
    end if
    if (.not. ismissing(str_index_of_substr(var_lower, "tas", -1))) then
      contour_color = 0
    end if
    if (.not. ismissing(str_index_of_substr(var_lower, "pr", -1))) then
      contour_color = 230
    end if
    if (.not. ismissing(str_index_of_substr(var_lower, "tos", -1))) then
      contour_color = 40
    end if
  end if

  ; cmap = read_colormap_file("MPL_Reds")
  ; opt = True
  ; opt@NumColorsInTable = n_val + 2
  ; cmap = span_named_colors((/"gray", contour_color/), opt)
  ; interval_colors = cmap(2:, :)

  hsv_colors = new((/n_val, 3/), "float")
  hsv_colors(:, 0) = contour_color            ; hue
  hsv_colors(:, 1) = fspan(0, 1, n_val)       ; saturation
  hsv_colors(:, 2) = 0.9                      ; value
  interval_colors = hsvrgb(hsv_colors)

  ; Override defaults with "res_" attributes of "data"
  res_new = att2var(data, "res_")
  copy_VarMeta(res_new, res)

  ; Create filled xy plot
  plot = gsn_csm_xy(wks_out, x_axis_num, data(2:3, :), res)
  plot@outfile = wks_out@name

  ; Create lines for Volcanic eruptions
  res_lines = True                          ; polyline mods desired
  res_lines@gsLineDashPattern = 0.0   ; solid line
  res_lines@gsLineThicknessF = 5.0    ; line thicker
  res_lines@gsLineColor = "gray40"    ; line color
  res_text = True                     ; text mods desired
  res_text@txFontHeightF = 0.01       ; change text size
  res_text@txJust = "CenterLeft"      ; text justification
  if (isatt(diag_script_info, "evolution_plot_volcanoes") .and. \
      diag_script_info@evolution_plot_volcanoes) then
    ymax = max((/max(data(3, :)), max(data(0, :))/))
    ymin = min((/min(data(2, :)), min(data(0, :))/))
    ytop = ymax + 0.1*(ymax - ymin)
    yy = (/(ymin - 0.05 * (ymax - ymin)), (ymax + 0.15*(ymax-ymin))/)

    ; Agung
    xx = (/1963.0, 1963.0/)
    plot@$unique_string("dum")$ = gsn_add_polyline(wks_out, plot, xx, yy, \
                                                   res_lines)
    plot@$unique_string("dum")$ = gsn_add_text(wks_out, plot, "Agung", \
                                               (xx(1) + 0.5), (ytop), \
                                               res_text)

    ; El Chichon
    xx = (/1982.0, 1982.0/)
    plot@$unique_string("dum")$ = gsn_add_polyline(wks_out, plot, xx, yy, \
                                                   res_lines)
    plot@$unique_string("dum")$ = gsn_add_text(wks_out, plot, \
                                               "El Chichon", \
                                               (xx(1)), (ytop), res_text)

    ; Pinatubo
    xx = (/1991.0, 1991.0/)
    plot@$unique_string("dum")$ = gsn_add_polyline(wks_out, plot, xx, yy, \
                                                   res_lines)
    plot@$unique_string("dum")$ = gsn_add_text(wks_out, plot, "Pinatubo", \
                                               (xx(1)), (ytop), res_text)

    ; El Nino
    res_lines@gsLineColor = "orange"
    xx = (/1998.0, 1998.0/)
    plot@$unique_string("dum")$ = gsn_add_polyline(wks_out, plot, xx, yy, \
                                                   res_lines)
    plot@$unique_string("dum")$ = gsn_add_text(wks_out, plot, "El Nino", \
                                               (xx(1) + 0.5), (ytop), \
                                               res_text)
  end if

  ; Add legend manually
  res_lines@gsLineDashPattern = 0.0         ; solid line
  res_lines@gsLineThicknessF  = 5.0         ; line thicker
  res_lines@gsLineColor = "gray50"          ; line color
  xx = (/(min(x_axis_num) + 0.01 * (max(x_axis_num) - min(x_axis_num))), \
        (min(x_axis_num) + 0.05 * (max(x_axis_num) - min(x_axis_num)))/)
  yy = (/(ymax + 0.07 * (ymax - ymin)), (ymax + 0.07 * (ymax - ymin))/)

  res_lines@gsLineColor = "black"
  plot@$unique_string("dum")$ = gsn_add_polyline(wks_out, plot, xx, yy, \
                                                 res_lines)
  plot@$unique_string("dum")$ = gsn_add_text(wks_out, plot, data@ref_name, \
                                             (xx(1) + 0.3 * (xx(1) - xx(0))), \
                                             yy(0), res_text)

  yy = (/ymax, ymax/)
  delete(res_lines@gsLineColor)
  res_lines@gsLineColor = interval_colors(n_val-1, :)
  plot@$unique_string("dum")$ = gsn_add_polyline(wks_out, plot, xx, yy, \
                                                 res_lines)
  plot@$unique_string("dum")$ = gsn_add_text(wks_out, plot, data@project, \
                                             (xx(1) + 0.3 * (xx(1) - xx(0))), \
                                             yy(0), res_text)

  ; Add confidence contours as polygons
  do n = 0, n_val - 1
    res_contour@gsFillColor = interval_colors(n, :)
    plot@$unique_string("dum")$ = gsn_add_polygon(wks_out, plot, \
                                                  new_arr2&dtime, \
                                                  new_arr2(n, :), \
                                                  res_contour)
  end do

  lbres = True
  lbres@vpWidthF = 0.25                             ; width
  lbres@vpHeightF = 0.05                            ; height
  lbres@lbPerimOn = False                           ; Turn off perimeter
  lbres@lbOrientation = "Horizontal"                ; Default is vertical
  ; lbres@lbLabelAlignment = "ExternalEdges"        ; Default is "BoxCenters"
  lbres@cnLabelBarEndStyle = "IncludeMinMaxLabels"  ; turn on end labels
  lbres@lbFillColors = interval_colors(::-1, :)     ; colors for boxes
  lbres@lbMonoFillPattern = True                    ; fill them all solid
  lbres@lbLabelFontHeightF = 0.008                  ; label font height
  lbres@lbTitleString = "Confidence (%)"
  lbres@lbTitlePosition = "Bottom"
  ; lbres@lbTitleDirection = "Across"
  lbres@lbBoxLinesOn = False
  lbres@lbLabelStride = 2

  labels = tostring_with_format(fspan(10, 90, n_val), "%2.0f")

  ; Override defaults with "res_" attributes of "data"
  ; lbres_new = att2var(data, "lbres_")
  ; copy_VarMeta(lbres_new, lbres)

  gsn_labelbar_ndc(wks_out, n_val, labels, 0.3, 0.74, lbres)
  ; drawNDCGrid(wks_out)

  leave_msg(scriptname, funcname)
  return(plot)

end<|MERGE_RESOLUTION|>--- conflicted
+++ resolved
@@ -1804,7 +1804,6 @@
   annots = project_style(items, diag_script_info, "annots")
   avgstd = project_style(items, diag_script_info, "avgstd")
 
-<<<<<<< HEAD
   do i = 0, dimsizes(annots)-1
     tmp := str_split(annots(i), "_")
     annots(i) = tmp(0)
@@ -1824,8 +1823,6 @@
 ;  annots := array_append_record(annots, "MultiModelMean", 0)
 ;  avgstd := array_append_record(avgstd, 1, 0)
   
-=======
->>>>>>> 60f3c5f8
   ; ************************************************
   ; plotting parameters
   ; ************************************************
@@ -1895,10 +1892,6 @@
   res@trYMinF  = min(source) - 0.05 * (max(source) - min(source))
   res@trYMaxF  = max(source) + 0.05 * (max(source) - min(source))
   res@tiYAxisOn = True
-<<<<<<< HEAD
-  ;res@tiXAxisString = "Year"
-=======
->>>>>>> 60f3c5f8
   res@tiXAxisString = ""
   res@gsnStringFontHeightF = 0.016
   ;res@tiMainFontHeightF = .025    ; font height
@@ -1909,34 +1902,7 @@
 
   copy_VarMeta(res_in, res)  ; copy passed resources
 
-<<<<<<< HEAD
   plot(0) = gsn_csm_xy(wks, source_x, source(label_ind, :), res)  ; create plot
-
-=======
-  plot(0) = gsn_csm_xy(wks, source_x, source, res)  ; create plot
-
-  ; ---------------------------------------------------------------------
-
-  if (diag_script_info@ts_anomaly .eq. "anom") then
-
-    ; ---------------------------------------------------------------------
-    ; yellow shading of reference period
-    ; ---------------------------------------------------------------------
-    gsres                = True
-    gsres@gsFillColor    = "Grey70"
-    gsres@gsFillOpacityF = 0.1
-    xbox = (/ref_start, ref_end, ref_end, ref_start, ref_start/)
-    ybox = (/res@trYMinF, res@trYMinF, res@trYMaxF, res@trYMaxF, res@trYMinF/)
-    newplot00 = gsn_add_polygon(wks, plot(0), xbox, ybox, gsres)
-
-    txtres               = True
-    txtres@txFont        = "helvetica-bold"
-    txtres@txFontColor   = "Grey40"
-    txtres@txFontHeightF = 0.013
-    ref_txt = gsn_add_text(wks, plot, "reference period", \
-                           0.5*(ref_start + ref_end), res@trYMinF + 0.1, \
-                           txtres)
->>>>>>> 60f3c5f8
 
   ; ---------------------------------------------------------------------
   ; grey shading of reference period
@@ -1971,7 +1937,6 @@
 
     yy = (/res@trYMinF, res@trYMaxF/)
 
-<<<<<<< HEAD
     vol_name1 = gsn_add_text(wks, plot, "Krakatoa", 1885, res@trYMaxF - 0.6, txres)
     xx = (/1883.0, 1883.0/)
     vol1 = gsn_add_polyline(wks, plot(0), xx, yy, vres)
@@ -1985,26 +1950,6 @@
     xx = (/1982.0, 1982.0/)
     vol4 = gsn_add_polyline(wks, plot(0), xx, yy, vres)
     vol_name5 = gsn_add_text(wks, plot, "Pinatubo", 1993, res@trYMaxF - 0.4, txres)
-=======
-    vol_name1 = gsn_add_text(wks, plot, "Krakatoa", 1885, res@trYMaxF - 0.4, \
-                             txres)
-    xx = (/1883.0, 1883.0/)
-    vol1 = gsn_add_polyline(wks, plot(0), xx, yy, vres)
-    vol_name2 = gsn_add_text(wks, plot, "Santa Maria", 1904, \
-                             res@trYMaxF - 0.4, txres)
-    xx = (/1902.0, 1902.0/)
-    vol2 = gsn_add_polyline(wks, plot(0), xx, yy, vres)
-    vol_name3 = gsn_add_text(wks, plot, "Agung", 1965, res@trYMaxF - 0.4, \
-                             txres)
-    xx = (/1963.0, 1963.0/)
-    vol3 = gsn_add_polyline(wks, plot(0), xx, yy, vres)
-    vol_name4 = gsn_add_text(wks, plot, "El Chichon", 1984, \
-                             res@trYMaxF - 0.4, txres)
-    xx = (/1982.0, 1982.0/)
-    vol4 = gsn_add_polyline(wks, plot(0), xx, yy, vres)
-    vol_name5 = gsn_add_text(wks, plot, "Pinatubo", 1993, res@trYMaxF - 0.4, \
-                             txres)
->>>>>>> 60f3c5f8
     xx = (/1991.0, 1991.0/)
     vol5 = gsn_add_polyline(wks, plot(0), xx, yy, vres)
   end if
@@ -2022,14 +1967,9 @@
   yy = (/0.0, 0.0/)
   dum0 = gsn_add_polyline(wks, plot(0), xx, yy, res_lines)
 
-<<<<<<< HEAD
-
   ; ---------------------------------------------------------------------
   ; Add right panel with mean values in anomaly plot
   ; ---------------------------------------------------------------------
-=======
-  ; Add right panel with mean values in anomaly plot
->>>>>>> 60f3c5f8
   if (diag_script_info@ref_value) then
     var = fspan(0., 2., 3)
     mean = new((/dimsizes(source_mean), 3/), double)
@@ -2037,11 +1977,7 @@
     mean(:, 1) = source_mean(:)
     mean(:, 2) = source_mean(:)
 
-<<<<<<< HEAD
     plot2 = gsn_csm_xy(wks, var, mean(label_ind, :), res0)  ; create plot
-=======
-    plot2 = gsn_csm_xy(wks, var, mean, res0)  ; create plot
->>>>>>> 60f3c5f8
 
     getvalues plot2
       "trXMinF"   : xmin
@@ -2050,26 +1986,17 @@
       "trYMaxF"   : ymax
     end getvalues
 
-<<<<<<< HEAD
-    xbox1 = (/xmin,xmax,xmax,xmin,xmin/)
-    ybox1 = (/ymin,ymin,ymax,ymax,ymin/)
-=======
     xbox1 = (/xmin, xmax, xmax, xmin, xmin/)
     ybox1 = (/ymin, ymin, ymax, ymax, ymin/)
->>>>>>> 60f3c5f8
 
     gnres = True
     gnres@gsFillColor     = "Gray70"
     gnres@gsFillOpacityF = 0.1
     gnres@tfPolyDrawOrder = "PreDraw"
-<<<<<<< HEAD
-    plot@$unique_string("box")$ = gsn_add_polygon(wks,plot2,xbox1,ybox1,gnres)
- 
-=======
+
     plot@$unique_string("box")$ = gsn_add_polygon(wks, plot2, xbox1, \
                                                   ybox1, gnres)
 
->>>>>>> 60f3c5f8
     newplot = gsn_attach_plots(plot(0), plot2, res, res0)
   end if
 
@@ -2085,7 +2012,6 @@
   lgres@lgPerimColor       = "gray"    ; draw the box perimeter in orange
   lgres@lgPerimThicknessF  = 1.0       ; thicken the box perimeter
 
-<<<<<<< HEAD
   lgres@lgLineColors      = colors(label_ind_lb)
   lgres@lgDashIndexes     = dashes(label_ind_lb)
   lgres@lgLineThicknessF = 3
@@ -2397,12 +2323,6 @@
   ;lgres@lgLineThicknesses = thicks + 3
   lgres@lgLineThicknessF = 3
   labels = array_append_record(annots, source_mean&experiment, 0)
-=======
-  lgres@lgLineColors      = colors
-  lgres@lgDashIndexes     = dashes
-  lgres@lgLineThicknessF = 3
-  labels = annots
->>>>>>> 60f3c5f8
   nitems = dimsizes(labels)
   lgres@lgItemOrder = ispan(nitems - 1, 0, 1)
 
