; #############################################################################
; PLOT SCRIPTS FOR XY LINE PLOTS
; #############################################################################
; Please consider using or extending existing routines before adding new ones.
; Check the header of each routine for documentation.
;
; Contents:
;
;    function profile_plev
;    function aerosol_profile
;    function aerosol_sizedist
;    procedure xy_line
;    procedure xy_line_anom
;    procedure xy_line_collect
;    function timeseries_station
;    function cycle_plot
;    function errorbar_plot
;
; #############################################################################

load "$diag_scripts/shared/set_operators.ncl"
load "$diag_scripts/shared/plot/aux_plotting.ncl"

; #############################################################################
undef("profile_plev")
function profile_plev(wks_in[1],
                      source,
                      varname[1]: string)
;
; Arguments
;    wks_in: workstations (graphic object or default will be used).
;    source: data to be plotted or a NetCDF filename:
;            Must have "plev" dimension & can have "models", "quantity".
;              @ptop: controls pressure axis range (Default: full range).
;              @pbot: controls pressure axis range (Default: full range).
;              @zoom: controls x axis range (Default: "yes").
;              @font: font type to use
;              @Refmodel: reference model (Default: first in models dimension)
;              @long_name: long variable name (Default: var)
;              @short_name: short variable name (Default: var)
;              @units: variable units (Default: missing)
;    varname: variable name, needed for netCDF files with multiple variables
;
; Source prototype
;
; Return value
;    A graphic variable.
;
; Description
;    Creates a plot of profile(s) with vertical pressure axis.
;    Adds percentiles or stddev of first model (if available) as whiskers.
;    Opens default wks, if not provided as argument of type "graphic".
;    Defines default ressources, which are overridden by argument res.
;    Creates plot, according to wks & res.
;
; Caveats
;    Treatment of coordinate "quantity" not very general yet.
;    Selection of defaults for res almost arbitrary.
;    Please check results of all scripts that use this routine if
;    modifying the defaults!
;
; Modification history
;    20140214-gottschaldt_klaus-dirk: written.
;
local funcname, scriptname, diag_script, data, var, font, font_size_fac, \
  i_ref, FuncCode, i_N, i_mean, i_stddev, i_min, i_max, i_5, i_25, \
  i_median, i_75, i_95, target, i_quantity, data2plot, i_plev, ymin, ymax, \
  xmin, xmax, colors, dashes, thicks, annots, avgstd, res, res_whiskers, \
  plot, lgLabels, defaults, zoom, left, right, ixmin, ixmax, res_markers, \
  xmk, ymk, border, info, short_name, long_name, temp
begin

  funcname = "profile_plev"
  scriptname = "diag_scripts/shared/plot/xy_line.ncl"
  enter_msg(scriptname, funcname)

  ; Set hardcoded parameters
  border = 0.04  ; factor to extent y- & x-range (except @ top)
  font_size_fac = 1.5  ; factor to change all font sizes (w.r.t. to defaults)
  i_ref = 0  ; hardcode first model as reference -> generalize, if needed

  ; Get data, either directly or via netCDF file
  if (typeof(source) .eq. "string") then
    data = ncdf_read(source, varname)  ; can deal with defaults
  else
    data = source
    copy_VarMeta(source, data)
  end if

  ; Retrieve some metadata from data
  defaults = (/"default", "dummy", "dummy_for_var", "Default", "Dummy"/)
  if (any(varname .eq. defaults)) then  ; Use default
    var = att2var(data, "var")
  else                                  ; Use explicitely given name
    var = varname
  end if
  diag_script = att2var(data, "diag_script")
  ptop = att2var_default(data, "ptop", "full", 0)
  pbot = att2var_default(data, "pbot", "full", 0)
  font = att2var_default(data, "font", 25, 0)  ; default: Times New Roman
  long_name = att2var_default(data, "long_name", var, 0)
  short_name = att2var_default(data, "short_name", var, 0)
  zoom = att2var_default(data, "zoom", "yes", 0)
  if (dimsizes(zoom).eq.2) then
    temp = zoom
    delete(zoom)
    zoom = "yes"
    zoom@range = tofloat(temp)
    delete(temp)
  end if

  ; Position of reference model
  if (isdim(data, "models")) then
    Refmodel = att2var_default(data, "Refmodel", "missing", 0)
    if (Refmodel.ne."missing") then
      i_ref = ind(data&models.eq.Refmodel)
      if (all(ismissing(i_ref))) then
        error_msg("w", scriptname, funcname, "Refmodel " + Refmodel + \
                  "not found, using first")
        i_ref = 0
      else
        if (dimsizes(i_ref).ne.1) then
          error_msg("f", scriptname, funcname, "Refmodel " + \
                    Refmodel + "not unique")
        end if
      end if
    end if
  end if

  ; determine handling of legend
  legend = att2var(data, "legend")  ; mode for legend: inline/separate/none
  valid_legends = (/"inline", "separate"/)
  if (any(legend .eq. valid_legends)) then
    if (.not. iscoord(data, "models")) then
      log_debug("warning: No 'models' coordinate found.")
      log_debug("warning:  -> No legend in profile_plev")
    end if
  else
    legend = "none"
  end if

  ; Check if a valid wks has been provided, otherwise invoke default
  wks = get_wks(wks_in, diag_script, var)  ; Function in aux_plotting.ncl

  if (isdim(data, "quantity")) then
    i_N      = ind(data&quantity.eq."N")
    i_mean   = ind(data&quantity.eq."mean")
    i_stddev = ind(data&quantity.eq."stddev")
    i_min    = ind(data&quantity.eq."min")
    i_max    = ind(data&quantity.eq."max")
    i_5      = ind(data&quantity.eq."5")
    i_25     = ind(data&quantity.eq."25")
    i_median = ind(data&quantity.eq."median")
    i_75     = ind(data&quantity.eq."75")
    i_95     = ind(data&quantity.eq."95")
    if (ismissing(i_mean)) then
      ; "median" is evaluated and plotted, if no "mean" is there
      target = "median"  ; 2nd priority
      i_quantity = (/i_5, i_25, i_median, i_75, i_95/)
    else
      target = "mean"  ; 1st priority
      i_quantity = (/i_min, i_stddev, i_mean, i_stddev, i_max/)
    end if
  end if

  ; Extract data to plot & check for missing values
  ; in preparation to determine vertical range
  if (isdim(data, "quantity") .and. isdim(data, "models")) then
    data2plot = data(models|:, plev|:, quantity|i_quantity)
    if (target.eq."mean") then  ; mean +/- stddev
      data2plot(:, :, 1) = data2plot(:, :, 2) - data2plot(:, :, 1)
      data2plot(:, :, 3) = data2plot(:, :, 2) + data2plot(:, :, 3)
    end if
    i_plev = ind(.not. ismissing(data2plot(i_ref, :, 2)))
  else if (isdim(data, "quantity") .and. .not.isdim(data, "models")) then
    data2plot = data(plev|:, quantity|i_quantity)
    if (target.eq."mean") then  ; mean +/- stddev
      data2plot(:, 1) = data2plot(:, 2) - data2plot(:, 1)
      data2plot(:, 3) = data2plot(:, 2) + data2plot(:, 3)
    end if
    i_plev = ind(.not. ismissing(data2plot(:, 2)))
  else if (isdim(data, "models") .and. .not.isdim(data, "quantity")) then
    data2plot = data(models|:, plev|:)
    i_plev = ind(.not. ismissing(data2plot(i_ref, :)))
  else
    data2plot = data(plev|:)
    i_plev = ind(.not. ismissing(data2plot))
  end if
  end if
  end if

  ; y-axis range
  if (ptop.ne."full") then
    if (ptop .eq. "auto") then
      ymin = min(data2plot&plev(i_plev))
    else
      ymin = tofloat(ptop) * 100.  ; convert to Pa
    end if
  else
    ymin = min(data2plot&plev)
  end if
  if (pbot.ne."full") then
    if (pbot .eq. "auto") then
      ymax = max(data2plot&plev(i_plev))
    else
      ymax = tofloat(pbot) * 100.  ; convert to Pa
    end if
  else
    ymax = max(data2plot&plev)
  end if
  delete(i_plev)  ; update i_plev
  i_plev = ind(data2plot&plev.ge.ymin .and. data2plot&plev.le.ymax)

  ; Determine min & max values of x-axis, and arrow positions
  ; to indicate cutoff.
  if (isdim(data, "quantity") .and. isdim(data, "models")) then
    if (zoom.eq."yes") then
      if (isatt(zoom, "range")) then
        xmin = zoom@range(0)
        xmax = zoom@range(1)
      else
        xmin = min(data2plot(:, i_plev, 2))
        xmax = max(data2plot(:, i_plev, 2))
      end if
      ixmin = ind(data2plot(i_ref, :, 0).lt.xmin .or.\
                  data2plot(i_ref, :, 1).lt.xmin)  ; for arrows
      ixmax = ind(data2plot(i_ref, :, 4).gt.xmax .or.\
                  data2plot(i_ref, :, 3).gt.xmax)  ; to indicate cutoff
    else
      ixmin = new(1, "integer")  ; missing: no arrows
      ixmax = new(1, "integer")  ; to indicate cutoff
      xmin = min(data2plot(:, i_plev, :))
      xmax = max(data2plot(:, i_plev, :))
    end if
  else if (isdim(data, "quantity") .and. .not.isdim(data, "models")) then
    if (zoom.eq."yes") then
      if (isatt(zoom, "range")) then
        xmin = zoom@range(0)
        xmax = zoom@range(1)
      else
        xmin = min(data2plot(i_plev, 2))
        xmax = max(data2plot(i_plev, 2))
      end if
      ixmin = ind(data2plot.lt.xmin)  ; for arrows
      ixmax = ind(data2plot.gt.xmax)  ; to indicate cutoff
    else
      ixmin = new(1, "integer")  ; missing: no arrows
      ixmax = new(1, "integer")  ; to indicate cutoff
      xmin = min(data2plot(i_plev, :))
      xmax = max(data2plot(i_plev, :))
    end if
  else if (isdim(data, "models") .and. .not.isdim(data, "quantity")) then
    if (zoom.eq."yes" .and. isatt(zoom, "range")) then
      xmin = zoom@range(0)
      xmax = zoom@range(1)
      ixmin = ind(data2plot.lt.xmin)  ; for arrows
      ixmax = ind(data2plot.gt.xmax)  ; to indicate cutoff
    else
      ixmin = new(1, "integer")  ; missing: no arrows
      ixmax = new(1, "integer")  ; to indicate cutoff
      xmin = min(data2plot(:, i_plev))
      xmax = max(data2plot(:, i_plev))
    end if
  else
    if (zoom.eq."yes" .and. isatt(zoom, "range")) then
      xmin = zoom@range(0)
      xmax = zoom@range(1)
      ixmin = ind(data2plot.lt.xmin)  ; for arrows
      ixmax = ind(data2plot.gt.xmax)  ; to indicate cutoff
    else
      ixmin = new(1, "integer")  ; missing: no arrows
      ixmax = new(1, "integer")  ; to indicate cutoff
      xmin = min(data2plot(i_plev))
      xmax = max(data2plot(i_plev))
    end if
  end if
  end if
  end if

  ; Get default style parameters (diag_scripts/shared/plot/style.ncl)
  ; NOTE: These may or may not contain the reference model
  if (.not.isatt(diag_script_info, "styleset")) then
    diag_script_info@styleset = "DEFAULT"
  end if
  ; FIX-ME: project_style function has changed
  ; colors = project_style(diag_script_info, "colors")
  ; dashes = project_style(diag_script_info, "dashes")
  ; thicks = tofloat(project_style(diag_script_info, "thicks"))
  ; annots = project_style(diag_script_info, "annots")
  ; avgstd = project_style(diag_script_info, "avgstd")

  ; Set default ressources
  res = True
  res@gsnDraw           = True  ; Draw
  res@gsnFrame          = False  ; Advance frame
  res@tiMainString      = "Output of " + diag_script  ; Main title
  res@gsnLeftString     = ""  ; Annotation
  res@trYReverse        = True  ; reverse Y-axis
  res@trYAxisType       = "LogAxis"
  res@tmYLMode          = "Explicit"  ; explicit labels
  res@tmYLValues        = (/1000, 700, 500, 400, 300, 200, \
                           100, 50, 30, 10, 5, 1/) * 100  ; [Pa]
  res@tmYLLabels        = "" + res@tmYLValues / 100.  ; make strings [hPa]
  res@tiYAxisString     = "Pressure / hPa"
  res@xyMonoDashPattern = False
  res@tmEqualizeXYSizes = True
  res@txFontQuality     = "High"
  res@txFont            = font
  res@txFontHeightF     = 0.02  ; for subheader
  res@tiMainFont        = font
  res@tiXAxisFont       = font
  res@tiYAxisFont       = font
  res@tmXBLabelFont     = font
  res@tmYLLabelFont     = font
  res@tiMainFontHeightF    = 0.025 * font_size_fac  ; set font_size_fac above
  res@tiXAxisFontHeightF   = 0.02 * font_size_fac
  res@tiYAxisFontHeightF   = 0.02 * font_size_fac
  res@tmYLLabelFontHeightF = 0.02 * font_size_fac
  res@tmXBLabelFontHeightF = 0.02 * font_size_fac
  res@tmYUseLeft        = True
  res@trXMinF           = xmin - border * (xmax - xmin)
  res@trXMaxF           = xmax + border * (xmax - xmin)
  res@trYMaxF           = ymax + border * (ymax - ymin)
  ; Do not limit top to show models reaching higher
  ; One or more model lines are cut at res@trYMinF
  ;     for some mysterious reason -> do not consider border here.
  res@trYMinF           = ymin  ; - border * (ymax - ymin)

  ; Styles
  res@xyLineColors      = colors
  res@xyLineThicknesses = thicks
  res@xyDashPatterns    = dashes

  ; tiXAxisString
  res@tiXAxisString = short_name
  if (isatt(data, "units")) then
    res@tiXAxisString = \
      res@tiXAxisString + " [" + format_units(data@units) + "]"
  end if

  ; inline legend
  if (legend.eq."inline") then
    lgLabels = data&models
    res@pmLegendDisplayMode    = "Always"  ; turn on legend
    res@pmLegendSide           = "Right"
    res@lgJustification = "CenterLeft"
    res@lgLabelFontHeightF     = .02
    res@pmLegendHeightF        = \
      res@lgLabelFontHeightF * (1 + dimsizes(lgLabels))
    res@pmLegendWidthF         = 0.05  ; length of the lines
    res@pmLegendOrthogonalPosF = \
      -0.027 * max(strlen(lgLabels)) - res@pmLegendWidthF * font_size_fac
    res@lgLabelFont            = font
    res@lgLabelFontHeightF     = .02  ; change font height
    res@lgPerimOn              = False  ; no box around
    res@xyExplicitLegendLabels = " " + lgLabels
    res@trXMaxF = res@trXMaxF + (res@trXMaxF - res@trXMinF) * \
      abs(res@pmLegendOrthogonalPosF) * font_size_fac
  end if

  ; Override defaults with "res_" attributes of "data"
  ; Function in ~/interface_scripts/auxiliary.ncl
  res_new = att2var(data, "res_")
  copy_VarMeta(res_new, res)

  ; resources for whiskers
  res_whiskers                   = True
  res_whiskers@gsLineColor       = res@xyLineColors(i_ref)
  res_whiskers@gsLineDashPattern = res@xyDashPatterns(i_ref)
  res_whiskers@gsLineThicknessF  = res@xyLineThicknesses(i_ref) / 2.

  ; resources for arrow heads & refresh markers
  res_markers               = True
  res_markers@gsMarkerSizeF = 0.001 * res@xyLineThicknesses(i_ref)
  res_markers@gsMarkerColor = res@xyLineColors(i_ref)

  ; Plotting
  if (isdim(data, "quantity") .and. isdim(data, "models")) then

    ; mean / median
    plot = gsn_csm_xy(wks, data2plot(:, :, 2), data2plot&plev, res)

    ; sdtddev / 25%-75% (limit for blank border)
    left = where(data2plot(i_ref, :, 1).lt.xmin, xmin, \
                 data2plot(i_ref, :, 1))
    right = where(data2plot(i_ref, :, 3).gt.xmax, xmax, \
                  data2plot(i_ref, :, 3))
    horizontal_whiskers(wks, plot, res_whiskers, left, right, \
                        data2plot&plev)

    ; min-max / 5%-95% (limit for blank border)
    res_whiskers@gsLineDashPattern(:) = 2
    res_whiskers@gsLineThicknessF  = res@xyLineThicknesses(i_ref) / 4.
    left = where(data2plot(i_ref, :, 0).lt.xmin, xmin, \
                 data2plot(i_ref, :, 0))
    right = where(data2plot(i_ref, :, 4).gt.xmax, xmax, \
                  data2plot(i_ref, :, 4))
    horizontal_whiskers(wks, plot, res_whiskers, left, right, \
                        data2plot&plev)
    delete([/left, right/])

    ; arrow heads for cut off whiskers due to zooming
    if (.not. all(ismissing(ixmin))) then
      res_markers@gsMarkerIndex = 10  ; left arrow head
      add_markers(wks, plot, res_markers, \
                  xmin, data2plot&plev(ixmin))
    end if
    if (.not. all(ismissing(ixmax))) then
      res_markers@gsMarkerIndex = 11  ; right arrow head
      add_markers(wks, plot, res_markers, \
                  xmax, data2plot&plev(ixmax))
    end if

    ; refresh mean / median with markers
    res_markers@gsMarkerIndex = 16  ; solid circle
    add_markers(wks, plot, res_markers, \
                data2plot(i_ref, :, 2), data2plot&plev)

    else if (isdim(data, "quantity") .and. .not.isdim(data, "models")) then

      ; mean / median
      plot = gsn_csm_xy(wks, data2plot(:, 2), data2plot&plev, res)

      ; sdtddev / 25%-75% (limit for blank border)
      left = where(data2plot(:, 1).lt.xmin, xmin, data2plot(:, 1))
      right = where(data2plot(:, 3).gt.xmax, xmax, data2plot(:, 3))
      horizontal_whiskers(wks, plot, res_whiskers, left, right, \
                          data2plot&plev)

      ; min-max / 5%-95% (limit for blank border)
      res_whiskers@gsLineDashPattern(:) = 2
      res_whiskers@gsLineThicknessF  = res@xyLineThicknesses(i_ref) / 4.
      left = where(data2plot(:, 0).lt.xmin, xmin, data2plot(:, 0))
      right = where(data2plot(:, 4).gt.xmax, xmax, data2plot(:, 4))
      horizontal_whiskers(wks, plot, res_whiskers, left, right, \
                          data2plot&plev)
      delete([/left, right/])

      ; arrow heads for cut off whiskers due to zooming
      if (.not. all(ismissing(ixmin))) then
        res_markers@gsMarkerIndex = 10  ; left arrow head
        add_markers(wks, plot, res_markers, xmin, data2plot&plev(ixmin))
      end if
      if (.not. all(ismissing(ixmax))) then
        res_markers@gsMarkerIndex = 11  ; right arrow head
        add_markers(wks, plot, res_markers, xmax, data2plot&plev(ixmax))
      end if

      ; refresh mean / median with markers
      res_markers@gsMarkerIndex = 16  ; solid circle
      add_markers(wks, plot, res_markers, data2plot(:, 2), data2plot&plev)

    else

      ; plot everything, if there is no "quantity" coordinate
      plot = gsn_csm_xy(wks, data2plot, data2plot&plev, res)

      ; refresh mean / median with markers
      res_markers@gsMarkerIndex = 16  ; solid circle
      add_markers(wks, plot, res_markers, data2plot, data2plot&plev)

    end if
  end if

  ; outfile name
  if (isatt(wks, "fullname")) then
    plot@outfile = wks@fullname
  else
    plot@outfile = wks@name
    error_msg("w", scriptname, funcname, "wks@fullname missing, " + \
              "consider to use get_wks to open wks")
  end if

  ; confirmation of operation
  if (isatt(res, "gsnDraw")) then
    if (res@gsnDraw .eq. True) then
      log_info("Wrote " + plot@outfile)
    end if
  else
    log_info("Wrote " + plot@outfile)
  end if

  leave_msg(scriptname, funcname)
  return(plot)

end

; #############################################################################
undef("aerosol_profile")
function aerosol_profile(wks_in[1],
                         source_m,
                         source_o,
                         varname[1])
;
; Arguments
;    wks_in: workstations (graphic object or default will be used).
;    source_m: model data to be plotted or a NetCDF filename with data.
;    source_o: observations data to be plotted or a NetCDF filename with data.
;    varname: variable name in the file.
;
; Source_m prototype
;    source[*][*][*]
;    source!0 = model
;    source!1 = statistic
;    source!2 = plev
;
; Source_o prototype
;    source[*][*][*]
;    source!0 = case
;    source!1 = statistic
;    source!2 = plev
;
; Return value
;    A graphic variable.
;
; Description
;    Creates a plot of vertical profile (level vs. data)
;    Plots median, mean or both depending on availability of obervations.
;
; Caveats
;
; Modification history
;    20161013-righi_mattia: moved size distributions to a separate routine.
;    20140917-righi_mattia: renamed to aerosol_profile and extended for
;                           plotting size distributions.
;    20140705-righi_mattia: written.
;
local funcname, scriptname, tmp, colors, annots, res, res_new
begin

  funcname = "aerosol_profile"
  scriptname = "diag_scripts/shared/plot/xy_line.ncl"
  enter_msg(scriptname, funcname)

  ; Get model data, either directly or via netCDF file
  if (typeof(source_m) .eq. "string") then
    model = ncdf_read(source_m, varname)
  else
    model = source_m
    copy_VarMeta(source_m, model)
  end if

  ; Get observational data, either directly or via netCDF file
  if (typeof(source_o) .eq. "string") then
    obser = ncdf_read(source_o, varname)
  else
    obser = source_o
    copy_VarMeta(source_o, obser)
  end if

  ; Retrieve basic metadata from data
  defaults = (/"default", "dummy", "dummy_for_var", "Default", "Dummy"/)
  if (any(varname .eq. defaults)) then
    var = att2var(model, "var")
  else
    var = varname
  end if

  ; Check if a valid wks has been provided, otherwise invoke default
  wks = get_wks(wks_in, diag_script, var)

  ; Define line colors (first color is used for the observations)
  ; FIX-ME: project_style function has changed
  ; colors = project_style(diag_script_info, "colors")
  ; annots = project_style(diag_script_info, "annots")
  gsn_define_colormap(wks, array_append_record((/"white", "black"/), \
                      colors, 0))

  ; Define markers and dashes for median and mean
  marker_mean = 16
  dash_median = 0
  dash_mean = 1
  dash_stddev = 2

  ; Resources
  res = True
  res@gsnDraw = False
  res@gsnFrame = False
  res@trXAxisType = "LogAxis"
  res@trYAxisType = "LogAxis"
  res@tmXBMinorPerMajor = 8
  res@tmXTMinorPerMajor = 8
  res@tmYLMinorPerMajor = 8
  res@tmYRMinorPerMajor = 8
  res@tiXAxisString = varname + " [" + format_units(model@units) + "]"
  res@tiYAxisString = "Pressure [" + format_units(model&plev@units) + "]"
  res@gsnCenterStringFontHeightF = 0.015

  ; Lines
  resL = True
  resL@gsLineThicknessF = 2.0
  resL@gsLineDashSegLenF = 0.25

  ; Markers
  resM = True

  ; Polygons
  resP = True

  ; Text
  resT = True
  resT@txFont = 21

  ; Markers
  resM = True

  ; Override defaults with "res_" attributes of "data"
  res_new = att2var(model, "res_")
  copy_VarMeta(res_new, res)

  ; Set number of models
  nmodels = dimsizes(annots)

  ; Set number of cases
  ncases = dimsizes(obser&case)

  ; Set the index for the various statistics
  i_N      = ind(model&statistic.eq."N")
  i_mean   = ind(model&statistic.eq."mean")
  i_stddev = ind(model&statistic.eq."stddev")
  i_min    = ind(model&statistic.eq."min")
  i_max    = ind(model&statistic.eq."max")
  i_5      = ind(model&statistic.eq."5")
  i_10     = ind(model&statistic.eq."10")
  i_25     = ind(model&statistic.eq."25")
  i_median = ind(model&statistic.eq."median")
  i_75     = ind(model&statistic.eq."75")
  i_90     = ind(model&statistic.eq."90")
  i_95     = ind(model&statistic.eq."95")

  ; Set plot ranges
  modelmin = min((/min(model(:, i_mean, :)), min(model(:, i_median, :))/))
  modelmax = max((/max(model(:, i_mean, :)), max(model(:, i_median, :))/))
  obsermin = min((/min(obser(:, i_mean, :)), min(obser(:, i_median, :))/))
  obsermax = max((/max(obser(:, i_mean, :)), max(obser(:, i_median, :))/))
  res@tmXBMode = "Explicit"
  res@tmYLMode = "Explicit"
  res@trYReverse = True

  ; Set X-axis labels
  res@trXMinF = min((/modelmin, obsermin/)) / 2.
  res@trXMaxF = 2 * max((/modelmax, obsermax/))
  res@tmXBValues = set_log_ticks(res@trXMinF, res@trXMaxF, "major")
  res@tmXBLabels = res@tmXBValues
  res@tmXBMinorValues = set_log_ticks(res@trXMinF, res@trXMaxF, "minor")

  ; Set Y-axis labels
  res@trYMinF = 100
  res@trYMaxF = 1050
  res@tmYLValues = ispan(100, 1000, 100)
  res@tmYLLabels = res@tmYLValues

  ; Check available statistics in the observations
  l_median = .not.(all(ismissing(obser(:, i_median, :))))
  l_median25 = l_median .and. \
    .not.(all(ismissing(obser(:, i_25, :)))) .and. \
    .not.(all(ismissing(obser(:, i_75, :))))
  l_median10 = l_median .and. \
    .not.(all(ismissing(obser(:, i_10, :)))) .and. \
    .not.(all(ismissing(obser(:, i_90, :))))
  l_median5 = l_median .and. \
    .not.(all(ismissing(obser(:, i_5, :)))) .and. \
    .not.(all(ismissing(obser(:, i_95, :))))
  l_mean = .not.(all(ismissing(obser(:, i_mean, :))))
  l_stddev = .not.(all(ismissing(obser(:, i_stddev, :))))
  l_both = l_median.and.l_mean

  ; If both 10-90 and 5-95 are available, priority to 10-90
  if (l_median10.and.l_median5) then
    l_median5 = False
  end if

  ; Check if this is a summary plot
  l_summary = False
  if (ncases.gt.1) then
    l_summary = True
    l_stddev = False
    ; Only one stat and priority to median
    l_both = False
    if (l_median) then
      l_mean = False
    end if
  end if

  ; Set title for median only
  if (l_median.and..not.l_both) then
    res@gsnCenterString = "Median (lines), 25-75% percentiles (shades)"
    if (l_median10) then
      res@gsnCenterString = "Median (lines), " + \
        "25-75% and 10-90% percentiles (shades)"
    end if
    if (l_median5) then
      res@gsnCenterString = "Median (lines), " + \
        "25-75% and 5-95% percentiles (shades)"
    end if
    if (l_summary) then
      res@gsnCenterString = \
        str_sub_str(res@gsnCenterString, "(lines)", "(lines and crosses)")
    end if
  end if

  ; Set titles for mean only
  if (l_mean.and..not.l_both) then
    if (l_stddev) then
      res@gsnCenterString = "            " + \
        "Mean (dots and long-dashed lines) and " + \
        "~C~ standard deviation (whiskers and short-dashed lines)"
    else
      res@gsnCenterString = "Mean (dots and long-dashed lines) and " + \
        "standard deviation (short-dashed)"
    end if
    if (l_summary) then
      res@gsnCenterString = "Mean (crosses and long_dashed line) " + \
        "standard deviation (short-dashed)"
    end if
  end if

  ; Set titles for both median and mean
  if (l_both) then
    res@gsnCenterString =  "           " + \
      "Median and 25-75% percentiles " + \
      "(solid lines and shades), ~C~ mean and std. dev. "
    if (l_median10) then
      res@gsnCenterString =  "   " + \
        "Median, 25-75% and 10-90% percentiles " + \
        "(solid lines and shades), ~C~ mean and std. dev. "
    end if
    if (l_median5) then
      res@gsnCenterString =  "    " + \
        "Median, 25-75% and 5-95% percentiles " + \
        "(solid lines and shades), ~C~ mean and std."
    end if
    if (l_stddev) then
      res@gsnCenterString = res@gsnCenterString + \
        "(long- and short-dashed lines, dots and whiskers)"
    else
      res@gsnCenterString = res@gsnCenterString + \
        "(long- and short-dashed lines)"
    end if
  end if

  ; Draw a blank plot function, lines are dots are added below for
  ; better controlling the draw order
  plot = gsn_csm_blank_plot(wks, res)

  ; Draw percentiles as shaded areas
  if (l_median) then
    shade_flag_m = (/l_median5, l_median10, l_median/)
    shade_flag_o = (/l_median5, l_median10, l_median25/)
    shade_idx1 = (/i_5, i_10, i_25/)
    shade_idx2 = (/i_95, i_90, i_75/)
    shade_opac = (/0.1, 0.1, 0.15/)
    shade_name = (/"5_95", "10_90", "25_75"/)
    do shID = 0, dimsizes(shade_flag_m) - 1

      ; Model
      if (shade_flag_m(shID)) then
        resP@gsFillOpacityF = shade_opac(shID)
        g_obj = new(nmodels, graphic)
        do ii = 0, nmodels - 1
          resP@gsFillColor = colors(ii)
          x1 = model(ii, shade_idx1(shID), :)
          x2 = model(ii, shade_idx2(shID), :)
          y1 = model&plev
          y2 = y1
          xx = array_append_record( \
            array_append_record(x1, x2(::-1), 0), x1(0), 0)
          yy = array_append_record( \
            array_append_record(y1, y2(::-1), 0), y1(0), 0)
          q = ind(.not.ismissing(xx))
          if (dimsizes(q).ne.dimsizes(xx)) then
            log_debug("Some missing values in model percentiles")
          end if
          if (.not.all(ismissing(q))) then
            g_obj(ii) = gsn_add_polygon(wks, plot, xx(q), yy(q), resP)
          else
            log_info("All values in model percentiles are missing (skipping)")
          end if
          delete([/x1, x2, y1, y2, xx, yy, q/])
        end do
        str = "model_" + shade_name(shID)
        plot@$str$ = g_obj
        delete(g_obj)
        delete(str)
      end if

      ; Observations
      if (shade_flag_o(shID).and..not.l_summary) then
        resP@gsFillColor = "black"
        g_obj = new(ncases, graphic)
        do ii = 0, ncases - 1
          x1 = obser(ii, shade_idx1(shID), :)
          x2 = obser(ii, shade_idx2(shID), :)
          y1 = obser&plev
          y2 = y1
          xx = array_append_record( \
            array_append_record(x1, x2(::-1), 0), x1(0), 0)
          yy = array_append_record( \
            array_append_record(y1, y2(::-1), 0), y1(0), 0)
          q = ind(.not.ismissing(xx))
          if (dimsizes(q).ne.dimsizes(xx)) then
            log_debug("Some missing values in obs percentiles")
          end if
          if (.not.all(ismissing(q))) then
            g_obj(ii) = gsn_add_polygon(wks, plot, xx(q), yy(q), resP)
          else
            log_info("All values in obs percentiles are missing (skipping)")
          end if
          delete([/x1, x2, y1, y2, xx, yy, q/])
        end do
        str = "obser_" + shade_name(shID)
        plot@$str$ = g_obj
        delete(g_obj)
        delete(str)
      end if
    end do
  end if

  ; Draw median as solid lines
  if (l_median) then

    ; Model
    g_obj = new(nmodels, graphic)
    do ii = 0, nmodels - 1
      resL@gsLineColor = colors(ii)
      resL@gsLineDashPattern = dash_median
      xx = model(ii, i_median, :)
      yy = model&plev
      q = ind(.not.ismissing(xx))
      if (dimsizes(q).ne.dimsizes(xx)) then
        log_debug("Some missing values in model median")
      end if
      if (.not.all(ismissing(q))) then
        g_obj(ii) = gsn_add_polyline(wks, plot, xx(q), yy(q), resL)
      else
        log_info("All values in model median are missing (skipping)")
      end if
      delete([/xx, yy, q/])
    end do
    plot@model_median = g_obj
    delete(g_obj)

    ; Observations
    if (l_summary) then
      resM@gsMarkerColor = "black"
      resM@gsMarkerIndex = 5
      resM@gsMarkerSizeF = 0.015
    else
      resL@gsLineColor = "black"
    end if
    g_obj = new(ncases, graphic)
    do ii = 0, ncases - 1
      xx = obser(ii, i_median, :)
      yy = obser&plev
      q = ind(.not.ismissing(xx))
      if (dimsizes(q).ne.dimsizes(xx)) then
        log_debug("Some missing values in obs. median")
      end if
      if (.not.all(ismissing(q))) then
        if (l_summary) then
          g_obj(ii) = gsn_add_polymarker(wks, plot, xx(q), yy(q), resM)
        else
          g_obj(ii) = gsn_add_polyline(wks, plot, xx(q), yy(q), resL)
        end if
      else
        log_info("All values in obs median are missing (skipping)")
      end if
      delete([/xx, yy, q/])
    end do
    plot@obser_median = g_obj
    delete(g_obj)

  end if

  ; Draw mean and standard deviation as dashed/dotted (model) and dots/bars
  ; (observations)
  if (l_mean) then

    ; Model mean and std. dev.
    g_obj = new(nmodels, graphic)
    do ii = 0, nmodels - 1
      resL@gsLineColor = colors(ii)
      resL@gsLineDashPattern = dash_mean
      xx = model(ii, i_mean, :)
      yy = model&plev
      q = ind(.not.ismissing(xx))
      if (dimsizes(q).ne.dimsizes(xx)) then
        log_debug("Some missing values in model mean")
      end if
      if (.not.all(ismissing(q))) then
        g_obj(ii) = gsn_add_polyline(wks, plot, xx(q), yy(q), resL)
      else
        log_info("All values in model mean are missing (skipping)")
      end if
      delete([/xx, yy, q/])
    end do
    plot@model_mean = g_obj
    delete(g_obj)

    g_obj = new(nmodels, graphic)
    do ii = 0, nmodels - 1
      resL@gsLineColor = colors(ii)
      resL@gsLineDashPattern = dash_stddev
      xx = model(ii, i_mean, :) + model(ii, i_stddev, :)
      yy = model&plev
      q = ind(.not.ismissing(xx))
      if (dimsizes(q).ne.dimsizes(xx)) then
        log_debug("Some missing values in model std. dev.")
      end if
      if (.not.all(ismissing(q))) then
        g_obj(ii) = gsn_add_polyline(wks, plot, xx(q), yy(q), resL)
      else
        log_info("All values in model std. dev. are missing (skipping)")
      end if
      delete([/xx, yy, q/])
    end do
    plot@model_stddev = g_obj
    delete(g_obj)

    ; Observations mean (dots or lines, depending on standard deviation)
    if (l_stddev) then
      resM@gsMarkerColor = "black"
      resM@gsMarkerIndex = marker_mean
      resM@gsMarkerSizeF = 0.01
    else
      resL@gsLineColor = "black"
      resL@gsLineDashPattern = dash_mean
    end if
    g_obj = new(ncases, graphic)
    do ii = 0, ncases - 1
      xx = obser(ii, i_mean, :)
      yy = obser&plev
      q = ind(.not.ismissing(xx))
      if (dimsizes(q).ne.dimsizes(xx)) then
        log_debug("Some missing values in obs. mean")
      end if
      if (.not.all(ismissing(q))) then
        if (l_stddev) then
          g_obj(ii) = gsn_add_polymarker(wks, plot, xx(q), yy(q), resM)
        else
          g_obj(ii) = gsn_add_polyline(wks, plot, xx(q), yy(q), resL)
        end if
      else
        log_info("All values in obs. mean are missing (skipping)")
      end if
      delete([/xx, yy, q/])
    end do
    plot@obser_mean = g_obj
    delete(g_obj)

    ; Observations std. dev.
    if (l_stddev) then
      resL@gsLineColor = "black"
      resL@gsLineDashPattern = 0
      resL@gsLineThicknessF = 1
      do ii = 0, ncases - 1
        g_obj = new(dimsizes(obser&plev), graphic)
        do kk = 0, dimsizes(obser&plev) - 1
          xx = (/obser(ii, i_mean, kk), \
                obser(ii, i_mean, kk) + obser(ii, i_stddev, kk)/)
          yy = (/obser&plev(kk), obser&plev(kk)/)
          if (.not.ismissing(xx(0)) .and. .not.ismissing(xx(1))) then
            g_obj(kk) = gsn_add_polyline(wks, plot, xx, yy, resL)
          end if
        end do
        str = "obser" + ii + "_stddev"
        plot@$str$ = g_obj
        delete(str)
        delete([/xx, yy/])
        delete(g_obj)
      end do
    end if
  end if
  draw(plot)

  ; Append legend
  xpos = 0.21
  resT@txJust = "CenterLeft"
  ypos = 0.78
  resT@txFontHeightF = 0.020
  resT@txFontColor   = "black"
  gsn_text_ndc(wks, diag_script_info@campaign, xpos, ypos, resT)
  do mID = 0, dimsizes(annots) - 1
    ypos = ypos - 0.03
    resT@txFontColor   = colors(mID)
    gsn_text_ndc(wks, annots(mID), xpos, ypos, resT)
  end do

  frame(wks)
  leave_msg(scriptname, funcname)
  return(plot)

end

; #############################################################################
undef("aerosol_sizedist")
function aerosol_sizedist(wks_in[1],
                          source_m,
                          source_o,
                          varname[1])
;
; Arguments
;    wks_in: workstations (graphic object or default will be used).
;    source_m: model data to be plotted or a NetCDF filename with data.
;    source_o: observations data to be plotted or a NetCDF filename with data.
;    varname: variable name in the file.
;
; Source_m prototype
;    source[*][*][*]
;    source!0 = model
;    source!1 = statistic
;    source!2 = plev
;
; Source_o prototype
;    source[*][*][*]
;    source!0 = case
;    source!1 = statistic
;    source!2 = plev
;
; Return value
;    A graphic variable.
;
; Description
;    Creates a size distribution plot (data vs. diameter).
;    Plots median, mean or both depending on availability of obervations.
;
; Caveats
;
; Modification history
;    20161013-righi_mattia: written based on aerosol_profile.
;
local funcname, scriptname, tmp, colors, annots, res, res_new
begin

  funcname = "aerosol_sizedist"
  scriptname = "diag_scripts/shared/plot/xy_line.ncl"
  enter_msg(scriptname, funcname)

  ; Get model data, either directly or via netCDF file
  if (typeof(source_m) .eq. "string") then
    model = ncdf_read(source_m, varname)
  else
    model = source_m
    copy_VarMeta(source_m, model)
  end if

  ; Get observational data, either directly or via netCDF file
  if (typeof(source_o) .eq. "string") then
    obser = ncdf_read(source_o, varname)
  else
    obser = source_o
    copy_VarMeta(source_o, obser)
  end if

  ; Retrieve basic metadata from data
  defaults = (/"default", "dummy", "dummy_for_var", "Default", "Dummy"/)
  if (any(varname .eq. defaults)) then
    var = att2var(model, "var")
  else
    var = varname
  end if

  ; Check if a valid wks has been provided, otherwise invoke default
  wks = get_wks(wks_in, diag_script, var)

  ; Define line colors (first color is used for the observations)
  ; FIX-ME: project_style function has changed
  ; colors = project_style(diag_script_info, "colors")
  ; annots = project_style(diag_script_info, "annots")
  gsn_define_colormap(wks, array_append_record((/"white", "black"/), \
                      colors, 0))

  ; Define markers and dashes for median and mean
  marker_mean = 16
  dash_median = 0
  dash_mean = 1
  dash_stddev = 2

  ; Resources
  res = True
  res@gsnDraw = False
  res@gsnFrame = False
  res@trXAxisType = "LogAxis"
  res@trYAxisType = "LogAxis"
  res@tmXBMinorPerMajor = 8
  res@tmXTMinorPerMajor = 8
  res@tmYLMinorPerMajor = 8
  res@tmYRMinorPerMajor = 8
  res@tiYAxisString = varname + " [" + format_units(model@units) + "]"
  res@tiXAxisString = "Diameter [" + format_units(model&diam@units) + "]"
  res@gsnCenterStringFontHeightF = 0.015

  ; Lines
  resL = True
  resL@gsLineThicknessF = 2.0
  resL@gsLineDashSegLenF = 0.25

  ; Markers
  resM = True
  resM@gsMarkerSizeF = 0.01

  ; Polygons
  resP = True

  ; Text
  resT = True
  resT@txFont = 21

  ; Markers
  resM = True

  ; Override defaults with "res_" attributes of "data"
  res_new = att2var(model, "res_")
  copy_VarMeta(res_new, res)

  ; Set number of models
  nmodels = dimsizes(annots)

  ; Set number of cases
  ncases = dimsizes(obser&case)

  ; Set the index for the various statistics
  i_N      = ind(model&statistic.eq."N")
  i_mean   = ind(model&statistic.eq."mean")
  i_stddev = ind(model&statistic.eq."stddev")
  i_min    = ind(model&statistic.eq."min")
  i_max    = ind(model&statistic.eq."max")
  i_5      = ind(model&statistic.eq."5")
  i_10     = ind(model&statistic.eq."10")
  i_25     = ind(model&statistic.eq."25")
  i_median = ind(model&statistic.eq."median")
  i_75     = ind(model&statistic.eq."75")
  i_90     = ind(model&statistic.eq."90")
  i_95     = ind(model&statistic.eq."95")

  ; Set plot ranges
  modelmin = min((/min(model(:, i_mean, :)), min(model(:, i_median, :))/))
  modelmax = max((/max(model(:, i_mean, :)), max(model(:, i_median, :))/))
  obsermin = min((/min(obser(:, i_mean, :)), min(obser(:, i_median, :))/))
  obsermax = max((/max(obser(:, i_mean, :)), max(obser(:, i_median, :))/))
  res@tmXBMode = "Explicit"
  res@tmYLMode = "Explicit"

  ; Set X-axis labels
  res@trXMinF = 0.001
  res@trXMaxF = 10.
  res@tmXBValues = set_log_ticks(res@trXMinF, res@trXMaxF, "major")
  res@tmXBLabels = res@tmXBValues
  res@tmXBMinorValues = set_log_ticks(res@trXMinF, res@trXMaxF, "minor")

  ; Set Y-axis labels
  res@trYMaxF = 2 * max((/modelmax, obsermax/))
  res@trYMinF = res@trYMaxF / 1.e5
  res@tmYLValues = set_log_ticks(res@trYMinF, res@trYMaxF, "major")
  res@tmYLLabels = res@tmYLValues
  res@tmYLMinorValues = set_log_ticks(res@trYMinF, res@trYMaxF, "minor")

  ; Check available statistics in the observations
  l_median = .not.(all(ismissing(obser(:, i_median, :))))
  l_median25 = l_median .and. \
    .not.(all(ismissing(obser(:, i_25, :)))) .and. \
    .not.(all(ismissing(obser(:, i_75, :))))
  l_median10 = l_median .and. \
    .not.(all(ismissing(obser(:, i_10, :)))) .and. \
    .not.(all(ismissing(obser(:, i_90, :))))
  l_median5 = l_median .and. \
    .not.(all(ismissing(obser(:, i_5, :)))) .and. \
    .not.(all(ismissing(obser(:, i_95, :))))
  l_mean = .not.(all(ismissing(obser(:, i_mean, :))))
  l_stddev = .not.(all(ismissing(obser(:, i_stddev, :))))
  l_both = l_median.and.l_mean

  ; If both 10-90 and 5-95 are available, priority to 10-90
  if (l_median10.and.l_median5) then
    l_median5 = False
  end if

  ; Set title for median only
  if (l_median.and..not.l_both) then
    res@gsnCenterString = "Median (lines), 25-75% percentiles (shades)"
    if (l_median10) then
      res@gsnCenterString = "Median (lines), " + \
        "25-75% and 10-90% percentiles (shades)"
    end if
    if (l_median5) then
      res@gsnCenterString = "Median (lines), " + \
        "25-75% and 5-95% percentiles (shades)"
    end if
  end if

  ; Set titles for mean only
  if (l_mean.and..not.l_both) then
    if (l_stddev) then
      res@gsnCenterString = "            " + \
        "Mean (dots and long-dashed lines) and " + \
        "~C~ standard deviation (whiskers and short-dashed lines)"
    else
      res@gsnCenterString = "Mean (long-dashed) and " + \
        "standard deviation (short-dashed)"
    end if
  end if

  ; Set titles for both median and mean
  if (l_both) then
    res@gsnCenterString =  "           " + \
      "Median and 25-75% percentiles " + \
      "(solid lines and shades), ~C~ mean and std. dev. "
    if (l_median10) then
      res@gsnCenterString =  "   " + \
        "Median, 25-75% and 10-90% percentiles " + \
        "(solid lines and shades), ~C~ mean and std. dev. "
    end if
    if (l_median5) then
      res@gsnCenterString =  "    " + \
        "Median, 25-75% and 5-95% percentiles " + \
        "(solid lines and shades), ~C~ mean and std."
    end if
    if (l_stddev) then
      res@gsnCenterString = res@gsnCenterString + \
        "(long- and short-dashed lines, dots and whiskers)"
    else
      res@gsnCenterString = res@gsnCenterString + \
        "(long- and short-dashed lines)"
    end if
  end if

  ; Draw a blank plot function, lines are dots are added below for
  ; better controlling the draw order
  plot = gsn_csm_blank_plot(wks, res)

  ; Draw percentiles as shaded areas
  if (l_median) then
    shade_flag_m = (/l_median5, l_median10, l_median/)
    shade_flag_o = (/l_median5, l_median10, l_median25/)
    shade_idx1 = (/i_5, i_10, i_25/)
    shade_idx2 = (/i_95, i_90, i_75/)
    shade_opac = (/0.1, 0.1, 0.15/)
    shade_name = (/"5_95", "10_90", "25_75"/)
    do shID = 0, dimsizes(shade_flag_m) - 1

      ; Model
      if (shade_flag_m(shID)) then
        resP@gsFillOpacityF = shade_opac(shID)
        g_obj = new(nmodels, graphic)
        do ii = 0, nmodels - 1
          resP@gsFillColor = colors(ii)
          y1 = model(ii, shade_idx1(shID), :)
          y2 = model(ii, shade_idx2(shID), :)
          x1 = model&diam
          x2 = x1
          xx = array_append_record( \
            array_append_record(x1, x2(::-1), 0), x1(0), 0)
          yy = array_append_record( \
            array_append_record(y1, y2(::-1), 0), y1(0), 0)
          q = ind(.not.ismissing(yy))
          if (dimsizes(q).ne.dimsizes(yy)) then
            log_debug("Some missing values in model percentiles")
          end if
          if (.not.all(ismissing(q))) then
            g_obj(ii) = gsn_add_polygon(wks, plot, xx(q), yy(q), resP)
          else
            log_info("All values in model percentiles are missing (skipping)")
          end if
          delete([/x1, x2, y1, y2, xx, yy, q/])
        end do
        str = "model_" + shade_name(shID)
        plot@$str$ = g_obj
        delete(g_obj)
        delete(str)
      end if

      ; Observations
      if (shade_flag_o(shID)) then
        resP@gsFillColor = "black"
        g_obj = new(ncases, graphic)
        do ii = 0, ncases - 1
          y1 = obser(ii, shade_idx1(shID), :)
          y2 = obser(ii, shade_idx2(shID), :)
          x1 = obser&diam
          x2 = x1
          xx = array_append_record( \
            array_append_record(x1, x2(::-1), 0), x1(0), 0)
          yy = array_append_record( \
            array_append_record(y1, y2(::-1), 0), y1(0), 0)
          q = ind(.not.ismissing(yy))
          if (dimsizes(q).ne.dimsizes(yy)) then
            log_debug("Some missing values in obs percentiles")
          end if
          if (.not.all(ismissing(q))) then
            g_obj(ii) = gsn_add_polygon(wks, plot, xx(q), yy(q), resP)
          else
            log_info("All values in obs percentiles are missing (skipping)")
          end if
          delete([/x1, x2, y1, y2, xx, yy, q/])
          str = "obser_" + shade_name(shID)
          plot@$str$ = g_obj
          delete(g_obj)
          delete(str)
        end do
      end if

    end do
  end if

  ; Draw median as solid lines
  if (l_median) then

    ; Model
    g_obj = new(nmodels, graphic)
    do ii = 0, nmodels - 1
      resL@gsLineColor = colors(ii)
      resL@gsLineDashPattern = dash_median
      xx = model&diam
      yy = model(ii, i_median, :)
      q = ind(.not.ismissing(yy))
      if (dimsizes(q).ne.dimsizes(yy)) then
        log_debug("Some missing values in model median")
      end if
      if (.not.all(ismissing(q))) then
        g_obj(ii) = gsn_add_polyline(wks, plot, xx(q), yy(q), resL)
      else
        log_info("All values in model median are missing (skipping)")
      end if
      delete([/xx, yy, q/])
    end do
    plot@model_median = g_obj
    delete(g_obj)

    ; Observations
    resL@gsLineColor = "black"
    g_obj = new(ncases, graphic)
    do ii = 0, ncases - 1
      xx = obser&diam
      yy = obser(ii, i_median, :)
      q = ind(.not.ismissing(yy))
      if (dimsizes(q).ne.dimsizes(yy)) then
        log_debug("Some missing values in obs. median")
      end if
      if (.not.all(ismissing(q))) then
        g_obj(ii) = gsn_add_polyline(wks, plot, xx(q), yy(q), resL)
      else
        log_info("All values in obs median are missing (skipping)")
      end if
      delete([/xx, yy, q/])
    end do
    plot@obser_median = g_obj
    delete(g_obj)

  end if

  ; Draw mean and standard deviation as dashed/dotted (model) and dots/bars
  ; (observations)
  if (l_mean) then

    ; Model
    g_obj = new(nmodels, graphic)
    do ii = 0, nmodels - 1
      resL@gsLineColor = colors(ii)
      resL@gsLineDashPattern = dash_mean
      xx = model&diam
      yy = model(ii, i_mean, :)
      q = ind(.not.ismissing(yy))
      if (dimsizes(q).ne.dimsizes(yy)) then
        log_debug("Some missing values in model mean")
      end if
      if (.not.all(ismissing(q))) then
        g_obj(ii) = gsn_add_polyline(wks, plot, xx(q), yy(q), resL)
      else
        log_info("All values in model mean are missing (skipping)")
      end if
      delete([/xx, yy, q/])
    end do
    plot@model_mean = g_obj
    delete(g_obj)

    g_obj = new(nmodels, graphic)
    do ii = 0, nmodels - 1
      resL@gsLineColor = colors(ii)
      resL@gsLineDashPattern = dash_stddev
      xx = model&diam
      yy = model(ii, i_mean, :) + model(ii, i_stddev, :)
      q = ind(.not.ismissing(yy))
      if (dimsizes(q).ne.dimsizes(yy)) then
        log_debug("Some missing values in model std. dev.")
      end if
      if (.not.all(ismissing(q))) then
        g_obj(ii) = gsn_add_polyline(wks, plot, xx(q), yy(q), resL)
      else
        log_info("All values in model std. dev. are missing (skipping)")
      end if
      delete([/xx, yy, q/])
    end do
    plot@model_stddev = g_obj
    delete(g_obj)

        ; Observations (dots or lines, depending on standard deviation)
    if (l_stddev) then
      resM@gsMarkerColor = "black"
      resM@gsMarkerIndex = marker_mean
    else
      resL@gsLineColor = "black"
      resL@gsLineDashPattern = dash_mean
    end if
    g_obj = new(ncases, graphic)
    do ii = 0, ncases - 1
      xx = obser&diam
      yy = obser(ii, i_mean, :)
      q = ind(.not.ismissing(yy))
      if (dimsizes(q).ne.dimsizes(yy)) then
        log_debug("Some missing values in obs. mean")
      end if
      if (.not.all(ismissing(q))) then
        if (l_stddev) then
          g_obj(ii) = gsn_add_polymarker(wks, plot, xx(q), yy(q), resM)
        else
          g_obj(ii) = gsn_add_polyline(wks, plot, xx(q), yy(q), resL)
        end if
      else
        log_info("All values in obs. mean are missing (skipping)")
      end if
      delete([/xx, yy, q/])
    end do
    plot@obser_mean = g_obj
    delete(g_obj)

    ; Observations
    if (l_stddev) then
      resL@gsLineColor = "black"
      resL@gsLineDashPattern = 0
      resL@gsLineThicknessF = 1
      do ii = 0, ncases - 1
        g_obj = new(dimsizes(obser&diam), graphic)
        do kk = 0, dimsizes(obser&diam) - 1
          xx = (/obser&diam(kk), obser&diam(kk)/)
          yy = (/obser(ii, i_mean, kk), \
                obser(ii, i_mean, kk) + obser(ii, i_stddev, kk)/)
          if (.not.ismissing(xx(0)) .and. .not.ismissing(xx(1))) then
            g_obj(kk) = gsn_add_polyline(wks, plot, xx, yy, resL)
          end if
        end do
        str = "obser" + ii + "_stddev"
        plot@$str$ = g_obj
        delete(str)
        delete([/xx, yy/])
        delete(g_obj)
      end do
    end if
  end if
  draw(plot)

  ; Append legend
  xpos = 0.79
  resT@txJust = "CenterRight"
  ypos = 0.78
  resT@txFontHeightF = 0.020
  resT@txFontColor   = "black"
  gsn_text_ndc(wks, diag_script_info@campaign, xpos, ypos, resT)
  do mID = 0, dimsizes(annots) - 1
    ypos = ypos - 0.03
    resT@txFontColor   = colors(mID)
    gsn_text_ndc(wks, annots(mID), xpos, ypos, resT)
  end do

  frame(wks)

  leave_msg(scriptname, funcname)
  return(plot)

end

; #############################################################################
undef("xy_line")
procedure xy_line(wks[1],
                  source,
                  source_x,
                  source_stddev,
                  res_in:logical,
                  items:list)
;
; Arguments:
;    wks: workstation, must be passed - no default used yet!
;    source: data to be plotted (no netCDF input possible yet)
;    source_x: x-axis of array to be plotted (e.g. source&time, ... )
;    source_stddev: standard deviation of input, needed for multi_model_mean
;    res_in: diag_script-specific resources passed from diag_script
;    items: list of input_file_info metadata
;
; Source prototype
;
; Description
;    Defines default ressources, which are overridden by argument res.
;    Creates an xy-plot, according to wks & res.
;    Adds multi model mean and standard deviation if
;    diag_script_info@multi_model_mean is set to True.
;
; Caveats
;
; Modification history
;    20150511-senftleben_daniel: modified legend.
;    20140109-senftleben_daniel: written.
;
local funcname, scriptname, res, res_in, res_stddev, source, source_x, \
  source_stddev, wks, wks_in, colors, colors_mm, dashes, dashes_mm, thicks, \
  thicks_mm, annots, annots_mm, avgstd, avgstd_mm, temp, plot, \
  shading_plot, mm, lgres, nitems, lbid, amres, annoid, labels, lg_outfile, \
  psres, vpx, vph, vpy, vpw, bpres, tmborder, items_mmm, mmm_var
begin

  funcname = "xy_line"
  scriptname = "diag_scripts/shared/plot/xy_line.ncl"
  enter_msg(scriptname, funcname)

  ; Select colors and other plotting attributes
  ; (see ./diag_scripts/shared/plot/style.ncl)
  colors = project_style(items, diag_script_info, "colors")
  dashes = project_style(items, diag_script_info, "dashes")
  thicks = project_style(items, diag_script_info, "thicks")
  annots = project_style(items, diag_script_info, "annots")
  avgstd = project_style(items, diag_script_info, "avgstd")

  ; Select colors and other plotting attributes for multi-model mean
  if (diag_script_info@multi_model_mean) then
    items_mmm = NewList("fifo")
    mmm_var = True
    mmm_var@dataset = "MultiModelMean"
    ListPush(items_mmm, mmm_var)
    colors_mmm = project_style(items_mmm, diag_script_info, "colors")
    dashes_mmm = project_style(items_mmm, diag_script_info, "dashes")
    thicks_mmm = project_style(items_mmm, diag_script_info, "thicks")
    annots_mmm = project_style(items_mmm, diag_script_info, "annots")
    avgstd_mmm = project_style(items_mmm, diag_script_info, "avgstd")
  end if

  ; Set/copy resources
  res                   = True
  res@xyLineColors      = colors  ; change line color
  res@xyLineThicknesses = thicks  ; make 2nd lines thicker
  res@xyMonoDashPattern = False
  res@xyDashPatterns    = dashes
  res@gsnDraw           = False   ; don't draw yet
  res@gsnFrame          = False   ; don't advance frame yet
  res@tiMainFontHeightF = .025    ; font height
  res@gsnMaximize       = True
  res@vpHeightF = 0.4
  res@vpWidthF = 0.8
  res@trYMinF  = min(source) - 0.05 * (max(source) - min(source))
  res@trYMaxF  = max(source) + 0.05 * (max(source) - min(source))
  copy_VarMeta(res_in, res)  ; copy passed resources

  ; Plot
  plot = gsn_csm_xy(wks, source_x, source, res)

  ; Add multi model mean and stddev
  if (diag_script_info@multi_model_mean) then
    ; Stddev
    res_stddev = True
    copy_VarMeta(res, res_stddev)
    res_stddev@gsnXYFillColors = "LightGrey"
    delete(res_stddev@xyLineColors)
    res_stddev@xyLineColor = -1  ; Make lines transparent
    shading_plot = gsn_csm_xy(wks, source_x, source_stddev(2:3, :), \
                              res_stddev)
    overlay(plot, shading_plot)
    ; MMM
    delete([/res@xyLineThicknesses, res@xyLineColors, res@xyDashPatterns/])
    res@xyLineThicknesses = thicks_mmm
    res@xyLineColors = colors_mmm
    res@xyDashPatterns = dashes_mmm
    mmm = gsn_csm_xy(wks, source_x, source_stddev(0, :), res)
    overlay(plot, mmm)
  end if

  ; ***********************************************
  ; legend resources
  ; ***********************************************

  lgres                    = True
  lgres@lgItemType         = "Lines"   ; show lines only (default)
  lgres@lgLabelFontHeightF = .05       ; set the legend label font thickness
  lgres@vpWidthF           = 0.15      ; width of legend (NDC)
  lgres@vpHeightF          = 0.5       ; height of legend (NDC)
  lgres@lgPerimColor       = "gray"    ; draw the box perimeter in orange
  lgres@lgPerimThicknessF  = 1.0       ; thicken the box perimeter

  if (.not.isatt(diag_script_info, "EMs_in_lg")) then
    diag_script_info@EMs_in_lg = True  ; Set default
  end if
  if (.not.diag_script_info@EMs_in_lg) then
    idcs_modelnames = annots
    colors := colors(idcs_modelnames)
    dashes := dashes(idcs_modelnames)
    thicks := thicks(idcs_modelnames)
    annots := models@name(idcs_modelnames)
  end if
  lgres@lgLineColors      = colors
  lgres@lgDashIndexes     = dashes
  lgres@lgLineThicknesses = thicks + 0.5
  labels = annots
  nitems = dimsizes(labels)
  lgres@lgItemOrder = ispan(nitems - 1, 0, 1)

  ; Create legend
  lbid = gsn_create_legend(wks, nitems, labels, lgres)

  amres = True
  amres@amParallelPosF   = 0.81
  amres@amOrthogonalPosF = 0.0
  annoid1 = gsn_add_annotation(plot, lbid, amres)

  resP = True
  resP@gsnMaximize = True
  resP@gsnPaperOrientation = "portrait"
  resP@gsnPaperMargin =  0.8

  gsn_panel(wks, plot, (/1, 1/), resP)

;  ; Resources for a customized legend.
;  lgres                     = True
;  lgres@lgMonoLineThickness = False
;  lgres@lgLabelFontHeightF  = .08      ; legend label font thickness
;  lgres@vpWidthF            = 0.15     ; width of legend (NDC)
;  lgres@vpHeightF           = 0.4      ; height of legend (NDC)
;  lgres@lgPerimOn           = True
;  lgres@lgPerimColor        = 0
;  lgres@lgMonoDashIndex     = False
;  lgres@lgBoxBackground     = 0
;  lgres@lgPerimFill         = 0
;  lgres@lgPerimFillColor    = 0
;  if (.not.isatt(diag_script_info, "EMs_in_lg")) then
;    diag_script_info@EMs_in_lg = True  ; Set default
;  end if
;  if (.not.diag_script_info@EMs_in_lg) then
;    datasets = metadata_att_as_array(items, "dataset")
;    idcs_modelnames = UNIQ(datasets)
;    colors := colors(idcs_modelnames)
;    dashes := dashes(idcs_modelnames)
;    thicks := thicks(idcs_modelnames)
;    annots := datasets(idcs_modelnames)
;  end if
;  if (diag_script_info@multi_model_mean) then
;    lgres@lgLineColors      = array_append_record(colors, colors_mmm, 0)
;    lgres@lgDashIndexes     = array_append_record(dashes, dashes_mmm, 0)
;    lgres@lgLineThicknesses = \
;      array_append_record(thicks, thicks_mmm, 0) + 0.5
;    labels = array_append_record(annots, annots_mmm, 0)
;  else
;    lgres@lgLineColors      = colors
;    lgres@lgDashIndexes     = dashes
;    lgres@lgLineThicknesses = thicks + 0.5
;    labels = annots
;  end if
;  nitems = dimsizes(labels)
;  lgres@lgItemOrder = ispan(nitems - 1, 0, 1)
;
;  ; Create legend
;  lbid = gsn_create_legend(wks, nitems, labels, lgres)
;
;  ; Add legend at the correct position
;  ; Point (0, 0) is the dead center of the plot. Point (0, .5) is center,
;  ; flush bottom. Point (0.5, 0.5) is flush bottom, flush right.
;  amres                  = True
;  amres@amJust           = "TopRight"  ; reference corner of box
;  ;amres@amParallelPosF   =  0.5        ; Move legend to +right, -left
;  ;amres@amOrthogonalPosF = -0.5        ; +down, -up
;  amres@amParallelPosF   = 0.81
;  amres@amOrthogonalPosF = 0.0
;
;
;  ; Draw and frame
;  psres = True
;  psres@gsnDraw = False
;  psres@gsnFrame = False
;  maximize_output(wks, psres)
;
;  ; Get plot size
;  getvalues plot
;    "vpXF"      : vpx
;    "vpYF"      : vpy
;    "vpWidthF"  : vpw
;    "vpHeightF" : vph
;  end getvalues
;  bres = True
;  bres@gsnDraw      = False
;  bres@gsnFrame     = False
;  bres@tmXBOn       = False
;  bres@tmYLOn       = False
;  bres@tmXTOn       = False
;  bres@tmYROn       = False
;  bres@tmXBBorderOn = False
;  bres@tmXTBorderOn = False
;  bres@tmYLBorderOn = False
;  bres@tmYRBorderOn = False
;
;  ; Create a blank plot with the same size as plot, attach legend
;  bres@vpXF      = vpx
;  bres@vpYF      = vpy
;  bres@vpWidthF  = vpw
;  bres@vpHeightF = vph
;  blank_plot = gsn_csm_blank_plot(wks, bres)
;
;  ; Add legend to plot
;  if (isatt(diag_script_info, "xy_line_legend")) then
;    if (diag_script_info@xy_line_legend .ne. False) then
;      annoid = gsn_add_annotation(blank_plot, lbid, amres)
;    end if
;  else
;    annoid = gsn_add_annotation(blank_plot, lbid, amres)
;  end if
;
;  ; Put legend into an extra file
;  if (isatt(source, "legend_outside")) then
;    if (source@legend_outside) then
;      lg_outfile = wks@legendfile
;      styles = True
;      styles@colors = colors
;      styles@dashes = dashes
;      styles@thicks = thicks
;      create_legend_lines(annots, styles, lg_outfile, "lines")
;    end if
;  end if
;
;  ; Create another blank plot to make sure plot border thickness is even
;  bres@tmXBBorderOn = True
;  bres@tmXTBorderOn = True
;  bres@tmYLBorderOn = True
;  bres@tmYRBorderOn = True
;  bres@tmBorderThicknessF = 3
;  blank_plot2 = gsn_csm_blank_plot(wks, bres)
;
;  ; Draw first plot with the actual values (+ grid lines if
;  ; tmXMajorGrid/gsnYRefLine are set)
;  draw(plot)
;
;  ; Draw second plot with legend on top of previous plot. This
;  ; is, as far as I know, the only way to draw the legend on top
;  ; of the grid lines
;  draw(blank_plot)
;
;  ; Redraw plot borders since the legend may (partially) cover some
;  ; of the borders drawn in the first 'plot'
;  draw(blank_plot2)
;
;  frame(wks)
;
;  ; outfile name
;  if (isatt(wks, "fullname")) then
;    outfile = wks@fullname
;  else
;    outfile = wks@name
;  end if
;  log_info(" Wrote " + outfile)
  leave_msg(scriptname, funcname)

end


; #############################################################################
undef("xy_line_anom")
procedure xy_line_anom(wks[1],
                       source_mean,
                       source,
                       source_x,
                       source_stddev,
                       ref_start,
                       ref_end,
                       res_in: logical,
                       res0_in: logical,
                       items: list)
;
; Arguments:
;    wks:  workstation, must be passed - no default used yet!
;    source_mean:   source_mean
;    source:        data to be plotted (no netCDF input possible yet)
;    source_x:      x-axis of array to be plotted (e.g. source&time, ... )
;    source_stddev: standard deviation of input, needed multi_model_mean
;    ref_start:     start year of the reference dataset
;    ref_end:       end year of the reference dataset
;    res_in:        diag_script-specific resources passed from diag_script
;    res0_in:       res0_in
;    items: list of input_file_info metadata
;
; Source prototype
;
; Description
;    Defines default ressources, which are overridden by argument res.
;    Creates an xy-plot, according to wks & res.
;    Adds multi model mean and standard deviation if
;    diag_script_info@multi_model_mean is set to "y".
;
; Caveats
;
; Modification history
;    20160822-bock_lisa: written
;

local funcname, scriptname, verbosity, res, res_in, res_stddev, source, \
    source_x, source_stddev, wks, wks_in, colors, colors_mm, dashes, \
    dashes_mm, thicks, thicks_mm, annots, annots_mm, avgstd, avgstd_mm, temp, \
    plot, shading_plot, mm, lgres, nitems, lbid, amres, annoid, labels, \
    psres, vpx, vph, vpy, vpw, bpres, tmborder

begin

  funcname = "xy_line_anom"
  scriptname = "plot_scripts/ncl/xy_line.ncl"
  enter_msg(scriptname, funcname)

  ; Select colors and other plotting attributes
  ; (see ./diag_scripts/lib/ncl/style.ncl)
  colors = project_style(items, diag_script_info, "colors")
  dashes = project_style(items, diag_script_info, "dashes")
  thicks = project_style(items, diag_script_info, "thicks")
  annots = project_style(items, diag_script_info, "annots")
  avgstd = project_style(items, diag_script_info, "avgstd")

  ;; individual case for HadCRUT4 observations
  ;; FIX-ME: mean value comes from climatology file (absolute.nc).
  ;; There are no missing values as in the anomaly data.
  ;datasetnames = metadata_att_as_array(items, "dataset")
  ;if (any(datasetnames.eq."HadCRUT4-clim")) then
  ;  ind_wo_clim = ind(datasetnames .ne. "HadCRUT4-clim")
  ;  tmp1 = colors(ind_wo_clim)
  ;  delete(colors)
  ;  colors = tmp1
  ;  tmp2 = dashes(ind_wo_clim)
  ;  delete(dashes)
  ;  dashes = tmp2
  ;  tmp3 = thicks(ind_wo_clim)
  ;  delete(thicks)
  ;  thicks = tmp3
  ;  tmp4 = annots(ind_wo_clim)
  ;  delete(annots)
  ;  annots = tmp4
  ;  tmp5 = avgstd(ind_wo_clim)
  ;  delete(avgstd)
  ;  avgstd = tmp5
  ;  delete([/tmp1, tmp2, tmp3, tmp4, tmp5/])
  ;end if

  ; ************************************************
  ; plotting parameters
  ; ************************************************

  plot = new(1, graphic)

  res0 = True
  res0@gsnDraw   = False
  res0@gsnFrame  = False
  res0@vpHeightF = 0.5
  res0@vpWidthF  = 0.05
  res0@trYMinF = \
    min(source_mean) - 0.05 * (max(source_mean) - min(source_mean))
  res0@trYMaxF = \
    max(source_mean) + 0.05 * (max(source_mean) - min(source_mean))
  res0@trXMinF = 0.
  res0@trXMaxF = 2.
  res0@tmXTOn = False
  res0@tmXBOn = False
  res0@tmYLLabelsOn = False
  res0@tmYRLabelsOn = True
  res0@tmYRLabelFontHeightF = 0.016
  res0@tmYLLabelFontHeightF = 0.016
  res0@tiXAxisFontHeightF = 0.016
  res0@tiYAxisFontHeightF = 0.016
  res0@tiYAxisSide   = "Right"
  res0@tiYAxisAngleF = 90.
  res0@tiYAxisOn = True
  res0@pmLegendDisplayMode = "Never"
  res0@tmXBMajorOutwardLengthF = 0.006
  res0@tmYLMajorOutwardLengthF = 0.006
  res0@tmXBMinorOutwardLengthF = 0.003
  res0@tmYLMinorOutwardLengthF = 0.003
  res0@tmXBMajorLengthF = 0.006
  res0@tmYLMajorLengthF = 0.006
  res0@tmXBMinorLengthF = 0.003
  res0@tmYLMinorLengthF = 0.003

  res0@xyDashPatterns    = dashes
  res0@xyLineThicknesses = thicks
  res0@xyLineColors      = colors

  copy_VarMeta(res0_in, res0)  ; copy passed resources

  res           = True
  res@gsnDraw   = False
  res@gsnFrame  = False

  res@vpXF      = 0.05
  res@vpYF      = 0.7
  res@vpHeightF = 0.4
  res@vpWidthF  = 0.7
  res@pmLegendDisplayMode = "Never"
  res@tmYRLabelFontHeightF = 0.016
  res@tmYLLabelFontHeightF = 0.016
  res@tiXAxisFontHeightF = 0.016
  res@tiYAxisFontHeightF = 0.016
  res@tmXBMajorOutwardLengthF = 0.006
  res@tmYLMajorOutwardLengthF = 0.006
  res@tmXBMinorOutwardLengthF = 0.003
  res@tmYLMinorOutwardLengthF = 0.003
  res@tmXBMajorLengthF = 0.006
  res@tmYLMajorLengthF = 0.006
  res@tmXBMinorLengthF = 0.003
  res@tmYLMinorLengthF = 0.003

  res@trYMinF  = min(source) - 0.05 * (max(source) - min(source))
  res@trYMaxF  = max(source) + 0.05 * (max(source) - min(source))
  res@tiYAxisOn = True
  res@tiXAxisString = "Year"
  res@gsnStringFontHeightF = 0.016

  res@xyDashPatterns    = dashes
  res@xyLineThicknesses = thicks  ; make 2nd lines thicker
  res@xyLineColors      = colors  ; change line color

  copy_VarMeta(res_in, res)  ; copy passed resources

  ; ***************************************
  ; panel first two plots
  ; ***************************************

  plot(0) = gsn_csm_xy(wks, source_x, source, res)  ; create plot

<<<<<<< HEAD
=======
  if (diag_script_info@ts_anomaly .eq. "anom") then

    if (diag_script_info@ref_value) then
      ; Add right panel with mean values in anomaly plot

      var = fspan(0., 2., 3)
      mean = new((/dimsizes(source_mean), 3/), double)
      mean(:, 0) = source_mean(:)
      mean(:, 1) = source_mean(:)
      mean(:, 2) = source_mean(:)

      plot2 = gsn_csm_xy(wks, var, mean, res0)  ; create plot
    end if

    ; ---------------------------------------------------------------------
    ; yellow shading of reference period
    ; ---------------------------------------------------------------------
    gsres                = True
    gsres@gsFillColor    = "yellow"
    gsres@gsFillOpacityF = 0.1
    xbox = (/ref_start, ref_end, ref_end, ref_start, ref_start/)
    ybox = (/res@trYMinF, res@trYMinF, res@trYMaxF, res@trYMaxF, res@trYMinF/)
    newplot00 = gsn_add_polygon(wks, plot(0), xbox, ybox, gsres)

    txtres               = True
    txtres@txFont        = "helvetica-bold"
    txtres@txFontColor   = "yellow3"
    txtres@txFontHeightF = 0.013
    ref_txt = gsn_add_text(wks, plot, "reference period", \
                           (ref_start + ref_end) / 0.5, -1., txtres)

  end if

  ; ---------------------------------------------------------------------
  ; add lines and names for volcanic eruptions
  ; ---------------------------------------------------------------------
  if (diag_script_info@volcanoes .eq. True) then
    vres = True
    vres@gsLineColor       = "grey20"
    vres@gsLineThicknessF  = 1.
    vres@gsLineDashPattern = 2.
    txres               = True
    txres@txAngleF      = 90
    txres@txFont        = "helvetica-bold"
    txres@txFontColor   = "grey20"
    txres@txFontHeightF = 0.013

    yy = (/res@trYMinF, res@trYMaxF/)

    vol_name1 = gsn_add_text(wks, plot, "Krakatoa", 1885, 1.1, txres)
    xx = (/1883.0, 1883.0/)
    vol1 = gsn_add_polyline(wks, plot(0), xx, yy, vres)
    vol_name2 = gsn_add_text(wks, plot, "Santa Maria", 1904, 1.1, txres)
    xx = (/1902.0, 1902.0/)
    vol2 = gsn_add_polyline(wks, plot(0), xx, yy, vres)
    vol_name3 = gsn_add_text(wks, plot, "Agung", 1965, 1.1, txres)
    xx = (/1963.0, 1963.0/)
    vol3 = gsn_add_polyline(wks, plot(0), xx, yy, vres)
    vol_name4 = gsn_add_text(wks, plot, "El Chichon", 1984, 1.1, txres)
    xx = (/1982.0, 1982.0/)
    vol4 = gsn_add_polyline(wks, plot(0), xx, yy, vres)
    vol_name5 = gsn_add_text(wks, plot, "Pinatubo", 1993, 1.1, txres)
    xx = (/1991.0, 1991.0/)
    vol5 = gsn_add_polyline(wks, plot(0), xx, yy, vres)
  end if

>>>>>>> 069bef05
  ; ---------------------------------------------------------------------
  ; add line at 0.0
  ; ---------------------------------------------------------------------
  res_lines                   = True      ; polyline mods desired
  res_lines@tfPolyDrawOrder   = "Predraw"
  res_lines@gsLineColor       = "grey20"  ; line color
  res_lines@gsLineThicknessF  = 1.        ; line thicker
  res_lines@gsLineDashPattern = 1.        ; dash pattern

  xx = (/res@trXMinF, res@trXMaxF/)
  yy = (/0.0, 0.0/)
  dum0 = gsn_add_polyline(wks, plot(0), xx, yy, res_lines)

  ; Add right panel with mean values in anomaly plot
  if (diag_script_info@ref_value) then
    var = fspan(0., 2., 3)
    mean = new((/dimsizes(source_mean), 3/), double)
    mean(:, 0) = source_mean(:)
    mean(:, 1) = source_mean(:)
    mean(:, 2) = source_mean(:)

    plot2 = gsn_csm_xy(wks, var, mean, res0)  ; create plot
    newplot = gsn_attach_plots(plot(0), plot2, res, res0)
  end if

  ; ***********************************************
  ; legend resources
  ; ***********************************************

  lgres                    = True
  lgres@lgItemType         = "Lines"   ; show lines only (default)
  lgres@lgLabelFontHeightF = .05       ; set the legend label font thickness
  lgres@vpWidthF           = 0.15      ; width of legend (NDC)
  lgres@vpHeightF          = 0.5       ; height of legend (NDC)
  lgres@lgPerimColor       = "gray"    ; draw the box perimeter in orange
  lgres@lgPerimThicknessF  = 1.0       ; thicken the box perimeter

  lgres@lgLineColors      = colors
  lgres@lgDashIndexes     = dashes
  lgres@lgLineThicknesses = thicks + 0.5
  labels = annots
  nitems = dimsizes(labels)
  lgres@lgItemOrder = ispan(nitems - 1, 0, 1)

  ; Create legend
  lbid = gsn_create_legend(wks, nitems, labels, lgres)

  amres = True
  amres@amParallelPosF   = 0.81
  amres@amOrthogonalPosF = 0.0
  annoid1 = gsn_add_annotation(plot(0), lbid, amres)

  resP = True
  resP@gsnMaximize = True
  resP@gsnPaperOrientation = "portrait"
  resP@gsnPaperMargin =  0.8

  gsn_panel(wks, plot, (/1, 1/), resP)

  leave_msg(scriptname, funcname)

end

; #############################################################################
undef("xy_line_collect")
procedure xy_line_collect(wks[1],
                          source_mean,
                          source,
                          source_x,
                          source_stat,
                          ref_start,
                          ref_end,
                          res_in: logical,
                          res0_in: logical,
                          items: list)
;
; Arguments:
;    wks:  workstation, must be passed - no default used yet!
;    source_mean:   source_mean
;    source:        data to be plotted (no netCDF input possible yet)
;    source_x:      x-axis of array to be plotted (e.g. source&time, ... )
;    source_stat:   statistics of multi_model_mean, e.g. 5 and 95% quantile
;                   or stddev
;    ref_start:     start year of the reference dataset
;    ref_end:       end year of the reference dataset
;    res_in:        diag_script-specific resources passed from diag_script
;    res0_in:       res0_in
;    items:         list of input_file_info metadata
;
; Source prototype
;
; Description
;    Defines default ressources, which are overridden by argument res.
;    Creates an xy-plot, according to wks & res.
;    Adds multi model mean and standard deviation if
;    diag_script_info@multi_model_mean is set to "y".
;
; Caveats
;
; Modification history
;    20160822_A_bock_li: written
;

local funcname, scriptname, verbosity, res, res_in, res_stat, source, \
    source_x, source_stat, wks, wks_in, colors, colors_mm, dashes, \
    dashes_mm, thicks, thicks_mm, annots, annots_mm, avgstd, avgstd_mm, temp, \
    plot, shading_plot, mm, lgres, nitems, lbid, amres, annoid, labels, \
    psres, vpx, vph, vpy, vpw, bpres, tmborder

begin

  funcname = "xy_line_collect"
  scriptname = "plot_scripts/ncl/xy_line.ncl"
  enter_msg(scriptname, funcname)

  ; Select colors and other plotting attributes
  ; (see ./diag_scripts/lib/ncl/style.ncl)
  colors = project_style(items, diag_script_info, "colors")
  dashes = project_style(items, diag_script_info, "dashes")
  thicks = project_style(items, diag_script_info, "thicks")
  annots = project_style(items, diag_script_info, "annots")
  avgstd = project_style(items, diag_script_info, "avgstd")

  ; ************************************************
  ; plotting parameters
  ; ************************************************

  plot = new(1, graphic)

  res           = True
  res@gsnDraw   = False
  res@gsnFrame  = False

  res@vpXF      = 0.05
  res@vpYF      = 0.7
  res@vpHeightF = 0.4
  res@vpWidthF  = 0.7
  res@pmLegendDisplayMode = "Never"
  res@tmYRLabelFontHeightF = 0.016
  res@tmYLLabelFontHeightF = 0.016
  res@tiXAxisFontHeightF = 0.016
  res@tiYAxisFontHeightF = 0.016
  res@tmXBMajorOutwardLengthF = 0.006
  res@tmYLMajorOutwardLengthF = 0.006
  res@tmXBMinorOutwardLengthF = 0.003
  res@tmYLMinorOutwardLengthF = 0.003
  res@tmXBMajorLengthF = 0.006
  res@tmYLMajorLengthF = 0.006
  res@tmXBMinorLengthF = 0.003
  res@tmYLMinorLengthF = 0.003

  if (isatt(diag_script_info, "ref")) then
    min_tmp = (/min(source_mean), min(source), min(source_stat)/)
    max_tmp = (/max(source_mean), max(source), max(source_stat)/)
  else
    min_tmp = (/min(source_mean), min(source_stat)/)
    max_tmp = (/max(source_mean), max(source_stat)/)
  end if
  res@trYMinF  = min(min_tmp) - 0.05 * (max(max_tmp) - min(min_tmp))
  res@trYMaxF  = max(max_tmp) + 0.05 * (max(max_tmp) - min(min_tmp))
  res@tiYAxisOn = True
  res@tiXAxisString = "Year"
  res@gsnStringFontHeightF = 0.016

  copy_VarMeta(res_in, res)  ; copy passed resources

  ; ---------------------------------------------------------------------
  ; add multi model mean of different experiments
  ; ---------------------------------------------------------------------
  ; number of different experiments
  tmp = dimsizes(source_mean)
  nexp     = tmp(0)
  delete(tmp)

  cmap = read_colormap_file("$diag_scripts/shared/plot/rgb/ipcc-ar6_line_06.rgb")
  res@xyDashPatterns    = (/0, 0, 0, 0, 0, 0/)
  res@xyLineThicknesses = (/3, 3, 3, 3, 3, 3/)
  res@xyLineColors = cmap(1:5,:)

  if (nexp .gt. 6) then
    error_msg("w", scriptname, funcname, "Color palette not defined for " \
              + "more than " + nexp + " experiments")
  end if

  res@pmLegendDisplayMode = "Always"
  res@xyExplicitLegendLabels = source_mean&experiment
  res@lgBoxMinorExtentF      = 0.2       ; Shorten the legend lines

  plot(0) = gsn_csm_xy(wks, source_x, source_mean, res)  ; create plot

  res@pmLegendDisplayMode = "Never"

  ; ---------------------------------------------------------------------
  ; Add multi model statistics (5% and 95% quantile)
  ; ---------------------------------------------------------------------
  if (isatt(diag_script_info, "stat_shading")) then
    if (diag_script_info@stat_shading .ne. False) then
      res_stat = True
      cmap = read_colormap_file("$diag_scripts/shared/plot/rgb/ipcc-ar6_line_shading.rgb")
      copy_VarMeta(res, res_stat)
      res_stat@gsnXYFillColors = cmap(1,:)
      delete(res_stat@xyLineColors)
      ; We don't want the line, so make it transparent.
      res_stat@xyLineColor = -1
      shading_plot = gsn_csm_xy(wks, source_x, source_stat(0:1, 0, :), \
                                res_stat)
      overlay(plot(0), shading_plot)
      if(nexp .ge. 2) then
        res_stat@gsnXYFillColors = cmap(2,:)
        shading_plot = gsn_csm_xy(wks, source_x, source_stat(0:1, 1, :), \
                                  res_stat)
        overlay(plot(0), shading_plot)
      end if
      if(nexp .ge. 3) then
        res_stat@gsnXYFillColors = cmap(3,:)
        shading_plot = gsn_csm_xy(wks, source_x, source_stat(0:1, 2, :), \
                                  res_stat)
        overlay(plot(0), shading_plot)
      end if
      if(nexp .gt. 3) then
        error_msg("w", scriptname, funcname, "Color palette not defined for " \
                  + nexp + " experiments")
      end if
    end if
  end if

  ; ---------------------------------------------------------------------
  ; add reference datasets
  ; ---------------------------------------------------------------------
  if (isatt(diag_script_info, "ref")) then
    delete(res@xyDashPatterns)
    delete(res@xyLineThicknesses)
    delete(res@xyLineColors)
    res@xyDashPatterns    = dashes
    res@xyLineThicknesses = thicks  ; make 2nd lines thicker
    res@xyLineColors      = colors  ; change line color

    ref_p = gsn_csm_xy(wks, source_x, source, res)  ; create plot
    overlay(plot(0), ref_p)
  end if

  ; ---------------------------------------------------------------------
  ; Procedure to attach a box to the given plot, given the lower left
  ; corner, width, color, and opacity.
  ; ---------------------------------------------------------------------
  gsres                = True
  gsres@gsFillColor    = "yellow"
  gsres@gsFillOpacityF = 0.2
  xbox = (/ref_start, ref_end, ref_end, ref_start, ref_start/)
  ybox = (/res@trYMinF, res@trYMinF, res@trYMaxF, res@trYMaxF, res@trYMinF/)
  newplot00 = gsn_add_polygon(wks, plot(0), xbox, ybox, gsres)

  ; ---------------------------------------------------------------------
  ; Draw some lines to create a legend
  ; ---------------------------------------------------------------------
  res_lines                   = True      ; polyline mods desired
  res_lines@tfPolyDrawOrder   = "Predraw"
  res_lines@gsLineColor       = "grey"    ; line color
  res_lines@gsLineThicknessF  = 1.        ; line thicker
  res_lines@gsLineDashPattern = 1.        ; dash pattern

  xx = (/res@trXMinF, res@trXMaxF/)
  yy = (/0.0, 0.0/)
  dum0 = gsn_add_polyline(wks, plot(0), xx, yy, res_lines)

  resP = True
  resP@gsnMaximize = True
  resP@gsnPaperOrientation = "portrait"
  resP@gsnPaperMargin =  0.8

  gsn_panel(wks, plot, (/1, 1/), resP)

  leave_msg(scriptname, funcname)

end

; #############################################################################
undef("timeseries_station")
function timeseries_station(wks_in[1],
                            source,
                            varname[1]: string)
;
; Arguments
;    wks_in: workstations (graphic object or default will be used).
;    source: data to be plotted or a NetCDF filename with data.
;              @stname: station name
;              @stlat: station latitude
;              @stlon: station longitude
;              @stalt: station altitude
;    varname: variable name, needed for netCDF files with multiple variables
;
; Source prototype
;    source[*][*]
;    source!0 = model
;    source!1 = time or year
;
; Return value
;    A graphic variable.
;
; Description
;    Creates a time series plot for station data.
;
; Caveats:
;    Selection of defaults for res almost arbitrary.
;
; Modification history:
;    20140325-righi_mattia: written.
;
local funcname, scriptname
begin

  funcname = "timeseries_station"
  scriptname = "diag_scripts/shared/plot/xy_line.ncl"
  enter_msg(scriptname, funcname)

  ; Get data, either directly or via netCDF file
  if (typeof(source) .eq. "string") then
    data = ncdf_read(source, varname)
  else
    data = source
    copy_VarMeta(source, data)
  end if

  ; Retrieve basic metadata from data
  defaults = (/"default", "dummy", "dummy_for_var", "Default", "Dummy"/)
  if (any(varname .eq. defaults)) then
    var = att2var(data, "var")
  else
    var = varname
  end if

  ; Check if a valid wks has been provided, otherwise invoke default
  wks_out = get_wks(wks_in, diag_script, var)

  ; Default resources
  res = True
  res@gsnDraw             = False
  res@gsnFrame            = False
  res@tiMainFont          = 22
  res@tiMainString        = var
  res@tiYAxisString       = "[" + format_units(data@units) + "]"
  res@trYMinF             = 0.
  res@trYMaxF             = max(1.3 * data)
  res@tmXTOn              = False
  res@tmXBLabelAngleF     = 45.
  res@tmXBLabelJust       = "TopRight"
  res@tmXBMode            = "Explicit"
  res@tmLabelAutoStride   = True
  if (diag_script_info@time_avg.eq."monthly") then
    res@trXMinF             = min(data&time) - 50
    res@trXMaxF             = max(data&time) + 50
    res@tmXBValues          = data&time(::12)
    res@tmXBMinorValues     = data&time
    years                   = cd_calendar(data&time, 0)
    res@tmXBLabels          = years(::12, 0)
  else
    res@trXMinF             = min(data&year) - 0.2
    res@trXMaxF             = max(data&year) + 0.2
    res@tmXBValues          = data&year
    res@tmXBLabels          = data&year
  end if

  if (isatt(data, "long_name")) then
    res@gsnCenterString = data@long_name
  end if

  ; Override defaults with "res_" attributes of "data"
  res_new = att2var(data, "res_")
  copy_VarMeta(res_new, res)

  ; Plot
  dimnames = getvardims(data)
  plot = gsn_csm_xy(wks_out, data&$dimnames(1)$, data, res)

  ; Append legend
  resT = True
  resT@txFont = 21
  resT@txFontColor = "black"
  resT@txFontHeightF = 0.016
  if (.not.diag_script_info@legend_outside) then
    resT@txJust = "CenterLeft"
    resL = True
    xpos = 0.215
    ypos = 0.785
    do mID = 0, dimsizes(data&model) - 1
      resL@gsLineColor = res@xyLineColors(mID)
      resL@gsLineThicknessF = res@xyLineThicknesses(mID)
      resL@gsLineDashPattern = res@xyDashPatterns(mID)
      gsn_polyline_ndc(wks_out, (/xpos, xpos + 0.045/), \
                       (/ypos, ypos/), resL)
      gsn_text_ndc(wks_out, data&model(mID), xpos + 0.055, ypos, resT)
      ypos = ypos - 0.022
    end do
  end if

  ; Append station info
  resT@txJust = "CenterRight"
  xpos = 0.785
  ypos = 0.785

  if (isatt(data, "stname")) then
    gsn_text_ndc(wks_out, data@stname, xpos, ypos, resT)
    ypos = ypos - 0.022
  end if

  if (isatt(data, "stlat")) then
    latinfo = sprintf("%4.2f", abs(data@stlat)) + \
      where(data@stlat .lt. 0, " S", " N")
    gsn_text_ndc(wks_out, latinfo, xpos, ypos, resT)
    ypos = ypos - 0.022
  end if

  if (isatt(data, "stlon")) then
    if (data@stlon .gt. 180) then
      loninfo = sprintf("%5.2f", abs(data@stlon - 360.)) + " W"
    else if (data@stlon .lt. 0) then
      loninfo = sprintf("%5.2f", abs(data@stlon)) + " W"
    else
      loninfo = sprintf("%5.2f", data@stlon) + " E"
    end if
    end if
    gsn_text_ndc(wks_out, loninfo, xpos, ypos, resT)
    ypos = ypos - 0.022
  end if

  if (isatt(data, "stalt")) then
    if (.not.ismissing(data@stalt)) then
      gsn_text_ndc(wks_out, sprintf("%4.0f", data@stalt) + " m", \
                   xpos, ypos, resT)
    end if
  end if

  leave_msg(scriptname, funcname)
  return(plot)

end

; #############################################################################
undef("cycle_plot")
function cycle_plot(wks_in[1],
                    source,
                    varname[1]: string,
                    items: list)
;
; Arguments
;    wks_in: workstations (graphic object or default will be used).
;    source: data to be plotted or a NetCDF filename with data.
;    varname: variable name in the file.
;    items: list of input_file_info metadata
;
; Source prototype
;    source(*, *, 2)
;    source!0 = model
;    source!1 = month or season
;    source!2 = statistic
;    source@legend_outside = draw a legend withing the plot or in a separate
;                            file
;
; Return value
;    A graphic variable.
;
; Description
;    Draw an annual or seasonal cycle plot.
;
; Caveats
;
; Modification history
;    20131206-frank_franziska: written.
;
local funcname, scriptname, wks_out, wks_in, data, source, res, atts, base, \
  varname
begin

  funcname = "cycle_plot"
  scriptname = "diag_scripts/shared/plot/xy_line.ncl"
  enter_msg(scriptname, funcname)

  ; Get data, either directly or via netCDF file
  if (typeof(source) .eq. "string") then
    data = ncdf_read(source, varname)
  else
    data = source
    copy_VarMeta(source, data)
  end if

  ; Retrieve basic metadata from data
  defaults = (/"default", "dummy", "dummy_for_var", "Default", "Dummy"/)
  if (any(varname .eq. defaults)) then
    var = att2var(data, "var")
    DIAG_SCRIPT = att2var(data, "diag_script")
  else
    var = varname
  end if

  if (.not.isatt(diag_script_info, "styleset")) then
    diag_script_info@styleset = "DEFAULT"
  end if

  ; Select colors and other plotting attributes from the project style files
  ; See ./diag_scripts/shared/plot/style.ncl
  colors = project_style(items, diag_script_info, "colors")
  dashes = project_style(items, diag_script_info, "dashes")
  thicks = project_style(items, diag_script_info, "thicks")
  annots = project_style(items, diag_script_info, "annots")
  avgstd = project_style(items, diag_script_info, "avgstd")

  ; Check if a valid wks has been provided, otherwise invoke default
  wks_out = get_wks(wks_in, DIAG_SCRIPT, var)

  ; Define default plot resources
  res                  = True
  res@gsnDraw          = False
  res@gsnFrame         = False
  res@gsnMaximize      = True
  res@gsnPaperOrientation = "landscape"
  res@xyLineThicknesses = thicks + 0.5
  res@xyLineColors      = colors
  res@xyMonoDashPattern = False
  res@xyDashPatterns    = dashes

  coord_names = getvardims(data)
  x_axis = data&$coord_names(1)$
  x_axis_num = ispan(1, dimsizes(data&$coord_names(1)$), 1)

  res@trXMinF  = min(x_axis_num) - 0.05 * (max(x_axis_num) - min(x_axis_num))
  res@trXMaxF  = max(x_axis_num) + 0.25 * (max(x_axis_num) - min(x_axis_num))
  if (data@legend_outside) then
    res@trXMinF  = min(x_axis_num) - 0.3
    res@trXMaxF  = max(x_axis_num) + 0.3
  end if
  ymax = max(data(:, :, 0) + data(:, :, 1))
  ymin = min(data(:, :, 0) - data(:, :, 1))
  res@trYMinF = ymin - 0.05 * (ymax - ymin)
  res@trYMaxF = ymax + 0.05 * (ymax - ymin)
  res@tiMainFontHeightF    = 0.025
  res@vpHeightF = 0.4
  res@vpWidthF  = 0.8
  res@tmXBMode   = "Explicit"
  res@tmXTOn = False
  res@tmXBValues = x_axis_num
  res@tmXBLabels = x_axis

  res@tiMainString = "Annual cycle"
  if (isatt(data, "units"))
    res@tiYAxisString = "[" + format_units(data@units) + "]"
  else
    res@tiYAxisString = varname
  end if

  ; Override defaults with "res_" attributes of "data"
  res_new = att2var(data, "res_")
  copy_VarMeta(res_new, res)

  ; Create plot
  plot = gsn_csm_xy(wks_out, x_axis_num, data(:, :, 0), res)
  plot@outfile = wks_out@name

  ; Add standard deviation
  if (isatt(data, "plot_stddev")) then
    if (.not.(data@plot_stddev.eq."none")) then

      ; Stddev
      res_stddev = True
      res_stddev@tfPolyDrawOrder = "Predraw"
      res_stddev@gsFillOpacityF = 0.15

      ; Assign edges of polygons, second round reverted
      data_new = new((/dimsizes(data&model), 2 * dimsizes(x_axis)/), float)
      data_new(:, 0:dimsizes(x_axis) - 1) = data(:, :, 0)
      data_new(:, 0:dimsizes(x_axis) - 1) = data(:, :, 0) + data(:, :, 1)
      data_new(:, dimsizes(x_axis):) = data(:, ::-1, 0)
      data_new(:, dimsizes(x_axis):) = data(:, ::-1, 0) - data(:, ::-1, 1)
      data_new&$coord_names(1)$(0:dimsizes(x_axis) - 1) = x_axis_num
      data_new&$coord_names(1)$(dimsizes(x_axis):) = x_axis_num(::-1)

      ;: Loop over models
      shading = new((/dimsizes(data(:, 0, 0))/), "graphic")
      do imod = 0, dimsizes(shading) - 1
        if ((any(data@plot_stddev.eq.annots(imod))).or.\
            (data@plot_stddev.eq."all").or.\
            ((data@plot_stddev.eq."ref_model").and.\
            (any(data@ref_model.eq.annots(imod))))) then
          if (dimsizes(dimsizes(colors)).eq.2) then
            ; Assign model corresponding color (RGB arrays)
            res_stddev@gsFillColor = colors(imod, :)
          else
            ; Assign model corresponding color (String arrays)
            res_stddev@gsFillColor = colors(imod)
          end if
          shading(imod) = \
            gsn_add_polygon(wks_out, plot, \
                            tofloat(data_new&$coord_names(1)$), \
                            data_new(imod, :), res_stddev)
          str = "shade" + imod
          plot@$str$ = shading(imod)
        end if
      end do
      delete(data_new)
    end if
  end if

  if (data@legend_outside) then

    lg_outfile = wks_out@legendfile

    ; Attach line styles
    styles = True
    styles@colors = colors
    styles@dashes = dashes
    styles@thicks = thicks
    create_legend_lines(annots, styles, lg_outfile, "lines")

  else

    nitems = dimsizes(annots)

    ; Resources for a customized legend
    lgres                    = True
    lgres@lgMonoLineThickness = False
    lgres@lgLabelFontHeightF = 0.08
    lgres@vpWidthF           = 0.15
    lgres@vpHeightF          = 0.4
    lgres@lgPerimOn          = False
    lgres@lgMonoDashIndex    = False
    lgres@lgLineColors       = colors(::-1)
    lgres@lgDashIndexes      = dashes(::-1)
    lgres@lgLineThicknesses  = thicks(::-1) + 0.5

    ; Create legends within plot
    lbid_ta = gsn_create_legend(wks_out, nitems, annots(::-1), lgres)

    ; Add legend at the correct position
    ; Point (0, 0) is the dead center of the plot. Point (0, .5)
    ; is center, flush bottom. Point (0.5, 0.5) is flush bottom,
    ; flush right.
    amres                  = True
    amres@amJust           = "TopRight"  ; reference corner of box
    amres@amParallelPosF   = 0.5         ; Move legend to +right, -left
    amres@amOrthogonalPosF = -0.5        ; +down, -up

    ; Add legend to plot
    annoid = gsn_add_annotation(plot, lbid_ta, amres)
    plot@annoid = annoid

  end if

  leave_msg(scriptname, funcname)
  return(plot)

end

; #############################################################################
undef("errorbar_plot")
function errorbar_plot(wks_in[1],
                       source,
                       varname[1]:string)
;
; Arguments
;    wks_in: workstations (graphic object or default will be used).
;    source: data to be plotted or a NetCDF filename with data.
;    varname: variable name in the file.
;
; Source prototype
;
; Return value
;    A graphic variable.
;
; Description
;    source = (2, npoints)
;    source(0, :) = mean
;    source(1, :) = standard deviation
;    source!0 = statistic
;    source!1 = model
;
; Caveats
;
; Modification history
;    20151105-righi_mattia: written.
;
local funcname, scriptname, data, defaults, var, wks, res, ren_new, resL, \
  error_bar
begin

  funcname = "errorbar_plot"
  scriptname = "diag_scripts/shared/plot/xy_line.ncl"
  enter_msg(scriptname, funcname)

  ; Get data, either directly or via netCDF file
  if (typeof(source) .eq. "string") then
    data = ncdf_read(source, varname)
  else
    data = source
    copy_VarMeta(source, data)
  end if

  ; Retrieve basic metadata from data
  defaults = (/"default", "dummy", "dummy_for_var", "Default", "Dummy"/)
  if (any(varname .eq. defaults)) then
    var = att2var(data, "var")
    diag_script = att2var(data, "diag_script")
  else
    var = varname
  end if

  ; Check if a valid wks has been provided, otherwise invoke default
  wks = get_wks(wks_in, diag_script, var)

  ; Default resources
  res = True
  res@gsnFrame = False
  res@gsnDraw = False
  res@xyMarkLineMode = "Markers"
  res@xyMarkers = 16
  res@xyMarkerSizeF = 0.01
  res@tiYAxisString = varname
  if (isatt(data, "units")) then
    res@tiYAxisString = \
      res@tiYAxisString + " [" + format_units(data@units) + "]"
  end if
  res@vpWidthF = 0.7
  res@vpHeightF = 0.25
  res@txFontHeightF = 0.01
  res@tiMainFontHeightF = 0.025
  res@tmXBMode = "Explicit"
  res@trXMinF = -1
  res@trXMaxF = dimsizes(data&model)
  res@tmXBValues = ispan(0, dimsizes(data&model) - 1, 1)
  res@trYMinF = min(data(0, :) - data(1, :) / 2.)
  res@trYMinF = where(res@trXMinF.lt.0, 1.1 * res@trYMinF, 0.9 * res@trYMinF)
  res@trYMaxF = max(data(0, :) + data(1, :) / 2.)
  res@trYMaxF = where(res@trXMaxF.gt.0, 1.1 * res@trYMaxF, 0.9 * res@trYMaxF)
  res@tiMainString = varname + " - " + diag_script_info@region
  res@tmXBLabels = data&model
  res@tmXBLabelAngleF = 45.
  res@tmXBLabelJust = "CenterRight"

  ; Override defaults with "res_" attributes of "data"
  res_new = att2var(data, "res_")
  copy_VarMeta(res_new, res)

  ; Draw plot
  plot = gsn_csm_y(wks, data(0, :), res)

  ; Draw errorbars
  resL = True
  resL@gsLineThicknessF = 1.
  error_bar = new(dimsizes(data&model), graphic)
  do imod = 0, dimsizes(data&model) - 1
    error_bar(imod) = \
      gsn_add_polyline(wks, plot, (/imod, imod/), \
                       (/data(0, imod) + data(1, imod) / 2, \
                         data(0, imod) - data(1, imod) / 2/), resL)
    str = "bar" + imod
    plot@$str$ = error_bar(imod)
  end do

  leave_msg(scriptname, funcname)
  return(plot)

end<|MERGE_RESOLUTION|>--- conflicted
+++ resolved
@@ -1921,8 +1921,6 @@
 
   plot(0) = gsn_csm_xy(wks, source_x, source, res)  ; create plot
 
-<<<<<<< HEAD
-=======
   if (diag_script_info@ts_anomaly .eq. "anom") then
 
     if (diag_script_info@ref_value) then
@@ -1989,7 +1987,6 @@
     vol5 = gsn_add_polyline(wks, plot(0), xx, yy, vres)
   end if
 
->>>>>>> 069bef05
   ; ---------------------------------------------------------------------
   ; add line at 0.0
   ; ---------------------------------------------------------------------
