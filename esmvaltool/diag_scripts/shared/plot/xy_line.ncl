; #############################################################################
; PLOT SCRIPTS FOR XY LINE PLOTS
; #############################################################################
; Please consider using or extending existing routines before adding new ones.
; Check the header of each routine for documentation.
;
; Contents:
;
;    function profile_plev
;    function aerosol_profile
;    function aerosol_sizedist
;    procedure xy_line
;    procedure xy_line_anom
;    procedure xy_line_collect
;    function timeseries_station
;    function cycle_plot
;    function errorbar_plot
;
; #############################################################################

load "$diag_scripts/shared/set_operators.ncl"
load "$diag_scripts/shared/plot/aux_plotting.ncl"

; #############################################################################
undef("profile_plev")
function profile_plev(wks_in[1],
                      source,
                      varname[1]: string)
;
; Arguments
;    wks_in: workstations (graphic object or default will be used).
;    source: data to be plotted or a NetCDF filename:
;            Must have "plev" dimension & can have "models", "quantity".
;              @ptop: controls pressure axis range (Default: full range).
;              @pbot: controls pressure axis range (Default: full range).
;              @zoom: controls x axis range (Default: "yes").
;              @font: font type to use
;              @Refmodel: reference model (Default: first in models dimension)
;              @long_name: long variable name (Default: var)
;              @short_name: short variable name (Default: var)
;              @units: variable units (Default: missing)
;    varname: variable name, needed for netCDF files with multiple variables
;
; Source prototype
;
; Return value
;    A graphic variable.
;
; Description
;    Creates a plot of profile(s) with vertical pressure axis.
;    Adds percentiles or stddev of first model (if available) as whiskers.
;    Opens default wks, if not provided as argument of type "graphic".
;    Defines default ressources, which are overridden by argument res.
;    Creates plot, according to wks & res.
;
; Caveats
;    Treatment of coordinate "quantity" not very general yet.
;    Selection of defaults for res almost arbitrary.
;    Please check results of all scripts that use this routine if
;    modifying the defaults!
;
; Modification history
;    20140214-gottschaldt_klaus-dirk: written.
;
local funcname, scriptname, diag_script, data, var, font, font_size_fac, \
  i_ref, FuncCode, i_N, i_mean, i_stddev, i_min, i_max, i_5, i_25, \
  i_median, i_75, i_95, target, i_quantity, data2plot, i_plev, ymin, ymax, \
  xmin, xmax, colors, dashes, thicks, annots, avgstd, res, res_whiskers, \
  plot, lgLabels, defaults, zoom, left, right, ixmin, ixmax, res_markers, \
  xmk, ymk, border, info, short_name, long_name, temp
begin

  funcname = "profile_plev"
  scriptname = "diag_scripts/shared/plot/xy_line.ncl"
  enter_msg(scriptname, funcname)

  ; Set hardcoded parameters
  border = 0.04  ; factor to extent y- & x-range (except @ top)
  font_size_fac = 1.5  ; factor to change all font sizes (w.r.t. to defaults)
  i_ref = 0  ; hardcode first model as reference -> generalize, if needed

  ; Get data, either directly or via netCDF file
  if (typeof(source) .eq. "string") then
    data = ncdf_read(source, varname)  ; can deal with defaults
  else
    data = source
    copy_VarMeta(source, data)
  end if

  ; Retrieve some metadata from data
  defaults = (/"default", "dummy", "dummy_for_var", "Default", "Dummy"/)
  if (any(varname .eq. defaults)) then  ; Use default
    var = att2var(data, "var")
  else                                  ; Use explicitely given name
    var = varname
  end if
  diag_script = att2var(data, "diag_script")
  ptop = att2var_default(data, "ptop", "full", 0)
  pbot = att2var_default(data, "pbot", "full", 0)
  font = att2var_default(data, "font", 25, 0)  ; default: Times New Roman
  long_name = att2var_default(data, "long_name", var, 0)
  short_name = att2var_default(data, "short_name", var, 0)
  zoom = att2var_default(data, "zoom", "yes", 0)
  if (dimsizes(zoom).eq.2) then
    temp = zoom
    delete(zoom)
    zoom = "yes"
    zoom@range = tofloat(temp)
    delete(temp)
  end if

  ; Position of reference model
  if (isdim(data, "models")) then
    Refmodel = att2var_default(data, "Refmodel", "missing", 0)
    if (Refmodel.ne."missing") then
      i_ref = ind(data&models.eq.Refmodel)
      if (all(ismissing(i_ref))) then
        error_msg("w", scriptname, funcname, "Refmodel " + Refmodel + \
                  "not found, using first")
        i_ref = 0
      else
        if (dimsizes(i_ref).ne.1) then
          error_msg("f", scriptname, funcname, "Refmodel " + \
                    Refmodel + "not unique")
        end if
      end if
    end if
  end if

  ; determine handling of legend
  legend = att2var(data, "legend")  ; mode for legend: inline/separate/none
  valid_legends = (/"inline", "separate"/)
  if (any(legend .eq. valid_legends)) then
    if (.not. iscoord(data, "models")) then
      log_debug("warning: No 'models' coordinate found.")
      log_debug("warning:  -> No legend in profile_plev")
    end if
  else
    legend = "none"
  end if

  ; Check if a valid wks has been provided, otherwise invoke default
  wks = get_wks(wks_in, diag_script, var)  ; Function in aux_plotting.ncl

  if (isdim(data, "quantity")) then
    i_N      = ind(data&quantity.eq."N")
    i_mean   = ind(data&quantity.eq."mean")
    i_stddev = ind(data&quantity.eq."stddev")
    i_min    = ind(data&quantity.eq."min")
    i_max    = ind(data&quantity.eq."max")
    i_5      = ind(data&quantity.eq."5")
    i_25     = ind(data&quantity.eq."25")
    i_median = ind(data&quantity.eq."median")
    i_75     = ind(data&quantity.eq."75")
    i_95     = ind(data&quantity.eq."95")
    if (ismissing(i_mean)) then
      ; "median" is evaluated and plotted, if no "mean" is there
      target = "median"  ; 2nd priority
      i_quantity = (/i_5, i_25, i_median, i_75, i_95/)
    else
      target = "mean"  ; 1st priority
      i_quantity = (/i_min, i_stddev, i_mean, i_stddev, i_max/)
    end if
  end if

  ; Extract data to plot & check for missing values
  ; in preparation to determine vertical range
  if (isdim(data, "quantity") .and. isdim(data, "models")) then
    data2plot = data(models|:, plev|:, quantity|i_quantity)
    if (target.eq."mean") then  ; mean +/- stddev
      data2plot(:, :, 1) = data2plot(:, :, 2) - data2plot(:, :, 1)
      data2plot(:, :, 3) = data2plot(:, :, 2) + data2plot(:, :, 3)
    end if
    i_plev = ind(.not. ismissing(data2plot(i_ref, :, 2)))
  else if (isdim(data, "quantity") .and. .not.isdim(data, "models")) then
    data2plot = data(plev|:, quantity|i_quantity)
    if (target.eq."mean") then  ; mean +/- stddev
      data2plot(:, 1) = data2plot(:, 2) - data2plot(:, 1)
      data2plot(:, 3) = data2plot(:, 2) + data2plot(:, 3)
    end if
    i_plev = ind(.not. ismissing(data2plot(:, 2)))
  else if (isdim(data, "models") .and. .not.isdim(data, "quantity")) then
    data2plot = data(models|:, plev|:)
    i_plev = ind(.not. ismissing(data2plot(i_ref, :)))
  else
    data2plot = data(plev|:)
    i_plev = ind(.not. ismissing(data2plot))
  end if
  end if
  end if

  ; y-axis range
  if (ptop.ne."full") then
    if (ptop .eq. "auto") then
      ymin = min(data2plot&plev(i_plev))
    else
      ymin = tofloat(ptop) * 100.  ; convert to Pa
    end if
  else
    ymin = min(data2plot&plev)
  end if
  if (pbot.ne."full") then
    if (pbot .eq. "auto") then
      ymax = max(data2plot&plev(i_plev))
    else
      ymax = tofloat(pbot) * 100.  ; convert to Pa
    end if
  else
    ymax = max(data2plot&plev)
  end if
  delete(i_plev)  ; update i_plev
  i_plev = ind(data2plot&plev.ge.ymin .and. data2plot&plev.le.ymax)

  ; Determine min & max values of x-axis, and arrow positions
  ; to indicate cutoff.
  if (isdim(data, "quantity") .and. isdim(data, "models")) then
    if (zoom.eq."yes") then
      if (isatt(zoom, "range")) then
        xmin = zoom@range(0)
        xmax = zoom@range(1)
      else
        xmin = min(data2plot(:, i_plev, 2))
        xmax = max(data2plot(:, i_plev, 2))
      end if
      ixmin = ind(data2plot(i_ref, :, 0).lt.xmin .or.\
                  data2plot(i_ref, :, 1).lt.xmin)  ; for arrows
      ixmax = ind(data2plot(i_ref, :, 4).gt.xmax .or.\
                  data2plot(i_ref, :, 3).gt.xmax)  ; to indicate cutoff
    else
      ixmin = new(1, "integer")  ; missing: no arrows
      ixmax = new(1, "integer")  ; to indicate cutoff
      xmin = min(data2plot(:, i_plev, :))
      xmax = max(data2plot(:, i_plev, :))
    end if
  else if (isdim(data, "quantity") .and. .not.isdim(data, "models")) then
    if (zoom.eq."yes") then
      if (isatt(zoom, "range")) then
        xmin = zoom@range(0)
        xmax = zoom@range(1)
      else
        xmin = min(data2plot(i_plev, 2))
        xmax = max(data2plot(i_plev, 2))
      end if
      ixmin = ind(data2plot.lt.xmin)  ; for arrows
      ixmax = ind(data2plot.gt.xmax)  ; to indicate cutoff
    else
      ixmin = new(1, "integer")  ; missing: no arrows
      ixmax = new(1, "integer")  ; to indicate cutoff
      xmin = min(data2plot(i_plev, :))
      xmax = max(data2plot(i_plev, :))
    end if
  else if (isdim(data, "models") .and. .not.isdim(data, "quantity")) then
    if (zoom.eq."yes" .and. isatt(zoom, "range")) then
      xmin = zoom@range(0)
      xmax = zoom@range(1)
      ixmin = ind(data2plot.lt.xmin)  ; for arrows
      ixmax = ind(data2plot.gt.xmax)  ; to indicate cutoff
    else
      ixmin = new(1, "integer")  ; missing: no arrows
      ixmax = new(1, "integer")  ; to indicate cutoff
      xmin = min(data2plot(:, i_plev))
      xmax = max(data2plot(:, i_plev))
    end if
  else
    if (zoom.eq."yes" .and. isatt(zoom, "range")) then
      xmin = zoom@range(0)
      xmax = zoom@range(1)
      ixmin = ind(data2plot.lt.xmin)  ; for arrows
      ixmax = ind(data2plot.gt.xmax)  ; to indicate cutoff
    else
      ixmin = new(1, "integer")  ; missing: no arrows
      ixmax = new(1, "integer")  ; to indicate cutoff
      xmin = min(data2plot(i_plev))
      xmax = max(data2plot(i_plev))
    end if
  end if
  end if
  end if

  ; Get default style parameters (diag_scripts/shared/plot/style.ncl)
  ; NOTE: These may or may not contain the reference model
  if (.not.isatt(diag_script_info, "styleset")) then
    diag_script_info@styleset = "DEFAULT"
  end if
  ; FIX-ME: project_style function has changed
  ; colors = project_style(diag_script_info, "colors")
  ; dashes = project_style(diag_script_info, "dashes")
  ; thicks = tofloat(project_style(diag_script_info, "thicks"))
  ; annots = project_style(diag_script_info, "annots")
  ; avgstd = project_style(diag_script_info, "avgstd")

  ; Set default ressources
  res = True
  res@gsnDraw           = True  ; Draw
  res@gsnFrame          = False  ; Advance frame
  res@tiMainString      = "Output of " + diag_script  ; Main title
  res@gsnLeftString     = ""  ; Annotation
  res@trYReverse        = True  ; reverse Y-axis
  res@trYAxisType       = "LogAxis"
  res@tmYLMode          = "Explicit"  ; explicit labels
  res@tmYLValues        = (/1000, 700, 500, 400, 300, 200, \
                           100, 50, 30, 10, 5, 1/) * 100  ; [Pa]
  res@tmYLLabels        = "" + res@tmYLValues / 100.  ; make strings [hPa]
  res@tiYAxisString     = "Pressure / hPa"
  res@xyMonoDashPattern = False
  res@tmEqualizeXYSizes = True
  res@txFontQuality     = "High"
  res@txFont            = font
  res@txFontHeightF     = 0.02  ; for subheader
  res@tiMainFont        = font
  res@tiXAxisFont       = font
  res@tiYAxisFont       = font
  res@tmXBLabelFont     = font
  res@tmYLLabelFont     = font
  res@tiMainFontHeightF    = 0.025 * font_size_fac  ; set font_size_fac above
  res@tiXAxisFontHeightF   = 0.02 * font_size_fac
  res@tiYAxisFontHeightF   = 0.02 * font_size_fac
  res@tmYLLabelFontHeightF = 0.02 * font_size_fac
  res@tmXBLabelFontHeightF = 0.02 * font_size_fac
  res@tmYUseLeft        = True
  res@trXMinF           = xmin - border * (xmax - xmin)
  res@trXMaxF           = xmax + border * (xmax - xmin)
  res@trYMaxF           = ymax + border * (ymax - ymin)
  ; Do not limit top to show models reaching higher
  ; One or more model lines are cut at res@trYMinF
  ;     for some mysterious reason -> do not consider border here.
  res@trYMinF           = ymin  ; - border * (ymax - ymin)

  ; Styles
  res@xyLineColors      = colors
  res@xyLineThicknesses = thicks
  res@xyDashPatterns    = dashes

  ; tiXAxisString
  res@tiXAxisString = short_name
  if (isatt(data, "units")) then
    res@tiXAxisString = \
      res@tiXAxisString + " [" + format_units(data@units) + "]"
  end if

  ; inline legend
  if (legend.eq."inline") then
    lgLabels = data&models
    res@pmLegendDisplayMode    = "Always"  ; turn on legend
    res@pmLegendSide           = "Right"
    res@lgJustification = "CenterLeft"
    res@lgLabelFontHeightF     = .02
    res@pmLegendHeightF        = \
      res@lgLabelFontHeightF * (1 + dimsizes(lgLabels))
    res@pmLegendWidthF         = 0.05  ; length of the lines
    res@pmLegendOrthogonalPosF = \
      -0.027 * max(strlen(lgLabels)) - res@pmLegendWidthF * font_size_fac
    res@lgLabelFont            = font
    res@lgLabelFontHeightF     = .02  ; change font height
    res@lgPerimOn              = False  ; no box around
    res@xyExplicitLegendLabels = " " + lgLabels
    res@trXMaxF = res@trXMaxF + (res@trXMaxF - res@trXMinF) * \
      abs(res@pmLegendOrthogonalPosF) * font_size_fac
  end if

  ; Override defaults with "res_" attributes of "data"
  ; Function in ~/interface_scripts/auxiliary.ncl
  res_new = att2var(data, "res_")
  copy_VarMeta(res_new, res)

  ; resources for whiskers
  res_whiskers                   = True
  res_whiskers@gsLineColor       = res@xyLineColors(i_ref)
  res_whiskers@gsLineDashPattern = res@xyDashPatterns(i_ref)
  res_whiskers@gsLineThicknessF  = res@xyLineThicknesses(i_ref) / 2.

  ; resources for arrow heads & refresh markers
  res_markers               = True
  res_markers@gsMarkerSizeF = 0.001 * res@xyLineThicknesses(i_ref)
  res_markers@gsMarkerColor = res@xyLineColors(i_ref)

  ; Plotting
  if (isdim(data, "quantity") .and. isdim(data, "models")) then

    ; mean / median
    plot = gsn_csm_xy(wks, data2plot(:, :, 2), data2plot&plev, res)

    ; sdtddev / 25%-75% (limit for blank border)
    left = where(data2plot(i_ref, :, 1).lt.xmin, xmin, \
                 data2plot(i_ref, :, 1))
    right = where(data2plot(i_ref, :, 3).gt.xmax, xmax, \
                  data2plot(i_ref, :, 3))
    horizontal_whiskers(wks, plot, res_whiskers, left, right, \
                        data2plot&plev)

    ; min-max / 5%-95% (limit for blank border)
    res_whiskers@gsLineDashPattern(:) = 2
    res_whiskers@gsLineThicknessF  = res@xyLineThicknesses(i_ref) / 4.
    left = where(data2plot(i_ref, :, 0).lt.xmin, xmin, \
                 data2plot(i_ref, :, 0))
    right = where(data2plot(i_ref, :, 4).gt.xmax, xmax, \
                  data2plot(i_ref, :, 4))
    horizontal_whiskers(wks, plot, res_whiskers, left, right, \
                        data2plot&plev)
    delete([/left, right/])

    ; arrow heads for cut off whiskers due to zooming
    if (.not. all(ismissing(ixmin))) then
      res_markers@gsMarkerIndex = 10  ; left arrow head
      add_markers(wks, plot, res_markers, \
                  xmin, data2plot&plev(ixmin))
    end if
    if (.not. all(ismissing(ixmax))) then
      res_markers@gsMarkerIndex = 11  ; right arrow head
      add_markers(wks, plot, res_markers, \
                  xmax, data2plot&plev(ixmax))
    end if

    ; refresh mean / median with markers
    res_markers@gsMarkerIndex = 16  ; solid circle
    add_markers(wks, plot, res_markers, \
                data2plot(i_ref, :, 2), data2plot&plev)

    else if (isdim(data, "quantity") .and. .not.isdim(data, "models")) then

      ; mean / median
      plot = gsn_csm_xy(wks, data2plot(:, 2), data2plot&plev, res)

      ; sdtddev / 25%-75% (limit for blank border)
      left = where(data2plot(:, 1).lt.xmin, xmin, data2plot(:, 1))
      right = where(data2plot(:, 3).gt.xmax, xmax, data2plot(:, 3))
      horizontal_whiskers(wks, plot, res_whiskers, left, right, \
                          data2plot&plev)

      ; min-max / 5%-95% (limit for blank border)
      res_whiskers@gsLineDashPattern(:) = 2
      res_whiskers@gsLineThicknessF  = res@xyLineThicknesses(i_ref) / 4.
      left = where(data2plot(:, 0).lt.xmin, xmin, data2plot(:, 0))
      right = where(data2plot(:, 4).gt.xmax, xmax, data2plot(:, 4))
      horizontal_whiskers(wks, plot, res_whiskers, left, right, \
                          data2plot&plev)
      delete([/left, right/])

      ; arrow heads for cut off whiskers due to zooming
      if (.not. all(ismissing(ixmin))) then
        res_markers@gsMarkerIndex = 10  ; left arrow head
        add_markers(wks, plot, res_markers, xmin, data2plot&plev(ixmin))
      end if
      if (.not. all(ismissing(ixmax))) then
        res_markers@gsMarkerIndex = 11  ; right arrow head
        add_markers(wks, plot, res_markers, xmax, data2plot&plev(ixmax))
      end if

      ; refresh mean / median with markers
      res_markers@gsMarkerIndex = 16  ; solid circle
      add_markers(wks, plot, res_markers, data2plot(:, 2), data2plot&plev)

    else

      ; plot everything, if there is no "quantity" coordinate
      plot = gsn_csm_xy(wks, data2plot, data2plot&plev, res)

      ; refresh mean / median with markers
      res_markers@gsMarkerIndex = 16  ; solid circle
      add_markers(wks, plot, res_markers, data2plot, data2plot&plev)

    end if
  end if

  ; outfile name
  if (isatt(wks, "fullname")) then
    plot@outfile = wks@fullname
  else
    plot@outfile = wks@name
    error_msg("w", scriptname, funcname, "wks@fullname missing, " + \
              "consider to use get_wks to open wks")
  end if

  ; confirmation of operation
  if (isatt(res, "gsnDraw")) then
    if (res@gsnDraw .eq. True) then
      log_info("Wrote " + plot@outfile)
    end if
  else
    log_info("Wrote " + plot@outfile)
  end if

  leave_msg(scriptname, funcname)
  return(plot)

end

; #############################################################################
undef("aerosol_profile")
function aerosol_profile(wks_in[1],
                         source_m,
                         source_o,
                         varname[1])
;
; Arguments
;    wks_in: workstations (graphic object or default will be used).
;    source_m: model data to be plotted or a NetCDF filename with data.
;    source_o: observations data to be plotted or a NetCDF filename with data.
;    varname: variable name in the file.
;
; Source_m prototype
;    source[*][*][*]
;    source!0 = model
;    source!1 = statistic
;    source!2 = plev
;
; Source_o prototype
;    source[*][*][*]
;    source!0 = case
;    source!1 = statistic
;    source!2 = plev
;
; Return value
;    A graphic variable.
;
; Description
;    Creates a plot of vertical profile (level vs. data)
;    Plots median, mean or both depending on availability of obervations.
;
; Caveats
;
; Modification history
;    20161013-righi_mattia: moved size distributions to a separate routine.
;    20140917-righi_mattia: renamed to aerosol_profile and extended for
;                           plotting size distributions.
;    20140705-righi_mattia: written.
;
local funcname, scriptname, tmp, colors, annots, res, res_new
begin

  funcname = "aerosol_profile"
  scriptname = "diag_scripts/shared/plot/xy_line.ncl"
  enter_msg(scriptname, funcname)

  ; Get model data, either directly or via netCDF file
  if (typeof(source_m) .eq. "string") then
    model = ncdf_read(source_m, varname)
  else
    model = source_m
    copy_VarMeta(source_m, model)
  end if

  ; Get observational data, either directly or via netCDF file
  if (typeof(source_o) .eq. "string") then
    obser = ncdf_read(source_o, varname)
  else
    obser = source_o
    copy_VarMeta(source_o, obser)
  end if

  ; Retrieve basic metadata from data
  defaults = (/"default", "dummy", "dummy_for_var", "Default", "Dummy"/)
  if (any(varname .eq. defaults)) then
    var = att2var(model, "var")
  else
    var = varname
  end if

  ; Check if a valid wks has been provided, otherwise invoke default
  wks = get_wks(wks_in, diag_script, var)

  ; Define line colors (first color is used for the observations)
  ; FIX-ME: project_style function has changed
  ; colors = project_style(diag_script_info, "colors")
  ; annots = project_style(diag_script_info, "annots")
  gsn_define_colormap(wks, array_append_record((/"white", "black"/), \
                      colors, 0))

  ; Define markers and dashes for median and mean
  marker_mean = 16
  dash_median = 0
  dash_mean = 1
  dash_stddev = 2

  ; Resources
  res = True
  res@gsnDraw = False
  res@gsnFrame = False
  res@trXAxisType = "LogAxis"
  res@trYAxisType = "LogAxis"
  res@tmXBMinorPerMajor = 8
  res@tmXTMinorPerMajor = 8
  res@tmYLMinorPerMajor = 8
  res@tmYRMinorPerMajor = 8
  res@tiXAxisString = varname + " [" + format_units(model@units) + "]"
  res@tiYAxisString = "Pressure [" + format_units(model&plev@units) + "]"
  res@gsnCenterStringFontHeightF = 0.015

  ; Lines
  resL = True
  resL@gsLineThicknessF = 2.0
  resL@gsLineDashSegLenF = 0.25

  ; Markers
  resM = True

  ; Polygons
  resP = True

  ; Text
  resT = True
  resT@txFont = 21

  ; Markers
  resM = True

  ; Override defaults with "res_" attributes of "data"
  res_new = att2var(model, "res_")
  copy_VarMeta(res_new, res)

  ; Set number of models
  nmodels = dimsizes(annots)

  ; Set number of cases
  ncases = dimsizes(obser&case)

  ; Set the index for the various statistics
  i_N      = ind(model&statistic.eq."N")
  i_mean   = ind(model&statistic.eq."mean")
  i_stddev = ind(model&statistic.eq."stddev")
  i_min    = ind(model&statistic.eq."min")
  i_max    = ind(model&statistic.eq."max")
  i_5      = ind(model&statistic.eq."5")
  i_10     = ind(model&statistic.eq."10")
  i_25     = ind(model&statistic.eq."25")
  i_median = ind(model&statistic.eq."median")
  i_75     = ind(model&statistic.eq."75")
  i_90     = ind(model&statistic.eq."90")
  i_95     = ind(model&statistic.eq."95")

  ; Set plot ranges
  modelmin = min((/min(model(:, i_mean, :)), min(model(:, i_median, :))/))
  modelmax = max((/max(model(:, i_mean, :)), max(model(:, i_median, :))/))
  obsermin = min((/min(obser(:, i_mean, :)), min(obser(:, i_median, :))/))
  obsermax = max((/max(obser(:, i_mean, :)), max(obser(:, i_median, :))/))
  res@tmXBMode = "Explicit"
  res@tmYLMode = "Explicit"
  res@trYReverse = True

  ; Set X-axis labels
  res@trXMinF = min((/modelmin, obsermin/)) / 2.
  res@trXMaxF = 2 * max((/modelmax, obsermax/))
  res@tmXBValues = set_log_ticks(res@trXMinF, res@trXMaxF, "major")
  res@tmXBLabels = res@tmXBValues
  res@tmXBMinorValues = set_log_ticks(res@trXMinF, res@trXMaxF, "minor")

  ; Set Y-axis labels
  res@trYMinF = 100
  res@trYMaxF = 1050
  res@tmYLValues = ispan(100, 1000, 100)
  res@tmYLLabels = res@tmYLValues

  ; Check available statistics in the observations
  l_median = .not.(all(ismissing(obser(:, i_median, :))))
  l_median25 = l_median .and. \
    .not.(all(ismissing(obser(:, i_25, :)))) .and. \
    .not.(all(ismissing(obser(:, i_75, :))))
  l_median10 = l_median .and. \
    .not.(all(ismissing(obser(:, i_10, :)))) .and. \
    .not.(all(ismissing(obser(:, i_90, :))))
  l_median5 = l_median .and. \
    .not.(all(ismissing(obser(:, i_5, :)))) .and. \
    .not.(all(ismissing(obser(:, i_95, :))))
  l_mean = .not.(all(ismissing(obser(:, i_mean, :))))
  l_stddev = .not.(all(ismissing(obser(:, i_stddev, :))))
  l_both = l_median.and.l_mean

  ; If both 10-90 and 5-95 are available, priority to 10-90
  if (l_median10.and.l_median5) then
    l_median5 = False
  end if

  ; Check if this is a summary plot
  l_summary = False
  if (ncases.gt.1) then
    l_summary = True
    l_stddev = False
    ; Only one stat and priority to median
    l_both = False
    if (l_median) then
      l_mean = False
    end if
  end if

  ; Set title for median only
  if (l_median.and..not.l_both) then
    res@gsnCenterString = "Median (lines), 25-75% percentiles (shades)"
    if (l_median10) then
      res@gsnCenterString = "Median (lines), " + \
        "25-75% and 10-90% percentiles (shades)"
    end if
    if (l_median5) then
      res@gsnCenterString = "Median (lines), " + \
        "25-75% and 5-95% percentiles (shades)"
    end if
    if (l_summary) then
      res@gsnCenterString = \
        str_sub_str(res@gsnCenterString, "(lines)", "(lines and crosses)")
    end if
  end if

  ; Set titles for mean only
  if (l_mean.and..not.l_both) then
    if (l_stddev) then
      res@gsnCenterString = "            " + \
        "Mean (dots and long-dashed lines) and " + \
        "~C~ standard deviation (whiskers and short-dashed lines)"
    else
      res@gsnCenterString = "Mean (dots and long-dashed lines) and " + \
        "standard deviation (short-dashed)"
    end if
    if (l_summary) then
      res@gsnCenterString = "Mean (crosses and long_dashed line) " + \
        "standard deviation (short-dashed)"
    end if
  end if

  ; Set titles for both median and mean
  if (l_both) then
    res@gsnCenterString =  "           " + \
      "Median and 25-75% percentiles " + \
      "(solid lines and shades), ~C~ mean and std. dev. "
    if (l_median10) then
      res@gsnCenterString =  "   " + \
        "Median, 25-75% and 10-90% percentiles " + \
        "(solid lines and shades), ~C~ mean and std. dev. "
    end if
    if (l_median5) then
      res@gsnCenterString =  "    " + \
        "Median, 25-75% and 5-95% percentiles " + \
        "(solid lines and shades), ~C~ mean and std."
    end if
    if (l_stddev) then
      res@gsnCenterString = res@gsnCenterString + \
        "(long- and short-dashed lines, dots and whiskers)"
    else
      res@gsnCenterString = res@gsnCenterString + \
        "(long- and short-dashed lines)"
    end if
  end if

  ; Draw a blank plot function, lines are dots are added below for
  ; better controlling the draw order
  plot = gsn_csm_blank_plot(wks, res)

  ; Draw percentiles as shaded areas
  if (l_median) then
    shade_flag_m = (/l_median5, l_median10, l_median/)
    shade_flag_o = (/l_median5, l_median10, l_median25/)
    shade_idx1 = (/i_5, i_10, i_25/)
    shade_idx2 = (/i_95, i_90, i_75/)
    shade_opac = (/0.1, 0.1, 0.15/)
    shade_name = (/"5_95", "10_90", "25_75"/)
    do shID = 0, dimsizes(shade_flag_m) - 1

      ; Model
      if (shade_flag_m(shID)) then
        resP@gsFillOpacityF = shade_opac(shID)
        g_obj = new(nmodels, graphic)
        do ii = 0, nmodels - 1
          resP@gsFillColor = colors(ii)
          x1 = model(ii, shade_idx1(shID), :)
          x2 = model(ii, shade_idx2(shID), :)
          y1 = model&plev
          y2 = y1
          xx = array_append_record( \
            array_append_record(x1, x2(::-1), 0), x1(0), 0)
          yy = array_append_record( \
            array_append_record(y1, y2(::-1), 0), y1(0), 0)
          q = ind(.not.ismissing(xx))
          if (dimsizes(q).ne.dimsizes(xx)) then
            log_debug("Some missing values in model percentiles")
          end if
          if (.not.all(ismissing(q))) then
            g_obj(ii) = gsn_add_polygon(wks, plot, xx(q), yy(q), resP)
          else
            log_info("All values in model percentiles are missing (skipping)")
          end if
          delete([/x1, x2, y1, y2, xx, yy, q/])
        end do
        str = "model_" + shade_name(shID)
        plot@$str$ = g_obj
        delete(g_obj)
        delete(str)
      end if

      ; Observations
      if (shade_flag_o(shID).and..not.l_summary) then
        resP@gsFillColor = "black"
        g_obj = new(ncases, graphic)
        do ii = 0, ncases - 1
          x1 = obser(ii, shade_idx1(shID), :)
          x2 = obser(ii, shade_idx2(shID), :)
          y1 = obser&plev
          y2 = y1
          xx = array_append_record( \
            array_append_record(x1, x2(::-1), 0), x1(0), 0)
          yy = array_append_record( \
            array_append_record(y1, y2(::-1), 0), y1(0), 0)
          q = ind(.not.ismissing(xx))
          if (dimsizes(q).ne.dimsizes(xx)) then
            log_debug("Some missing values in obs percentiles")
          end if
          if (.not.all(ismissing(q))) then
            g_obj(ii) = gsn_add_polygon(wks, plot, xx(q), yy(q), resP)
          else
            log_info("All values in obs percentiles are missing (skipping)")
          end if
          delete([/x1, x2, y1, y2, xx, yy, q/])
        end do
        str = "obser_" + shade_name(shID)
        plot@$str$ = g_obj
        delete(g_obj)
        delete(str)
      end if
    end do
  end if

  ; Draw median as solid lines
  if (l_median) then

    ; Model
    g_obj = new(nmodels, graphic)
    do ii = 0, nmodels - 1
      resL@gsLineColor = colors(ii)
      resL@gsLineDashPattern = dash_median
      xx = model(ii, i_median, :)
      yy = model&plev
      q = ind(.not.ismissing(xx))
      if (dimsizes(q).ne.dimsizes(xx)) then
        log_debug("Some missing values in model median")
      end if
      if (.not.all(ismissing(q))) then
        g_obj(ii) = gsn_add_polyline(wks, plot, xx(q), yy(q), resL)
      else
        log_info("All values in model median are missing (skipping)")
      end if
      delete([/xx, yy, q/])
    end do
    plot@model_median = g_obj
    delete(g_obj)

    ; Observations
    if (l_summary) then
      resM@gsMarkerColor = "black"
      resM@gsMarkerIndex = 5
      resM@gsMarkerSizeF = 0.015
    else
      resL@gsLineColor = "black"
    end if
    g_obj = new(ncases, graphic)
    do ii = 0, ncases - 1
      xx = obser(ii, i_median, :)
      yy = obser&plev
      q = ind(.not.ismissing(xx))
      if (dimsizes(q).ne.dimsizes(xx)) then
        log_debug("Some missing values in obs. median")
      end if
      if (.not.all(ismissing(q))) then
        if (l_summary) then
          g_obj(ii) = gsn_add_polymarker(wks, plot, xx(q), yy(q), resM)
        else
          g_obj(ii) = gsn_add_polyline(wks, plot, xx(q), yy(q), resL)
        end if
      else
        log_info("All values in obs median are missing (skipping)")
      end if
      delete([/xx, yy, q/])
    end do
    plot@obser_median = g_obj
    delete(g_obj)

  end if

  ; Draw mean and standard deviation as dashed/dotted (model) and dots/bars
  ; (observations)
  if (l_mean) then

    ; Model mean and std. dev.
    g_obj = new(nmodels, graphic)
    do ii = 0, nmodels - 1
      resL@gsLineColor = colors(ii)
      resL@gsLineDashPattern = dash_mean
      xx = model(ii, i_mean, :)
      yy = model&plev
      q = ind(.not.ismissing(xx))
      if (dimsizes(q).ne.dimsizes(xx)) then
        log_debug("Some missing values in model mean")
      end if
      if (.not.all(ismissing(q))) then
        g_obj(ii) = gsn_add_polyline(wks, plot, xx(q), yy(q), resL)
      else
        log_info("All values in model mean are missing (skipping)")
      end if
      delete([/xx, yy, q/])
    end do
    plot@model_mean = g_obj
    delete(g_obj)

    g_obj = new(nmodels, graphic)
    do ii = 0, nmodels - 1
      resL@gsLineColor = colors(ii)
      resL@gsLineDashPattern = dash_stddev
      xx = model(ii, i_mean, :) + model(ii, i_stddev, :)
      yy = model&plev
      q = ind(.not.ismissing(xx))
      if (dimsizes(q).ne.dimsizes(xx)) then
        log_debug("Some missing values in model std. dev.")
      end if
      if (.not.all(ismissing(q))) then
        g_obj(ii) = gsn_add_polyline(wks, plot, xx(q), yy(q), resL)
      else
        log_info("All values in model std. dev. are missing (skipping)")
      end if
      delete([/xx, yy, q/])
    end do
    plot@model_stddev = g_obj
    delete(g_obj)

    ; Observations mean (dots or lines, depending on standard deviation)
    if (l_stddev) then
      resM@gsMarkerColor = "black"
      resM@gsMarkerIndex = marker_mean
      resM@gsMarkerSizeF = 0.01
    else
      resL@gsLineColor = "black"
      resL@gsLineDashPattern = dash_mean
    end if
    g_obj = new(ncases, graphic)
    do ii = 0, ncases - 1
      xx = obser(ii, i_mean, :)
      yy = obser&plev
      q = ind(.not.ismissing(xx))
      if (dimsizes(q).ne.dimsizes(xx)) then
        log_debug("Some missing values in obs. mean")
      end if
      if (.not.all(ismissing(q))) then
        if (l_stddev) then
          g_obj(ii) = gsn_add_polymarker(wks, plot, xx(q), yy(q), resM)
        else
          g_obj(ii) = gsn_add_polyline(wks, plot, xx(q), yy(q), resL)
        end if
      else
        log_info("All values in obs. mean are missing (skipping)")
      end if
      delete([/xx, yy, q/])
    end do
    plot@obser_mean = g_obj
    delete(g_obj)

    ; Observations std. dev.
    if (l_stddev) then
      resL@gsLineColor = "black"
      resL@gsLineDashPattern = 0
      resL@gsLineThicknessF = 1
      do ii = 0, ncases - 1
        g_obj = new(dimsizes(obser&plev), graphic)
        do kk = 0, dimsizes(obser&plev) - 1
          xx = (/obser(ii, i_mean, kk), \
                obser(ii, i_mean, kk) + obser(ii, i_stddev, kk)/)
          yy = (/obser&plev(kk), obser&plev(kk)/)
          if (.not.ismissing(xx(0)) .and. .not.ismissing(xx(1))) then
            g_obj(kk) = gsn_add_polyline(wks, plot, xx, yy, resL)
          end if
        end do
        str = "obser" + ii + "_stddev"
        plot@$str$ = g_obj
        delete(str)
        delete([/xx, yy/])
        delete(g_obj)
      end do
    end if
  end if
  draw(plot)

  ; Append legend
  xpos = 0.21
  resT@txJust = "CenterLeft"
  ypos = 0.78
  resT@txFontHeightF = 0.020
  resT@txFontColor   = "black"
  gsn_text_ndc(wks, diag_script_info@campaign, xpos, ypos, resT)
  do mID = 0, dimsizes(annots) - 1
    ypos = ypos - 0.03
    resT@txFontColor   = colors(mID)
    gsn_text_ndc(wks, annots(mID), xpos, ypos, resT)
  end do

  frame(wks)
  leave_msg(scriptname, funcname)
  return(plot)

end

; #############################################################################
undef("aerosol_sizedist")
function aerosol_sizedist(wks_in[1],
                          source_m,
                          source_o,
                          varname[1])
;
; Arguments
;    wks_in: workstations (graphic object or default will be used).
;    source_m: model data to be plotted or a NetCDF filename with data.
;    source_o: observations data to be plotted or a NetCDF filename with data.
;    varname: variable name in the file.
;
; Source_m prototype
;    source[*][*][*]
;    source!0 = model
;    source!1 = statistic
;    source!2 = plev
;
; Source_o prototype
;    source[*][*][*]
;    source!0 = case
;    source!1 = statistic
;    source!2 = plev
;
; Return value
;    A graphic variable.
;
; Description
;    Creates a size distribution plot (data vs. diameter).
;    Plots median, mean or both depending on availability of obervations.
;
; Caveats
;
; Modification history
;    20161013-righi_mattia: written based on aerosol_profile.
;
local funcname, scriptname, tmp, colors, annots, res, res_new
begin

  funcname = "aerosol_sizedist"
  scriptname = "diag_scripts/shared/plot/xy_line.ncl"
  enter_msg(scriptname, funcname)

  ; Get model data, either directly or via netCDF file
  if (typeof(source_m) .eq. "string") then
    model = ncdf_read(source_m, varname)
  else
    model = source_m
    copy_VarMeta(source_m, model)
  end if

  ; Get observational data, either directly or via netCDF file
  if (typeof(source_o) .eq. "string") then
    obser = ncdf_read(source_o, varname)
  else
    obser = source_o
    copy_VarMeta(source_o, obser)
  end if

  ; Retrieve basic metadata from data
  defaults = (/"default", "dummy", "dummy_for_var", "Default", "Dummy"/)
  if (any(varname .eq. defaults)) then
    var = att2var(model, "var")
  else
    var = varname
  end if

  ; Check if a valid wks has been provided, otherwise invoke default
  wks = get_wks(wks_in, diag_script, var)

  ; Define line colors (first color is used for the observations)
  ; FIX-ME: project_style function has changed
  ; colors = project_style(diag_script_info, "colors")
  ; annots = project_style(diag_script_info, "annots")
  gsn_define_colormap(wks, array_append_record((/"white", "black"/), \
                      colors, 0))

  ; Define markers and dashes for median and mean
  marker_mean = 16
  dash_median = 0
  dash_mean = 1
  dash_stddev = 2

  ; Resources
  res = True
  res@gsnDraw = False
  res@gsnFrame = False
  res@trXAxisType = "LogAxis"
  res@trYAxisType = "LogAxis"
  res@tmXBMinorPerMajor = 8
  res@tmXTMinorPerMajor = 8
  res@tmYLMinorPerMajor = 8
  res@tmYRMinorPerMajor = 8
  res@tiYAxisString = varname + " [" + format_units(model@units) + "]"
  res@tiXAxisString = "Diameter [" + format_units(model&diam@units) + "]"
  res@gsnCenterStringFontHeightF = 0.015

  ; Lines
  resL = True
  resL@gsLineThicknessF = 2.0
  resL@gsLineDashSegLenF = 0.25

  ; Markers
  resM = True
  resM@gsMarkerSizeF = 0.01

  ; Polygons
  resP = True

  ; Text
  resT = True
  resT@txFont = 21

  ; Markers
  resM = True

  ; Override defaults with "res_" attributes of "data"
  res_new = att2var(model, "res_")
  copy_VarMeta(res_new, res)

  ; Set number of models
  nmodels = dimsizes(annots)

  ; Set number of cases
  ncases = dimsizes(obser&case)

  ; Set the index for the various statistics
  i_N      = ind(model&statistic.eq."N")
  i_mean   = ind(model&statistic.eq."mean")
  i_stddev = ind(model&statistic.eq."stddev")
  i_min    = ind(model&statistic.eq."min")
  i_max    = ind(model&statistic.eq."max")
  i_5      = ind(model&statistic.eq."5")
  i_10     = ind(model&statistic.eq."10")
  i_25     = ind(model&statistic.eq."25")
  i_median = ind(model&statistic.eq."median")
  i_75     = ind(model&statistic.eq."75")
  i_90     = ind(model&statistic.eq."90")
  i_95     = ind(model&statistic.eq."95")

  ; Set plot ranges
  modelmin = min((/min(model(:, i_mean, :)), min(model(:, i_median, :))/))
  modelmax = max((/max(model(:, i_mean, :)), max(model(:, i_median, :))/))
  obsermin = min((/min(obser(:, i_mean, :)), min(obser(:, i_median, :))/))
  obsermax = max((/max(obser(:, i_mean, :)), max(obser(:, i_median, :))/))
  res@tmXBMode = "Explicit"
  res@tmYLMode = "Explicit"

  ; Set X-axis labels
  res@trXMinF = 0.001
  res@trXMaxF = 10.
  res@tmXBValues = set_log_ticks(res@trXMinF, res@trXMaxF, "major")
  res@tmXBLabels = res@tmXBValues
  res@tmXBMinorValues = set_log_ticks(res@trXMinF, res@trXMaxF, "minor")

  ; Set Y-axis labels
  res@trYMaxF = 2 * max((/modelmax, obsermax/))
  res@trYMinF = res@trYMaxF / 1.e5
  res@tmYLValues = set_log_ticks(res@trYMinF, res@trYMaxF, "major")
  res@tmYLLabels = res@tmYLValues
  res@tmYLMinorValues = set_log_ticks(res@trYMinF, res@trYMaxF, "minor")

  ; Check available statistics in the observations
  l_median = .not.(all(ismissing(obser(:, i_median, :))))
  l_median25 = l_median .and. \
    .not.(all(ismissing(obser(:, i_25, :)))) .and. \
    .not.(all(ismissing(obser(:, i_75, :))))
  l_median10 = l_median .and. \
    .not.(all(ismissing(obser(:, i_10, :)))) .and. \
    .not.(all(ismissing(obser(:, i_90, :))))
  l_median5 = l_median .and. \
    .not.(all(ismissing(obser(:, i_5, :)))) .and. \
    .not.(all(ismissing(obser(:, i_95, :))))
  l_mean = .not.(all(ismissing(obser(:, i_mean, :))))
  l_stddev = .not.(all(ismissing(obser(:, i_stddev, :))))
  l_both = l_median.and.l_mean

  ; If both 10-90 and 5-95 are available, priority to 10-90
  if (l_median10.and.l_median5) then
    l_median5 = False
  end if

  ; Set title for median only
  if (l_median.and..not.l_both) then
    res@gsnCenterString = "Median (lines), 25-75% percentiles (shades)"
    if (l_median10) then
      res@gsnCenterString = "Median (lines), " + \
        "25-75% and 10-90% percentiles (shades)"
    end if
    if (l_median5) then
      res@gsnCenterString = "Median (lines), " + \
        "25-75% and 5-95% percentiles (shades)"
    end if
  end if

  ; Set titles for mean only
  if (l_mean.and..not.l_both) then
    if (l_stddev) then
      res@gsnCenterString = "            " + \
        "Mean (dots and long-dashed lines) and " + \
        "~C~ standard deviation (whiskers and short-dashed lines)"
    else
      res@gsnCenterString = "Mean (long-dashed) and " + \
        "standard deviation (short-dashed)"
    end if
  end if

  ; Set titles for both median and mean
  if (l_both) then
    res@gsnCenterString =  "           " + \
      "Median and 25-75% percentiles " + \
      "(solid lines and shades), ~C~ mean and std. dev. "
    if (l_median10) then
      res@gsnCenterString =  "   " + \
        "Median, 25-75% and 10-90% percentiles " + \
        "(solid lines and shades), ~C~ mean and std. dev. "
    end if
    if (l_median5) then
      res@gsnCenterString =  "    " + \
        "Median, 25-75% and 5-95% percentiles " + \
        "(solid lines and shades), ~C~ mean and std."
    end if
    if (l_stddev) then
      res@gsnCenterString = res@gsnCenterString + \
        "(long- and short-dashed lines, dots and whiskers)"
    else
      res@gsnCenterString = res@gsnCenterString + \
        "(long- and short-dashed lines)"
    end if
  end if

  ; Draw a blank plot function, lines are dots are added below for
  ; better controlling the draw order
  plot = gsn_csm_blank_plot(wks, res)

  ; Draw percentiles as shaded areas
  if (l_median) then
    shade_flag_m = (/l_median5, l_median10, l_median/)
    shade_flag_o = (/l_median5, l_median10, l_median25/)
    shade_idx1 = (/i_5, i_10, i_25/)
    shade_idx2 = (/i_95, i_90, i_75/)
    shade_opac = (/0.1, 0.1, 0.15/)
    shade_name = (/"5_95", "10_90", "25_75"/)
    do shID = 0, dimsizes(shade_flag_m) - 1

      ; Model
      if (shade_flag_m(shID)) then
        resP@gsFillOpacityF = shade_opac(shID)
        g_obj = new(nmodels, graphic)
        do ii = 0, nmodels - 1
          resP@gsFillColor = colors(ii)
          y1 = model(ii, shade_idx1(shID), :)
          y2 = model(ii, shade_idx2(shID), :)
          x1 = model&diam
          x2 = x1
          xx = array_append_record( \
            array_append_record(x1, x2(::-1), 0), x1(0), 0)
          yy = array_append_record( \
            array_append_record(y1, y2(::-1), 0), y1(0), 0)
          q = ind(.not.ismissing(yy))
          if (dimsizes(q).ne.dimsizes(yy)) then
            log_debug("Some missing values in model percentiles")
          end if
          if (.not.all(ismissing(q))) then
            g_obj(ii) = gsn_add_polygon(wks, plot, xx(q), yy(q), resP)
          else
            log_info("All values in model percentiles are missing (skipping)")
          end if
          delete([/x1, x2, y1, y2, xx, yy, q/])
        end do
        str = "model_" + shade_name(shID)
        plot@$str$ = g_obj
        delete(g_obj)
        delete(str)
      end if

      ; Observations
      if (shade_flag_o(shID)) then
        resP@gsFillColor = "black"
        g_obj = new(ncases, graphic)
        do ii = 0, ncases - 1
          y1 = obser(ii, shade_idx1(shID), :)
          y2 = obser(ii, shade_idx2(shID), :)
          x1 = obser&diam
          x2 = x1
          xx = array_append_record( \
            array_append_record(x1, x2(::-1), 0), x1(0), 0)
          yy = array_append_record( \
            array_append_record(y1, y2(::-1), 0), y1(0), 0)
          q = ind(.not.ismissing(yy))
          if (dimsizes(q).ne.dimsizes(yy)) then
            log_debug("Some missing values in obs percentiles")
          end if
          if (.not.all(ismissing(q))) then
            g_obj(ii) = gsn_add_polygon(wks, plot, xx(q), yy(q), resP)
          else
            log_info("All values in obs percentiles are missing (skipping)")
          end if
          delete([/x1, x2, y1, y2, xx, yy, q/])
          str = "obser_" + shade_name(shID)
          plot@$str$ = g_obj
          delete(g_obj)
          delete(str)
        end do
      end if

    end do
  end if

  ; Draw median as solid lines
  if (l_median) then

    ; Model
    g_obj = new(nmodels, graphic)
    do ii = 0, nmodels - 1
      resL@gsLineColor = colors(ii)
      resL@gsLineDashPattern = dash_median
      xx = model&diam
      yy = model(ii, i_median, :)
      q = ind(.not.ismissing(yy))
      if (dimsizes(q).ne.dimsizes(yy)) then
        log_debug("Some missing values in model median")
      end if
      if (.not.all(ismissing(q))) then
        g_obj(ii) = gsn_add_polyline(wks, plot, xx(q), yy(q), resL)
      else
        log_info("All values in model median are missing (skipping)")
      end if
      delete([/xx, yy, q/])
    end do
    plot@model_median = g_obj
    delete(g_obj)

    ; Observations
    resL@gsLineColor = "black"
    g_obj = new(ncases, graphic)
    do ii = 0, ncases - 1
      xx = obser&diam
      yy = obser(ii, i_median, :)
      q = ind(.not.ismissing(yy))
      if (dimsizes(q).ne.dimsizes(yy)) then
        log_debug("Some missing values in obs. median")
      end if
      if (.not.all(ismissing(q))) then
        g_obj(ii) = gsn_add_polyline(wks, plot, xx(q), yy(q), resL)
      else
        log_info("All values in obs median are missing (skipping)")
      end if
      delete([/xx, yy, q/])
    end do
    plot@obser_median = g_obj
    delete(g_obj)

  end if

  ; Draw mean and standard deviation as dashed/dotted (model) and dots/bars
  ; (observations)
  if (l_mean) then

    ; Model
    g_obj = new(nmodels, graphic)
    do ii = 0, nmodels - 1
      resL@gsLineColor = colors(ii)
      resL@gsLineDashPattern = dash_mean
      xx = model&diam
      yy = model(ii, i_mean, :)
      q = ind(.not.ismissing(yy))
      if (dimsizes(q).ne.dimsizes(yy)) then
        log_debug("Some missing values in model mean")
      end if
      if (.not.all(ismissing(q))) then
        g_obj(ii) = gsn_add_polyline(wks, plot, xx(q), yy(q), resL)
      else
        log_info("All values in model mean are missing (skipping)")
      end if
      delete([/xx, yy, q/])
    end do
    plot@model_mean = g_obj
    delete(g_obj)

    g_obj = new(nmodels, graphic)
    do ii = 0, nmodels - 1
      resL@gsLineColor = colors(ii)
      resL@gsLineDashPattern = dash_stddev
      xx = model&diam
      yy = model(ii, i_mean, :) + model(ii, i_stddev, :)
      q = ind(.not.ismissing(yy))
      if (dimsizes(q).ne.dimsizes(yy)) then
        log_debug("Some missing values in model std. dev.")
      end if
      if (.not.all(ismissing(q))) then
        g_obj(ii) = gsn_add_polyline(wks, plot, xx(q), yy(q), resL)
      else
        log_info("All values in model std. dev. are missing (skipping)")
      end if
      delete([/xx, yy, q/])
    end do
    plot@model_stddev = g_obj
    delete(g_obj)

        ; Observations (dots or lines, depending on standard deviation)
    if (l_stddev) then
      resM@gsMarkerColor = "black"
      resM@gsMarkerIndex = marker_mean
    else
      resL@gsLineColor = "black"
      resL@gsLineDashPattern = dash_mean
    end if
    g_obj = new(ncases, graphic)
    do ii = 0, ncases - 1
      xx = obser&diam
      yy = obser(ii, i_mean, :)
      q = ind(.not.ismissing(yy))
      if (dimsizes(q).ne.dimsizes(yy)) then
        log_debug("Some missing values in obs. mean")
      end if
      if (.not.all(ismissing(q))) then
        if (l_stddev) then
          g_obj(ii) = gsn_add_polymarker(wks, plot, xx(q), yy(q), resM)
        else
          g_obj(ii) = gsn_add_polyline(wks, plot, xx(q), yy(q), resL)
        end if
      else
        log_info("All values in obs. mean are missing (skipping)")
      end if
      delete([/xx, yy, q/])
    end do
    plot@obser_mean = g_obj
    delete(g_obj)

    ; Observations
    if (l_stddev) then
      resL@gsLineColor = "black"
      resL@gsLineDashPattern = 0
      resL@gsLineThicknessF = 1
      do ii = 0, ncases - 1
        g_obj = new(dimsizes(obser&diam), graphic)
        do kk = 0, dimsizes(obser&diam) - 1
          xx = (/obser&diam(kk), obser&diam(kk)/)
          yy = (/obser(ii, i_mean, kk), \
                obser(ii, i_mean, kk) + obser(ii, i_stddev, kk)/)
          if (.not.ismissing(xx(0)) .and. .not.ismissing(xx(1))) then
            g_obj(kk) = gsn_add_polyline(wks, plot, xx, yy, resL)
          end if
        end do
        str = "obser" + ii + "_stddev"
        plot@$str$ = g_obj
        delete(str)
        delete([/xx, yy/])
        delete(g_obj)
      end do
    end if
  end if
  draw(plot)

  ; Append legend
  xpos = 0.79
  resT@txJust = "CenterRight"
  ypos = 0.78
  resT@txFontHeightF = 0.020
  resT@txFontColor   = "black"
  gsn_text_ndc(wks, diag_script_info@campaign, xpos, ypos, resT)
  do mID = 0, dimsizes(annots) - 1
    ypos = ypos - 0.03
    resT@txFontColor   = colors(mID)
    gsn_text_ndc(wks, annots(mID), xpos, ypos, resT)
  end do

  frame(wks)

  leave_msg(scriptname, funcname)
  return(plot)

end

; #############################################################################
undef("xy_line")
procedure xy_line(wks[1],
                  source,
                  source_x,
                  source_stddev,
                  res_in:logical,
                  items:list)
;
; Arguments:
;    wks: workstation, must be passed - no default used yet!
;    source: data to be plotted (no netCDF input possible yet)
;    source_x: x-axis of array to be plotted (e.g. source&time, ... )
;    source_stddev: standard deviation of input, needed for multi_model_mean
;    res_in: diag_script-specific resources passed from diag_script
;    items: list of input_file_info metadata
;
; Source prototype
;
; Description
;    Defines default ressources, which are overridden by argument res.
;    Creates an xy-plot, according to wks & res.
;    Adds multi model mean and standard deviation if
;    diag_script_info@multi_model_mean is set to True.
;
; Caveats
;
; Modification history
;    20150511-senftleben_daniel: modified legend.
;    20140109-senftleben_daniel: written.
;
local funcname, scriptname, res, res_in, res_stddev, source, source_x, \
  source_stddev, wks, wks_in, colors, colors_mm, dashes, dashes_mm, thicks, \
  thicks_mm, annots, annots_mm, avgstd, avgstd_mm, temp, plot, \
  shading_plot, mm, lgres, nitems, lbid, amres, annoid, labels, lg_outfile, \
  psres, vpx, vph, vpy, vpw, bpres, tmborder, items_mmm, mmm_var
begin

  funcname = "xy_line"
  scriptname = "diag_scripts/shared/plot/xy_line.ncl"
  enter_msg(scriptname, funcname)

  ; Select colors and other plotting attributes
  ; (see ./diag_scripts/shared/plot/style.ncl)
  colors = project_style(items, diag_script_info, "colors")
  dashes = project_style(items, diag_script_info, "dashes")
  thicks = project_style(items, diag_script_info, "thicks")
  annots = project_style(items, diag_script_info, "annots")
  avgstd = project_style(items, diag_script_info, "avgstd")

  ; Select colors and other plotting attributes for multi-model mean
  if (diag_script_info@multi_model_mean) then
    items_mmm = NewList("fifo")
    mmm_var = True
    mmm_var@dataset = "MultiModelMean"
    ListPush(items_mmm, mmm_var)
    colors_mmm = project_style(items_mmm, diag_script_info, "colors")
    dashes_mmm = project_style(items_mmm, diag_script_info, "dashes")
    thicks_mmm = project_style(items_mmm, diag_script_info, "thicks")
    annots_mmm = project_style(items_mmm, diag_script_info, "annots")
    avgstd_mmm = project_style(items_mmm, diag_script_info, "avgstd")
  end if

  ; Set/copy resources
  res                   = True
  res@xyLineColors      = colors  ; change line color
  res@xyLineThicknesses = thicks  ; make 2nd lines thicker
  res@xyMonoDashPattern = False
  res@xyDashPatterns    = dashes
  res@gsnDraw           = False   ; don't draw yet
  res@gsnFrame          = False   ; don't advance frame yet
  res@tiMainFontHeightF = .025    ; font height
  res@gsnMaximize       = True
  res@vpHeightF = 0.4
  res@vpWidthF = 0.8
  res@trYMinF  = min(source) - 0.05 * (max(source) - min(source))
  res@trYMaxF  = max(source) + 0.05 * (max(source) - min(source))
  copy_VarMeta(res_in, res)  ; copy passed resources

  ; Plot
  plot = gsn_csm_xy(wks, source_x, source, res)

  ; Add multi model mean and stddev
  if (diag_script_info@multi_model_mean) then
    ; Stddev
    res_stddev = True
    copy_VarMeta(res, res_stddev)
    res_stddev@gsnXYFillColors = "LightGrey"
    delete(res_stddev@xyLineColors)
    res_stddev@xyLineColor = -1  ; Make lines transparent
    shading_plot = gsn_csm_xy(wks, source_x, source_stddev(2:3, :), \
                              res_stddev)
    overlay(plot, shading_plot)
    ; MMM
    delete([/res@xyLineThicknesses, res@xyLineColors, res@xyDashPatterns/])
    res@xyLineThicknesses = thicks_mmm
    res@xyLineColors = colors_mmm
    res@xyDashPatterns = dashes_mmm
    mmm = gsn_csm_xy(wks, source_x, source_stddev(0, :), res)
    overlay(plot, mmm)
  end if

  ; ***********************************************
  ; legend resources
  ; ***********************************************

  lgres                    = True
  lgres@lgItemType         = "Lines"   ; show lines only (default)
  lgres@lgLabelFontHeightF = .05       ; set the legend label font thickness
  lgres@vpWidthF           = 0.15      ; width of legend (NDC)
  lgres@vpHeightF          = 0.5       ; height of legend (NDC)
  lgres@lgPerimColor       = "gray"    ; draw the box perimeter in orange
  lgres@lgPerimThicknessF  = 1.0       ; thicken the box perimeter

  if (.not.isatt(diag_script_info, "EMs_in_lg")) then
    diag_script_info@EMs_in_lg = True  ; Set default
  end if
  if (.not.diag_script_info@EMs_in_lg) then
    idcs_modelnames = annots
    colors := colors(idcs_modelnames)
    dashes := dashes(idcs_modelnames)
    thicks := thicks(idcs_modelnames)
    annots := models@name(idcs_modelnames)
  end if
  lgres@lgLineColors      = colors
  lgres@lgDashIndexes     = dashes
  lgres@lgLineThicknesses = thicks + 0.5
  labels = annots
  nitems = dimsizes(labels)
  lgres@lgItemOrder = ispan(nitems - 1, 0, 1)

  ; Create legend
  lbid = gsn_create_legend(wks, nitems, labels, lgres)

  amres = True
  amres@amParallelPosF   = 0.81
  amres@amOrthogonalPosF = 0.0
  annoid1 = gsn_add_annotation(plot, lbid, amres)

  resP = True
  resP@gsnMaximize = True
  resP@gsnPaperOrientation = "portrait"
  resP@gsnPaperMargin =  0.8

  gsn_panel(wks, plot, (/1, 1/), resP)

;  ; Resources for a customized legend.
;  lgres                     = True
;  lgres@lgMonoLineThickness = False
;  lgres@lgLabelFontHeightF  = .08      ; legend label font thickness
;  lgres@vpWidthF            = 0.15     ; width of legend (NDC)
;  lgres@vpHeightF           = 0.4      ; height of legend (NDC)
;  lgres@lgPerimOn           = True
;  lgres@lgPerimColor        = 0
;  lgres@lgMonoDashIndex     = False
;  lgres@lgBoxBackground     = 0
;  lgres@lgPerimFill         = 0
;  lgres@lgPerimFillColor    = 0
;  if (.not.isatt(diag_script_info, "EMs_in_lg")) then
;    diag_script_info@EMs_in_lg = True  ; Set default
;  end if
;  if (.not.diag_script_info@EMs_in_lg) then
;    datasets = metadata_att_as_array(items, "dataset")
;    idcs_modelnames = UNIQ(datasets)
;    colors := colors(idcs_modelnames)
;    dashes := dashes(idcs_modelnames)
;    thicks := thicks(idcs_modelnames)
;    annots := datasets(idcs_modelnames)
;  end if
;  if (diag_script_info@multi_model_mean) then
;    lgres@lgLineColors      = array_append_record(colors, colors_mmm, 0)
;    lgres@lgDashIndexes     = array_append_record(dashes, dashes_mmm, 0)
;    lgres@lgLineThicknesses = \
;      array_append_record(thicks, thicks_mmm, 0) + 0.5
;    labels = array_append_record(annots, annots_mmm, 0)
;  else
;    lgres@lgLineColors      = colors
;    lgres@lgDashIndexes     = dashes
;    lgres@lgLineThicknesses = thicks + 0.5
;    labels = annots
;  end if
;  nitems = dimsizes(labels)
;  lgres@lgItemOrder = ispan(nitems - 1, 0, 1)
;
;  ; Create legend
;  lbid = gsn_create_legend(wks, nitems, labels, lgres)
;
;  ; Add legend at the correct position
;  ; Point (0, 0) is the dead center of the plot. Point (0, .5) is center,
;  ; flush bottom. Point (0.5, 0.5) is flush bottom, flush right.
;  amres                  = True
;  amres@amJust           = "TopRight"  ; reference corner of box
;  ;amres@amParallelPosF   =  0.5        ; Move legend to +right, -left
;  ;amres@amOrthogonalPosF = -0.5        ; +down, -up
;  amres@amParallelPosF   = 0.81
;  amres@amOrthogonalPosF = 0.0
;
;
;  ; Draw and frame
;  psres = True
;  psres@gsnDraw = False
;  psres@gsnFrame = False
;  maximize_output(wks, psres)
;
;  ; Get plot size
;  getvalues plot
;    "vpXF"      : vpx
;    "vpYF"      : vpy
;    "vpWidthF"  : vpw
;    "vpHeightF" : vph
;  end getvalues
;  bres = True
;  bres@gsnDraw      = False
;  bres@gsnFrame     = False
;  bres@tmXBOn       = False
;  bres@tmYLOn       = False
;  bres@tmXTOn       = False
;  bres@tmYROn       = False
;  bres@tmXBBorderOn = False
;  bres@tmXTBorderOn = False
;  bres@tmYLBorderOn = False
;  bres@tmYRBorderOn = False
;
;  ; Create a blank plot with the same size as plot, attach legend
;  bres@vpXF      = vpx
;  bres@vpYF      = vpy
;  bres@vpWidthF  = vpw
;  bres@vpHeightF = vph
;  blank_plot = gsn_csm_blank_plot(wks, bres)
;
;  ; Add legend to plot
;  if (isatt(diag_script_info, "xy_line_legend")) then
;    if (diag_script_info@xy_line_legend .ne. False) then
;      annoid = gsn_add_annotation(blank_plot, lbid, amres)
;    end if
;  else
;    annoid = gsn_add_annotation(blank_plot, lbid, amres)
;  end if
;
;  ; Put legend into an extra file
;  if (isatt(source, "legend_outside")) then
;    if (source@legend_outside) then
;      lg_outfile = wks@legendfile
;      styles = True
;      styles@colors = colors
;      styles@dashes = dashes
;      styles@thicks = thicks
;      create_legend_lines(annots, styles, lg_outfile, "lines")
;    end if
;  end if
;
;  ; Create another blank plot to make sure plot border thickness is even
;  bres@tmXBBorderOn = True
;  bres@tmXTBorderOn = True
;  bres@tmYLBorderOn = True
;  bres@tmYRBorderOn = True
;  bres@tmBorderThicknessF = 3
;  blank_plot2 = gsn_csm_blank_plot(wks, bres)
;
;  ; Draw first plot with the actual values (+ grid lines if
;  ; tmXMajorGrid/gsnYRefLine are set)
;  draw(plot)
;
;  ; Draw second plot with legend on top of previous plot. This
;  ; is, as far as I know, the only way to draw the legend on top
;  ; of the grid lines
;  draw(blank_plot)
;
;  ; Redraw plot borders since the legend may (partially) cover some
;  ; of the borders drawn in the first 'plot'
;  draw(blank_plot2)
;
;  frame(wks)
;
;  ; outfile name
;  if (isatt(wks, "fullname")) then
;    outfile = wks@fullname
;  else
;    outfile = wks@name
;  end if
;  log_info(" Wrote " + outfile)
  leave_msg(scriptname, funcname)

end


; #############################################################################
undef("xy_line_anom")
procedure xy_line_anom(wks[1],
                       source_mean,
                       source,
                       source_x,
                       source_stddev,
                       ref_start,
                       ref_end,
                       res_in: logical,
                       res0_in: logical,
                       items: list)
;
; Arguments:
;    wks:  workstation, must be passed - no default used yet!
;    source_mean:   source_mean
;    source:        data to be plotted (no netCDF input possible yet)
;    source_x:      x-axis of array to be plotted (e.g. source&time, ... )
;    source_stddev: standard deviation of input, needed multi_model_mean
;    ref_start:     start year of the reference dataset
;    ref_end:       end year of the reference dataset
;    res_in:        diag_script-specific resources passed from diag_script
;    res0_in:       res0_in
;    items: list of input_file_info metadata
;
; Source prototype
;
; Description
;    Defines default ressources, which are overridden by argument res.
;    Creates an xy-plot, according to wks & res.
;    Adds multi model mean and standard deviation if
;    diag_script_info@multi_model_mean is set to "y".
;
; Caveats
;
; Modification history
;    20160822-bock_lisa: written
;

local funcname, scriptname, verbosity, res, res_in, res_stddev, source, \
    source_x, source_stddev, wks, wks_in, colors, colors_mm, dashes, \
    dashes_mm, thicks, thicks_mm, annots, annots_mm, avgstd, avgstd_mm, temp, \
    plot, shading_plot, mm, lgres, nitems, lbid, amres, annoid, labels, \
    psres, vpx, vph, vpy, vpw, bpres, tmborder

begin

  funcname = "xy_line_anom"
  scriptname = "plot_scripts/ncl/xy_line.ncl"
  enter_msg(scriptname, funcname)

  ; Select colors and other plotting attributes
  ; (see ./diag_scripts/lib/ncl/style.ncl)
  colors = project_style(items, diag_script_info, "colors")
  dashes = project_style(items, diag_script_info, "dashes")
  thicks = project_style(items, diag_script_info, "thicks")
  annots = project_style(items, diag_script_info, "annots")
  avgstd = project_style(items, diag_script_info, "avgstd")

  ;; individual case for HadCRUT4 observations
  ;; FIX-ME: mean value comes from climatology file (absolute.nc).
  ;; There are no missing values as in the anomaly data.
  ;datasetnames = metadata_att_as_array(items, "dataset")
  ;if (any(datasetnames.eq."HadCRUT4-clim")) then
  ;  ind_wo_clim = ind(datasetnames .ne. "HadCRUT4-clim")
  ;  tmp1 = colors(ind_wo_clim)
  ;  delete(colors)
  ;  colors = tmp1
  ;  tmp2 = dashes(ind_wo_clim)
  ;  delete(dashes)
  ;  dashes = tmp2
  ;  tmp3 = thicks(ind_wo_clim)
  ;  delete(thicks)
  ;  thicks = tmp3
  ;  tmp4 = annots(ind_wo_clim)
  ;  delete(annots)
  ;  annots = tmp4
  ;  tmp5 = avgstd(ind_wo_clim)
  ;  delete(avgstd)
  ;  avgstd = tmp5
  ;  delete([/tmp1, tmp2, tmp3, tmp4, tmp5/])
  ;end if

  ; ************************************************
  ; plotting parameters
  ; ************************************************

  plot = new(1, graphic)

  res0 = True
  res0@gsnDraw   = False
  res0@gsnFrame  = False
  res0@vpHeightF = 0.5
  res0@vpWidthF  = 0.05
  res0@trYMinF = \
    min(source_mean) - 0.05 * (max(source_mean) - min(source_mean))
  res0@trYMaxF = \
    max(source_mean) + 0.05 * (max(source_mean) - min(source_mean))
  res0@trXMinF = 0.
  res0@trXMaxF = 2.
  res0@tmXTOn = False
  res0@tmXBOn = False
  res0@tmYLLabelsOn = False
  res0@tmYRLabelsOn = True
  res0@tmYRLabelFontHeightF = 0.016
  res0@tmYLLabelFontHeightF = 0.016
  res0@tiXAxisFontHeightF = 0.016
  res0@tiYAxisFontHeightF = 0.016
  res0@tiYAxisSide   = "Right"
  res0@tiYAxisAngleF = 90.
  res0@tiYAxisOn = True
  res0@pmLegendDisplayMode = "Never"
  res0@tmXBMajorOutwardLengthF = 0.006
  res0@tmYLMajorOutwardLengthF = 0.006
  res0@tmXBMinorOutwardLengthF = 0.003
  res0@tmYLMinorOutwardLengthF = 0.003
  res0@tmXBMajorLengthF = 0.006
  res0@tmYLMajorLengthF = 0.006
  res0@tmXBMinorLengthF = 0.003
  res0@tmYLMinorLengthF = 0.003

  res0@xyDashPatterns    = dashes
  res0@xyLineThicknesses = thicks
  res0@xyLineColors      = colors

  copy_VarMeta(res0_in, res0)  ; copy passed resources

  res           = True
  res@gsnDraw   = False
  res@gsnFrame  = False

  res@vpXF      = 0.05
  res@vpYF      = 0.7
  res@vpHeightF = 0.4
  res@vpWidthF  = 0.7
  res@pmLegendDisplayMode = "Never"
  res@tmYRLabelFontHeightF = 0.016
  res@tmYLLabelFontHeightF = 0.016
  res@tiXAxisFontHeightF = 0.016
  res@tiYAxisFontHeightF = 0.016
  res@tmXBMajorOutwardLengthF = 0.006
  res@tmYLMajorOutwardLengthF = 0.006
  res@tmXBMinorOutwardLengthF = 0.003
  res@tmYLMinorOutwardLengthF = 0.003
  res@tmXBMajorLengthF = 0.006
  res@tmYLMajorLengthF = 0.006
  res@tmXBMinorLengthF = 0.003
  res@tmYLMinorLengthF = 0.003

  res@trYMinF  = min(source) - 0.05 * (max(source) - min(source))
  res@trYMaxF  = max(source) + 0.05 * (max(source) - min(source))
  res@tiYAxisOn = True
  res@tiXAxisString = "Year"
  res@gsnStringFontHeightF = 0.016

  res@xyDashPatterns    = dashes
  res@xyLineThicknesses = thicks  ; make 2nd lines thicker
  res@xyLineColors      = colors  ; change line color

  copy_VarMeta(res_in, res)  ; copy passed resources

  ; ***************************************
  ; panel first two plots
  ; ***************************************

  plot(0) = gsn_csm_xy(wks, source_x, source, res)  ; create plot

<<<<<<< HEAD
=======
  if (diag_script_info@ts_anomaly .eq. "anom") then

    if (diag_script_info@ref_value) then
      ; Add right panel with mean values in anomaly plot

      var = fspan(0., 2., 3)
      mean = new((/dimsizes(source_mean), 3/), double)
      mean(:, 0) = source_mean(:)
      mean(:, 1) = source_mean(:)
      mean(:, 2) = source_mean(:)

      plot2 = gsn_csm_xy(wks, var, mean, res0)  ; create plot
    end if

    ; ---------------------------------------------------------------------
    ; yellow shading of reference period
    ; ---------------------------------------------------------------------
    gsres                = True
    gsres@gsFillColor    = "yellow"
    gsres@gsFillOpacityF = 0.1
    xbox = (/ref_start, ref_end, ref_end, ref_start, ref_start/)
    ybox = (/res@trYMinF, res@trYMinF, res@trYMaxF, res@trYMaxF, res@trYMinF/)
    newplot00 = gsn_add_polygon(wks, plot(0), xbox, ybox, gsres)

    txtres               = True
    txtres@txFont        = "helvetica-bold"
    txtres@txFontColor   = "yellow3"
    txtres@txFontHeightF = 0.013
    ref_txt = gsn_add_text(wks, plot, "reference period", \
                           0.5*(ref_start + ref_end), res@trYMinF + 0.1, txtres)

  end if

>>>>>>> 330ac632
  ; ---------------------------------------------------------------------
  ; add lines and names for volcanic eruptions
  ; ---------------------------------------------------------------------
  if (diag_script_info@volcanoes .eq. True) then
    vres = True
    vres@gsLineColor       = "grey20"
    vres@gsLineThicknessF  = 1.
    vres@gsLineDashPattern = 2.
    txres               = True
    txres@txAngleF      = 90
    txres@txFont        = "helvetica-bold"
    txres@txFontColor   = "grey20"
    txres@txFontHeightF = 0.013

    yy = (/res@trYMinF, res@trYMaxF/)

    vol_name1 = gsn_add_text(wks, plot, "Krakatoa", 1885, res@trYMaxF - 0.4, txres)
    xx = (/1883.0, 1883.0/)
    vol1 = gsn_add_polyline(wks, plot(0), xx, yy, vres)
    vol_name2 = gsn_add_text(wks, plot, "Santa Maria", 1904, res@trYMaxF - 0.4, txres)
    xx = (/1902.0, 1902.0/)
    vol2 = gsn_add_polyline(wks, plot(0), xx, yy, vres)
    vol_name3 = gsn_add_text(wks, plot, "Agung", 1965, res@trYMaxF - 0.4, txres)
    xx = (/1963.0, 1963.0/)
    vol3 = gsn_add_polyline(wks, plot(0), xx, yy, vres)
    vol_name4 = gsn_add_text(wks, plot, "El Chichon", 1984, res@trYMaxF - 0.4, txres)
    xx = (/1982.0, 1982.0/)
    vol4 = gsn_add_polyline(wks, plot(0), xx, yy, vres)
    vol_name5 = gsn_add_text(wks, plot, "Pinatubo", 1993, res@trYMaxF - 0.4, txres)
    xx = (/1991.0, 1991.0/)
    vol5 = gsn_add_polyline(wks, plot(0), xx, yy, vres)
  end if

  ; ---------------------------------------------------------------------
  ; add line at 0.0
  ; ---------------------------------------------------------------------
  res_lines                   = True      ; polyline mods desired
  res_lines@tfPolyDrawOrder   = "Predraw"
  res_lines@gsLineColor       = "grey20"  ; line color
  res_lines@gsLineThicknessF  = 1.        ; line thicker
  res_lines@gsLineDashPattern = 1.        ; dash pattern

  xx = (/res@trXMinF, res@trXMaxF/)
  yy = (/0.0, 0.0/)
  dum0 = gsn_add_polyline(wks, plot(0), xx, yy, res_lines)

  ; Add right panel with mean values in anomaly plot
  if (diag_script_info@ref_value) then
    var = fspan(0., 2., 3)
    mean = new((/dimsizes(source_mean), 3/), double)
    mean(:, 0) = source_mean(:)
    mean(:, 1) = source_mean(:)
    mean(:, 2) = source_mean(:)

    plot2 = gsn_csm_xy(wks, var, mean, res0)  ; create plot
    newplot = gsn_attach_plots(plot(0), plot2, res, res0)
  end if

  ; ***********************************************
  ; legend resources
  ; ***********************************************

  lgres                    = True
  lgres@lgItemType         = "Lines"   ; show lines only (default)
  lgres@lgLabelFontHeightF = .05       ; set the legend label font thickness
  lgres@vpWidthF           = 0.15      ; width of legend (NDC)
  lgres@vpHeightF          = 0.5       ; height of legend (NDC)
  lgres@lgPerimColor       = "gray"    ; draw the box perimeter in orange
  lgres@lgPerimThicknessF  = 1.0       ; thicken the box perimeter

  lgres@lgLineColors      = colors
  lgres@lgDashIndexes     = dashes
  lgres@lgLineThicknesses = thicks + 0.5
  labels = annots
  nitems = dimsizes(labels)
  lgres@lgItemOrder = ispan(nitems - 1, 0, 1)

  ; Create legend
  lbid = gsn_create_legend(wks, nitems, labels, lgres)

  amres = True
  amres@amParallelPosF   = 0.81
  amres@amOrthogonalPosF = 0.0
  annoid1 = gsn_add_annotation(plot(0), lbid, amres)

  resP = True
  resP@gsnMaximize = True
  resP@gsnPaperOrientation = "portrait"
  resP@gsnPaperMargin =  0.8

  gsn_panel(wks, plot, (/1, 1/), resP)

  leave_msg(scriptname, funcname)

end

; #############################################################################
undef("xy_line_collect")
procedure xy_line_collect(wks[1],
                          source_mean,
                          source,
                          source_x,
                          source_stat,
                          ref_start,
                          ref_end,
                          res_in: logical,
                          res0_in: logical,
                          items: list)
;
; Arguments:
;    wks:  workstation, must be passed - no default used yet!
;    source_mean:   source_mean
;    source:        data to be plotted (no netCDF input possible yet)
;    source_x:      x-axis of array to be plotted (e.g. source&time, ... )
;    source_stat:   statistics of multi_model_mean, e.g. 5 and 95% quantile
;                   or stddev
;    ref_start:     start year of the reference dataset
;    ref_end:       end year of the reference dataset
;    res_in:        diag_script-specific resources passed from diag_script
;    res0_in:       res0_in
;    items:         list of input_file_info metadata
;
; Source prototype
;
; Description
;    Defines default ressources, which are overridden by argument res.
;    Creates an xy-plot, according to wks & res.
;    Adds multi model mean and standard deviation if
;    diag_script_info@multi_model_mean is set to "y".
;
; Caveats
;
; Modification history
;    20160822_A_bock_li: written
;

local funcname, scriptname, verbosity, res, res_in, res_stat, source, \
    source_x, source_stat, wks, wks_in, colors, colors_mm, dashes, \
    dashes_mm, thicks, thicks_mm, annots, annots_mm, avgstd, avgstd_mm, temp, \
    plot, shading_plot, mm, lgres, nitems, lbid, amres, annoid, labels, \
    psres, vpx, vph, vpy, vpw, bpres, tmborder

begin

  funcname = "xy_line_collect"
  scriptname = "plot_scripts/ncl/xy_line.ncl"
  enter_msg(scriptname, funcname)

  ; Select colors and other plotting attributes
  ; (see ./diag_scripts/lib/ncl/style.ncl)
  colors = project_style(items, diag_script_info, "colors")
  dashes = project_style(items, diag_script_info, "dashes")
  thicks = project_style(items, diag_script_info, "thicks")
  annots = project_style(items, diag_script_info, "annots")
  avgstd = project_style(items, diag_script_info, "avgstd")

  ; ************************************************
  ; plotting parameters
  ; ************************************************

  plot = new(1, graphic)

  res           = True
  res@gsnDraw   = False
  res@gsnFrame  = False

  res@vpXF      = 0.05
  res@vpYF      = 0.7
  res@vpHeightF = 0.4
  res@vpWidthF  = 0.7
  res@pmLegendDisplayMode = "Never"
  res@tmYRLabelFontHeightF = 0.016
  res@tmYLLabelFontHeightF = 0.016
  res@tiXAxisFontHeightF = 0.016
  res@tiYAxisFontHeightF = 0.016
  res@tmXBMajorOutwardLengthF = 0.006
  res@tmYLMajorOutwardLengthF = 0.006
  res@tmXBMinorOutwardLengthF = 0.003
  res@tmYLMinorOutwardLengthF = 0.003
  res@tmXBMajorLengthF = 0.006
  res@tmYLMajorLengthF = 0.006
  res@tmXBMinorLengthF = 0.003
  res@tmYLMinorLengthF = 0.003

  if (isatt(diag_script_info, "ref")) then
    min_tmp = (/min(source_mean), min(source), min(source_stat)/)
    max_tmp = (/max(source_mean), max(source), max(source_stat)/)
  else
    min_tmp = (/min(source_mean), min(source_stat)/)
    max_tmp = (/max(source_mean), max(source_stat)/)
  end if
  res@trYMinF  = min(min_tmp) - 0.05 * (max(max_tmp) - min(min_tmp))
  res@trYMaxF  = max(max_tmp) + 0.05 * (max(max_tmp) - min(min_tmp))
  res@tiYAxisOn = True
  res@tiXAxisString = "Year"
  res@gsnStringFontHeightF = 0.016

  copy_VarMeta(res_in, res)  ; copy passed resources

  ; ---------------------------------------------------------------------
  ; add multi model mean of different experiments
  ; ---------------------------------------------------------------------
  ; number of different experiments
  tmp = dimsizes(source_mean)
  nexp     = tmp(0)
  delete(tmp)

  cmap = read_colormap_file("$diag_scripts/shared/plot/rgb/ipcc-ar6_line_06.rgb")
  res@xyDashPatterns    = (/0, 0, 0, 0, 0, 0/)
  res@xyLineThicknesses = (/3, 3, 3, 3, 3, 3/)
  res@xyLineColors = cmap(1:5,:)

  if (nexp .gt. 6) then
    error_msg("w", scriptname, funcname, "Color palette not defined for " \
              + "more than " + nexp + " experiments")
  end if

  res@pmLegendDisplayMode = "Always"
  res@xyExplicitLegendLabels = source_mean&experiment
  res@lgBoxMinorExtentF      = 0.2       ; Shorten the legend lines

  plot(0) = gsn_csm_xy(wks, source_x, source_mean, res)  ; create plot

  res@pmLegendDisplayMode = "Never"

  ; ---------------------------------------------------------------------
  ; Add multi model statistics (5% and 95% quantile)
  ; ---------------------------------------------------------------------
  if (isatt(diag_script_info, "stat_shading")) then
    if (diag_script_info@stat_shading .ne. False) then
      res_stat = True
      cmap = read_colormap_file("$diag_scripts/shared/plot/rgb/ipcc-ar6_line_shading.rgb")
      copy_VarMeta(res, res_stat)
      res_stat@gsnXYFillColors = cmap(1,:)
      delete(res_stat@xyLineColors)
      ; We don't want the line, so make it transparent.
      res_stat@xyLineColor = -1
      shading_plot = gsn_csm_xy(wks, source_x, source_stat(0:1, 0, :), \
                                res_stat)
      overlay(plot(0), shading_plot)
      if(nexp .ge. 2) then
        res_stat@gsnXYFillColors = cmap(2,:)
        shading_plot = gsn_csm_xy(wks, source_x, source_stat(0:1, 1, :), \
                                  res_stat)
        overlay(plot(0), shading_plot)
      end if
      if(nexp .ge. 3) then
        res_stat@gsnXYFillColors = cmap(3,:)
        shading_plot = gsn_csm_xy(wks, source_x, source_stat(0:1, 2, :), \
                                  res_stat)
        overlay(plot(0), shading_plot)
      end if
      if(nexp .gt. 3) then
        error_msg("w", scriptname, funcname, "Color palette not defined for " \
                  + nexp + " experiments")
      end if
    end if
  end if

  ; ---------------------------------------------------------------------
  ; add reference datasets
  ; ---------------------------------------------------------------------
  if (isatt(diag_script_info, "ref")) then
    delete(res@xyDashPatterns)
    delete(res@xyLineThicknesses)
    delete(res@xyLineColors)
    res@xyDashPatterns    = dashes
    res@xyLineThicknesses = thicks  ; make 2nd lines thicker
    res@xyLineColors      = colors  ; change line color

    ref_p = gsn_csm_xy(wks, source_x, source, res)  ; create plot
    overlay(plot(0), ref_p)
  end if

  ; ---------------------------------------------------------------------
  ; Procedure to attach a box to the given plot, given the lower left
  ; corner, width, color, and opacity.
  ; ---------------------------------------------------------------------
  gsres                = True
  gsres@gsFillColor    = "yellow"
  gsres@gsFillOpacityF = 0.2
  xbox = (/ref_start, ref_end, ref_end, ref_start, ref_start/)
  ybox = (/res@trYMinF, res@trYMinF, res@trYMaxF, res@trYMaxF, res@trYMinF/)
  newplot00 = gsn_add_polygon(wks, plot(0), xbox, ybox, gsres)

  ; ---------------------------------------------------------------------
  ; Draw some lines to create a legend
  ; ---------------------------------------------------------------------
  res_lines                   = True      ; polyline mods desired
  res_lines@tfPolyDrawOrder   = "Predraw"
  res_lines@gsLineColor       = "grey"    ; line color
  res_lines@gsLineThicknessF  = 1.        ; line thicker
  res_lines@gsLineDashPattern = 1.        ; dash pattern

  xx = (/res@trXMinF, res@trXMaxF/)
  yy = (/0.0, 0.0/)
  dum0 = gsn_add_polyline(wks, plot(0), xx, yy, res_lines)

  resP = True
  resP@gsnMaximize = True
  resP@gsnPaperOrientation = "portrait"
  resP@gsnPaperMargin =  0.8

  gsn_panel(wks, plot, (/1, 1/), resP)

  leave_msg(scriptname, funcname)

end

; #############################################################################
undef("timeseries_station")
function timeseries_station(wks_in[1],
                            source,
                            varname[1]: string)
;
; Arguments
;    wks_in: workstations (graphic object or default will be used).
;    source: data to be plotted or a NetCDF filename with data.
;              @stname: station name
;              @stlat: station latitude
;              @stlon: station longitude
;              @stalt: station altitude
;    varname: variable name, needed for netCDF files with multiple variables
;
; Source prototype
;    source[*][*]
;    source!0 = model
;    source!1 = time or year
;
; Return value
;    A graphic variable.
;
; Description
;    Creates a time series plot for station data.
;
; Caveats:
;    Selection of defaults for res almost arbitrary.
;
; Modification history:
;    20140325-righi_mattia: written.
;
local funcname, scriptname
begin

  funcname = "timeseries_station"
  scriptname = "diag_scripts/shared/plot/xy_line.ncl"
  enter_msg(scriptname, funcname)

  ; Get data, either directly or via netCDF file
  if (typeof(source) .eq. "string") then
    data = ncdf_read(source, varname)
  else
    data = source
    copy_VarMeta(source, data)
  end if

  ; Retrieve basic metadata from data
  defaults = (/"default", "dummy", "dummy_for_var", "Default", "Dummy"/)
  if (any(varname .eq. defaults)) then
    var = att2var(data, "var")
  else
    var = varname
  end if

  ; Check if a valid wks has been provided, otherwise invoke default
  wks_out = get_wks(wks_in, diag_script, var)

  ; Default resources
  res = True
  res@gsnDraw             = False
  res@gsnFrame            = False
  res@tiMainFont          = 22
  res@tiMainString        = var
  res@tiYAxisString       = "[" + format_units(data@units) + "]"
  res@trYMinF             = 0.
  res@trYMaxF             = max(1.3 * data)
  res@tmXTOn              = False
  res@tmXBLabelAngleF     = 45.
  res@tmXBLabelJust       = "TopRight"
  res@tmXBMode            = "Explicit"
  res@tmLabelAutoStride   = True
  if (diag_script_info@time_avg.eq."monthly") then
    res@trXMinF             = min(data&time) - 50
    res@trXMaxF             = max(data&time) + 50
    res@tmXBValues          = data&time(::12)
    res@tmXBMinorValues     = data&time
    years                   = cd_calendar(data&time, 0)
    res@tmXBLabels          = years(::12, 0)
  else
    res@trXMinF             = min(data&year) - 0.2
    res@trXMaxF             = max(data&year) + 0.2
    res@tmXBValues          = data&year
    res@tmXBLabels          = data&year
  end if

  if (isatt(data, "long_name")) then
    res@gsnCenterString = data@long_name
  end if

  ; Override defaults with "res_" attributes of "data"
  res_new = att2var(data, "res_")
  copy_VarMeta(res_new, res)

  ; Plot
  dimnames = getvardims(data)
  plot = gsn_csm_xy(wks_out, data&$dimnames(1)$, data, res)

  ; Append legend
  resT = True
  resT@txFont = 21
  resT@txFontColor = "black"
  resT@txFontHeightF = 0.016
  if (.not.diag_script_info@legend_outside) then
    resT@txJust = "CenterLeft"
    resL = True
    xpos = 0.215
    ypos = 0.785
    do mID = 0, dimsizes(data&model) - 1
      resL@gsLineColor = res@xyLineColors(mID)
      resL@gsLineThicknessF = res@xyLineThicknesses(mID)
      resL@gsLineDashPattern = res@xyDashPatterns(mID)
      gsn_polyline_ndc(wks_out, (/xpos, xpos + 0.045/), \
                       (/ypos, ypos/), resL)
      gsn_text_ndc(wks_out, data&model(mID), xpos + 0.055, ypos, resT)
      ypos = ypos - 0.022
    end do
  end if

  ; Append station info
  resT@txJust = "CenterRight"
  xpos = 0.785
  ypos = 0.785

  if (isatt(data, "stname")) then
    gsn_text_ndc(wks_out, data@stname, xpos, ypos, resT)
    ypos = ypos - 0.022
  end if

  if (isatt(data, "stlat")) then
    latinfo = sprintf("%4.2f", abs(data@stlat)) + \
      where(data@stlat .lt. 0, " S", " N")
    gsn_text_ndc(wks_out, latinfo, xpos, ypos, resT)
    ypos = ypos - 0.022
  end if

  if (isatt(data, "stlon")) then
    if (data@stlon .gt. 180) then
      loninfo = sprintf("%5.2f", abs(data@stlon - 360.)) + " W"
    else if (data@stlon .lt. 0) then
      loninfo = sprintf("%5.2f", abs(data@stlon)) + " W"
    else
      loninfo = sprintf("%5.2f", data@stlon) + " E"
    end if
    end if
    gsn_text_ndc(wks_out, loninfo, xpos, ypos, resT)
    ypos = ypos - 0.022
  end if

  if (isatt(data, "stalt")) then
    if (.not.ismissing(data@stalt)) then
      gsn_text_ndc(wks_out, sprintf("%4.0f", data@stalt) + " m", \
                   xpos, ypos, resT)
    end if
  end if

  leave_msg(scriptname, funcname)
  return(plot)

end

; #############################################################################
undef("cycle_plot")
function cycle_plot(wks_in[1],
                    source,
                    varname[1]: string,
                    items: list)
;
; Arguments
;    wks_in: workstations (graphic object or default will be used).
;    source: data to be plotted or a NetCDF filename with data.
;    varname: variable name in the file.
;    items: list of input_file_info metadata
;
; Source prototype
;    source(*, *, 2)
;    source!0 = model
;    source!1 = month or season
;    source!2 = statistic
;    source@legend_outside = draw a legend withing the plot or in a separate
;                            file
;
; Return value
;    A graphic variable.
;
; Description
;    Draw an annual or seasonal cycle plot.
;
; Caveats
;
; Modification history
;    20131206-frank_franziska: written.
;
local funcname, scriptname, wks_out, wks_in, data, source, res, atts, base, \
  varname
begin

  funcname = "cycle_plot"
  scriptname = "diag_scripts/shared/plot/xy_line.ncl"
  enter_msg(scriptname, funcname)

  ; Get data, either directly or via netCDF file
  if (typeof(source) .eq. "string") then
    data = ncdf_read(source, varname)
  else
    data = source
    copy_VarMeta(source, data)
  end if

  ; Retrieve basic metadata from data
  defaults = (/"default", "dummy", "dummy_for_var", "Default", "Dummy"/)
  if (any(varname .eq. defaults)) then
    var = att2var(data, "var")
    DIAG_SCRIPT = att2var(data, "diag_script")
  else
    var = varname
  end if

  if (.not.isatt(diag_script_info, "styleset")) then
    diag_script_info@styleset = "DEFAULT"
  end if

  ; Select colors and other plotting attributes from the project style files
  ; See ./diag_scripts/shared/plot/style.ncl
  colors = project_style(items, diag_script_info, "colors")
  dashes = project_style(items, diag_script_info, "dashes")
  thicks = project_style(items, diag_script_info, "thicks")
  annots = project_style(items, diag_script_info, "annots")
  avgstd = project_style(items, diag_script_info, "avgstd")

  ; Check if a valid wks has been provided, otherwise invoke default
  wks_out = get_wks(wks_in, DIAG_SCRIPT, var)

  ; Define default plot resources
  res                  = True
  res@gsnDraw          = False
  res@gsnFrame         = False
  res@gsnMaximize      = True
  res@gsnPaperOrientation = "landscape"
  res@xyLineThicknesses = thicks + 0.5
  res@xyLineColors      = colors
  res@xyMonoDashPattern = False
  res@xyDashPatterns    = dashes

  coord_names = getvardims(data)
  x_axis = data&$coord_names(1)$
  x_axis_num = ispan(1, dimsizes(data&$coord_names(1)$), 1)

  res@trXMinF  = min(x_axis_num) - 0.05 * (max(x_axis_num) - min(x_axis_num))
  res@trXMaxF  = max(x_axis_num) + 0.25 * (max(x_axis_num) - min(x_axis_num))
  if (data@legend_outside) then
    res@trXMinF  = min(x_axis_num) - 0.3
    res@trXMaxF  = max(x_axis_num) + 0.3
  end if
  ymax = max(data(:, :, 0) + data(:, :, 1))
  ymin = min(data(:, :, 0) - data(:, :, 1))
  res@trYMinF = ymin - 0.05 * (ymax - ymin)
  res@trYMaxF = ymax + 0.05 * (ymax - ymin)
  res@tiMainFontHeightF    = 0.025
  res@vpHeightF = 0.4
  res@vpWidthF  = 0.8
  res@tmXBMode   = "Explicit"
  res@tmXTOn = False
  res@tmXBValues = x_axis_num
  res@tmXBLabels = x_axis

  res@tiMainString = "Annual cycle"
  if (isatt(data, "units"))
    res@tiYAxisString = "[" + format_units(data@units) + "]"
  else
    res@tiYAxisString = varname
  end if

  ; Override defaults with "res_" attributes of "data"
  res_new = att2var(data, "res_")
  copy_VarMeta(res_new, res)

  ; Create plot
  plot = gsn_csm_xy(wks_out, x_axis_num, data(:, :, 0), res)
  plot@outfile = wks_out@name

  ; Add standard deviation
  if (isatt(data, "plot_stddev")) then
    if (.not.(data@plot_stddev.eq."none")) then

      ; Stddev
      res_stddev = True
      res_stddev@tfPolyDrawOrder = "Predraw"
      res_stddev@gsFillOpacityF = 0.15

      ; Assign edges of polygons, second round reverted
      data_new = new((/dimsizes(data&model), 2 * dimsizes(x_axis)/), float)
      data_new(:, 0:dimsizes(x_axis) - 1) = data(:, :, 0)
      data_new(:, 0:dimsizes(x_axis) - 1) = data(:, :, 0) + data(:, :, 1)
      data_new(:, dimsizes(x_axis):) = data(:, ::-1, 0)
      data_new(:, dimsizes(x_axis):) = data(:, ::-1, 0) - data(:, ::-1, 1)
      data_new&$coord_names(1)$(0:dimsizes(x_axis) - 1) = x_axis_num
      data_new&$coord_names(1)$(dimsizes(x_axis):) = x_axis_num(::-1)

      ;: Loop over models
      shading = new((/dimsizes(data(:, 0, 0))/), "graphic")
      do imod = 0, dimsizes(shading) - 1
        if ((any(data@plot_stddev.eq.annots(imod))).or.\
            (data@plot_stddev.eq."all").or.\
            ((data@plot_stddev.eq."ref_model").and.\
            (any(data@ref_model.eq.annots(imod))))) then
          if (dimsizes(dimsizes(colors)).eq.2) then
            ; Assign model corresponding color (RGB arrays)
            res_stddev@gsFillColor = colors(imod, :)
          else
            ; Assign model corresponding color (String arrays)
            res_stddev@gsFillColor = colors(imod)
          end if
          shading(imod) = \
            gsn_add_polygon(wks_out, plot, \
                            tofloat(data_new&$coord_names(1)$), \
                            data_new(imod, :), res_stddev)
          str = "shade" + imod
          plot@$str$ = shading(imod)
        end if
      end do
      delete(data_new)
    end if
  end if

  if (data@legend_outside) then

    lg_outfile = wks_out@legendfile

    ; Attach line styles
    styles = True
    styles@colors = colors
    styles@dashes = dashes
    styles@thicks = thicks
    create_legend_lines(annots, styles, lg_outfile, "lines")

  else

    nitems = dimsizes(annots)

    ; Resources for a customized legend
    lgres                    = True
    lgres@lgMonoLineThickness = False
    lgres@lgLabelFontHeightF = 0.08
    lgres@vpWidthF           = 0.15
    lgres@vpHeightF          = 0.4
    lgres@lgPerimOn          = False
    lgres@lgMonoDashIndex    = False
    lgres@lgLineColors       = colors(::-1)
    lgres@lgDashIndexes      = dashes(::-1)
    lgres@lgLineThicknesses  = thicks(::-1) + 0.5

    ; Create legends within plot
    lbid_ta = gsn_create_legend(wks_out, nitems, annots(::-1), lgres)

    ; Add legend at the correct position
    ; Point (0, 0) is the dead center of the plot. Point (0, .5)
    ; is center, flush bottom. Point (0.5, 0.5) is flush bottom,
    ; flush right.
    amres                  = True
    amres@amJust           = "TopRight"  ; reference corner of box
    amres@amParallelPosF   = 0.5         ; Move legend to +right, -left
    amres@amOrthogonalPosF = -0.5        ; +down, -up

    ; Add legend to plot
    annoid = gsn_add_annotation(plot, lbid_ta, amres)
    plot@annoid = annoid

  end if

  leave_msg(scriptname, funcname)
  return(plot)

end

; #############################################################################
undef("errorbar_plot")
function errorbar_plot(wks_in[1],
                       source,
                       varname[1]:string)
;
; Arguments
;    wks_in: workstations (graphic object or default will be used).
;    source: data to be plotted or a NetCDF filename with data.
;    varname: variable name in the file.
;
; Source prototype
;
; Return value
;    A graphic variable.
;
; Description
;    source = (2, npoints)
;    source(0, :) = mean
;    source(1, :) = standard deviation
;    source!0 = statistic
;    source!1 = model
;
; Caveats
;
; Modification history
;    20151105-righi_mattia: written.
;
local funcname, scriptname, data, defaults, var, wks, res, ren_new, resL, \
  error_bar
begin

  funcname = "errorbar_plot"
  scriptname = "diag_scripts/shared/plot/xy_line.ncl"
  enter_msg(scriptname, funcname)

  ; Get data, either directly or via netCDF file
  if (typeof(source) .eq. "string") then
    data = ncdf_read(source, varname)
  else
    data = source
    copy_VarMeta(source, data)
  end if

  ; Retrieve basic metadata from data
  defaults = (/"default", "dummy", "dummy_for_var", "Default", "Dummy"/)
  if (any(varname .eq. defaults)) then
    var = att2var(data, "var")
    diag_script = att2var(data, "diag_script")
  else
    var = varname
  end if

  ; Check if a valid wks has been provided, otherwise invoke default
  wks = get_wks(wks_in, diag_script, var)

  ; Default resources
  res = True
  res@gsnFrame = False
  res@gsnDraw = False
  res@xyMarkLineMode = "Markers"
  res@xyMarkers = 16
  res@xyMarkerSizeF = 0.01
  res@tiYAxisString = varname
  if (isatt(data, "units")) then
    res@tiYAxisString = \
      res@tiYAxisString + " [" + format_units(data@units) + "]"
  end if
  res@vpWidthF = 0.7
  res@vpHeightF = 0.25
  res@txFontHeightF = 0.01
  res@tiMainFontHeightF = 0.025
  res@tmXBMode = "Explicit"
  res@trXMinF = -1
  res@trXMaxF = dimsizes(data&model)
  res@tmXBValues = ispan(0, dimsizes(data&model) - 1, 1)
  res@trYMinF = min(data(0, :) - data(1, :) / 2.)
  res@trYMinF = where(res@trXMinF.lt.0, 1.1 * res@trYMinF, 0.9 * res@trYMinF)
  res@trYMaxF = max(data(0, :) + data(1, :) / 2.)
  res@trYMaxF = where(res@trXMaxF.gt.0, 1.1 * res@trYMaxF, 0.9 * res@trYMaxF)
  res@tiMainString = varname + " - " + diag_script_info@region
  res@tmXBLabels = data&model
  res@tmXBLabelAngleF = 45.
  res@tmXBLabelJust = "CenterRight"

  ; Override defaults with "res_" attributes of "data"
  res_new = att2var(data, "res_")
  copy_VarMeta(res_new, res)

  ; Draw plot
  plot = gsn_csm_y(wks, data(0, :), res)

  ; Draw errorbars
  resL = True
  resL@gsLineThicknessF = 1.
  error_bar = new(dimsizes(data&model), graphic)
  do imod = 0, dimsizes(data&model) - 1
    error_bar(imod) = \
      gsn_add_polyline(wks, plot, (/imod, imod/), \
                       (/data(0, imod) + data(1, imod) / 2, \
                         data(0, imod) - data(1, imod) / 2/), resL)
    str = "bar" + imod
    plot@$str$ = error_bar(imod)
  end do

  leave_msg(scriptname, funcname)
  return(plot)

end<|MERGE_RESOLUTION|>--- conflicted
+++ resolved
@@ -1921,8 +1921,6 @@
 
   plot(0) = gsn_csm_xy(wks, source_x, source, res)  ; create plot
 
-<<<<<<< HEAD
-=======
   if (diag_script_info@ts_anomaly .eq. "anom") then
 
     if (diag_script_info@ref_value) then
@@ -1956,7 +1954,6 @@
 
   end if
 
->>>>>>> 330ac632
   ; ---------------------------------------------------------------------
   ; add lines and names for volcanic eruptions
   ; ---------------------------------------------------------------------
