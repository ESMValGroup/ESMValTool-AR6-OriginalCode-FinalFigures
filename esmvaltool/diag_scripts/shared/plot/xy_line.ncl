; #############################################################################
; PLOT SCRIPTS FOR XY LINE PLOTS
; #############################################################################
; Please consider using or extending existing routines before adding new ones.
; Check the header of each routine for documentation.
;
; Contents:
;
;    function profile_plev
;    function aerosol_profile
;    function aerosol_sizedist
;    procedure xy_line
;    procedure xy_line_anom
;    procedure xy_line_collect
;    function timeseries_station
;    function cycle_plot
;    function errorbar_plot
;
; #############################################################################

load "$diag_scripts/shared/set_operators.ncl"
load "$diag_scripts/shared/plot/aux_plotting.ncl"

; #############################################################################
undef("profile_plev")
function profile_plev(wks_in[1],
                      source,
                      varname[1]: string)
;
; Arguments
;    wks_in: workstations (graphic object or default will be used).
;    source: data to be plotted or a NetCDF filename:
;            Must have "plev" dimension & can have "models", "quantity".
;              @ptop: controls pressure axis range (Default: full range).
;              @pbot: controls pressure axis range (Default: full range).
;              @zoom: controls x axis range (Default: "yes").
;              @font: font type to use
;              @Refmodel: reference model (Default: first in models dimension)
;              @long_name: long variable name (Default: var)
;              @short_name: short variable name (Default: var)
;              @units: variable units (Default: missing)
;    varname: variable name, needed for netCDF files with multiple variables
;
; Source prototype
;
; Return value
;    A graphic variable.
;
; Description
;    Creates a plot of profile(s) with vertical pressure axis.
;    Adds percentiles or stddev of first model (if available) as whiskers.
;    Opens default wks, if not provided as argument of type "graphic".
;    Defines default ressources, which are overridden by argument res.
;    Creates plot, according to wks & res.
;
; Caveats
;    Treatment of coordinate "quantity" not very general yet.
;    Selection of defaults for res almost arbitrary.
;    Please check results of all scripts that use this routine if
;    modifying the defaults!
;
; Modification history
;    20140214-gottschaldt_klaus-dirk: written.
;
local funcname, scriptname, diag_script, data, var, font, font_size_fac, \
  i_ref, FuncCode, i_N, i_mean, i_stddev, i_min, i_max, i_5, i_25, \
  i_median, i_75, i_95, target, i_quantity, data2plot, i_plev, ymin, ymax, \
  xmin, xmax, colors, dashes, thicks, annots, avgstd, res, res_whiskers, \
  plot, lgLabels, defaults, zoom, left, right, ixmin, ixmax, res_markers, \
  xmk, ymk, border, info, short_name, long_name, temp
begin

  funcname = "profile_plev"
  scriptname = "diag_scripts/shared/plot/xy_line.ncl"
  enter_msg(scriptname, funcname)

  ; Set hardcoded parameters
  border = 0.04  ; factor to extent y- & x-range (except @ top)
  font_size_fac = 1.5  ; factor to change all font sizes (w.r.t. to defaults)
  i_ref = 0  ; hardcode first model as reference -> generalize, if needed

  ; Get data, either directly or via netCDF file
  if (typeof(source) .eq. "string") then
    data = ncdf_read(source, varname)  ; can deal with defaults
  else
    data = source
    copy_VarMeta(source, data)
  end if

  ; Retrieve some metadata from data
  defaults = (/"default", "dummy", "dummy_for_var", "Default", "Dummy"/)
  if (any(varname .eq. defaults)) then  ; Use default
    var = att2var(data, "var")
  else                                  ; Use explicitely given name
    var = varname
  end if
  diag_script = att2var(data, "diag_script")
  ptop = att2var_default(data, "ptop", "full", 0)
  pbot = att2var_default(data, "pbot", "full", 0)
  font = att2var_default(data, "font", 25, 0)  ; default: Times New Roman
  long_name = att2var_default(data, "long_name", var, 0)
  short_name = att2var_default(data, "short_name", var, 0)
  zoom = att2var_default(data, "zoom", "yes", 0)
  if (dimsizes(zoom).eq.2) then
    temp = zoom
    delete(zoom)
    zoom = "yes"
    zoom@range = tofloat(temp)
    delete(temp)
  end if

  ; Position of reference model
  if (isdim(data, "models")) then
    Refmodel = att2var_default(data, "Refmodel", "missing", 0)
    if (Refmodel.ne."missing") then
      i_ref = ind(data&models.eq.Refmodel)
      if (all(ismissing(i_ref))) then
        error_msg("w", scriptname, funcname, "Refmodel " + Refmodel + \
                  "not found, using first")
        i_ref = 0
      else
        if (dimsizes(i_ref).ne.1) then
          error_msg("f", scriptname, funcname, "Refmodel " + \
                    Refmodel + "not unique")
        end if
      end if
    end if
  end if

  ; determine handling of legend
  legend = att2var(data, "legend")  ; mode for legend: inline/separate/none
  valid_legends = (/"inline", "separate"/)
  if (any(legend .eq. valid_legends)) then
    if (.not. iscoord(data, "models")) then
      log_debug("warning: No 'models' coordinate found.")
      log_debug("warning:  -> No legend in profile_plev")
    end if
  else
    legend = "none"
  end if

  ; Check if a valid wks has been provided, otherwise invoke default
  wks = get_wks(wks_in, diag_script, var)  ; Function in aux_plotting.ncl

  if (isdim(data, "quantity")) then
    i_N      = ind(data&quantity.eq."N")
    i_mean   = ind(data&quantity.eq."mean")
    i_stddev = ind(data&quantity.eq."stddev")
    i_min    = ind(data&quantity.eq."min")
    i_max    = ind(data&quantity.eq."max")
    i_5      = ind(data&quantity.eq."5")
    i_25     = ind(data&quantity.eq."25")
    i_median = ind(data&quantity.eq."median")
    i_75     = ind(data&quantity.eq."75")
    i_95     = ind(data&quantity.eq."95")
    if (ismissing(i_mean)) then
      ; "median" is evaluated and plotted, if no "mean" is there
      target = "median"  ; 2nd priority
      i_quantity = (/i_5, i_25, i_median, i_75, i_95/)
    else
      target = "mean"  ; 1st priority
      i_quantity = (/i_min, i_stddev, i_mean, i_stddev, i_max/)
    end if
  end if

  ; Extract data to plot & check for missing values
  ; in preparation to determine vertical range
  if (isdim(data, "quantity") .and. isdim(data, "models")) then
    data2plot = data(models|:, plev|:, quantity|i_quantity)
    if (target.eq."mean") then  ; mean +/- stddev
      data2plot(:, :, 1) = data2plot(:, :, 2) - data2plot(:, :, 1)
      data2plot(:, :, 3) = data2plot(:, :, 2) + data2plot(:, :, 3)
    end if
    i_plev = ind(.not. ismissing(data2plot(i_ref, :, 2)))
  else if (isdim(data, "quantity") .and. .not.isdim(data, "models")) then
    data2plot = data(plev|:, quantity|i_quantity)
    if (target.eq."mean") then  ; mean +/- stddev
      data2plot(:, 1) = data2plot(:, 2) - data2plot(:, 1)
      data2plot(:, 3) = data2plot(:, 2) + data2plot(:, 3)
    end if
    i_plev = ind(.not. ismissing(data2plot(:, 2)))
  else if (isdim(data, "models") .and. .not.isdim(data, "quantity")) then
    data2plot = data(models|:, plev|:)
    i_plev = ind(.not. ismissing(data2plot(i_ref, :)))
  else
    data2plot = data(plev|:)
    i_plev = ind(.not. ismissing(data2plot))
  end if
  end if
  end if

  ; y-axis range
  if (ptop.ne."full") then
    if (ptop .eq. "auto") then
      ymin = min(data2plot&plev(i_plev))
    else
      ymin = tofloat(ptop) * 100.  ; convert to Pa
    end if
  else
    ymin = min(data2plot&plev)
  end if
  if (pbot.ne."full") then
    if (pbot .eq. "auto") then
      ymax = max(data2plot&plev(i_plev))
    else
      ymax = tofloat(pbot) * 100.  ; convert to Pa
    end if
  else
    ymax = max(data2plot&plev)
  end if
  delete(i_plev)  ; update i_plev
  i_plev = ind(data2plot&plev.ge.ymin .and. data2plot&plev.le.ymax)

  ; Determine min & max values of x-axis, and arrow positions
  ; to indicate cutoff.
  if (isdim(data, "quantity") .and. isdim(data, "models")) then
    if (zoom.eq."yes") then
      if (isatt(zoom, "range")) then
        xmin = zoom@range(0)
        xmax = zoom@range(1)
      else
        xmin = min(data2plot(:, i_plev, 2))
        xmax = max(data2plot(:, i_plev, 2))
      end if
      ixmin = ind(data2plot(i_ref, :, 0).lt.xmin .or.\
                  data2plot(i_ref, :, 1).lt.xmin)  ; for arrows
      ixmax = ind(data2plot(i_ref, :, 4).gt.xmax .or.\
                  data2plot(i_ref, :, 3).gt.xmax)  ; to indicate cutoff
    else
      ixmin = new(1, "integer")  ; missing: no arrows
      ixmax = new(1, "integer")  ; to indicate cutoff
      xmin = min(data2plot(:, i_plev, :))
      xmax = max(data2plot(:, i_plev, :))
    end if
  else if (isdim(data, "quantity") .and. .not.isdim(data, "models")) then
    if (zoom.eq."yes") then
      if (isatt(zoom, "range")) then
        xmin = zoom@range(0)
        xmax = zoom@range(1)
      else
        xmin = min(data2plot(i_plev, 2))
        xmax = max(data2plot(i_plev, 2))
      end if
      ixmin = ind(data2plot.lt.xmin)  ; for arrows
      ixmax = ind(data2plot.gt.xmax)  ; to indicate cutoff
    else
      ixmin = new(1, "integer")  ; missing: no arrows
      ixmax = new(1, "integer")  ; to indicate cutoff
      xmin = min(data2plot(i_plev, :))
      xmax = max(data2plot(i_plev, :))
    end if
  else if (isdim(data, "models") .and. .not.isdim(data, "quantity")) then
    if (zoom.eq."yes" .and. isatt(zoom, "range")) then
      xmin = zoom@range(0)
      xmax = zoom@range(1)
      ixmin = ind(data2plot.lt.xmin)  ; for arrows
      ixmax = ind(data2plot.gt.xmax)  ; to indicate cutoff
    else
      ixmin = new(1, "integer")  ; missing: no arrows
      ixmax = new(1, "integer")  ; to indicate cutoff
      xmin = min(data2plot(:, i_plev))
      xmax = max(data2plot(:, i_plev))
    end if
  else
    if (zoom.eq."yes" .and. isatt(zoom, "range")) then
      xmin = zoom@range(0)
      xmax = zoom@range(1)
      ixmin = ind(data2plot.lt.xmin)  ; for arrows
      ixmax = ind(data2plot.gt.xmax)  ; to indicate cutoff
    else
      ixmin = new(1, "integer")  ; missing: no arrows
      ixmax = new(1, "integer")  ; to indicate cutoff
      xmin = min(data2plot(i_plev))
      xmax = max(data2plot(i_plev))
    end if
  end if
  end if
  end if

  ; Get default style parameters (diag_scripts/shared/plot/style.ncl)
  ; NOTE: These may or may not contain the reference model
  if (.not.isatt(diag_script_info, "styleset")) then
    diag_script_info@styleset = "DEFAULT"
  end if
  ; FIX-ME: project_style function has changed
  ; colors = project_style(diag_script_info, "colors")
  ; dashes = project_style(diag_script_info, "dashes")
  ; thicks = tofloat(project_style(diag_script_info, "thicks"))
  ; annots = project_style(diag_script_info, "annots")
  ; avgstd = project_style(diag_script_info, "avgstd")

  ; Set default ressources
  res = True
  res@gsnDraw           = True  ; Draw
  res@gsnFrame          = False  ; Advance frame
  res@tiMainString      = "Output of " + diag_script  ; Main title
  res@gsnLeftString     = ""  ; Annotation
  res@trYReverse        = True  ; reverse Y-axis
  res@trYAxisType       = "LogAxis"
  res@tmYLMode          = "Explicit"  ; explicit labels
  res@tmYLValues        = (/1000, 700, 500, 400, 300, 200, \
                           100, 50, 30, 10, 5, 1/) * 100  ; [Pa]
  res@tmYLLabels        = "" + res@tmYLValues / 100.  ; make strings [hPa]
  res@tiYAxisString     = "Pressure / hPa"
  res@xyMonoDashPattern = False
  res@tmEqualizeXYSizes = True
  res@txFontQuality     = "High"
  res@txFont            = font
  res@txFontHeightF     = 0.02  ; for subheader
  res@tiMainFont        = font
  res@tiXAxisFont       = font
  res@tiYAxisFont       = font
  res@tmXBLabelFont     = font
  res@tmYLLabelFont     = font
  res@tiMainFontHeightF    = 0.025 * font_size_fac  ; set font_size_fac above
  res@tiXAxisFontHeightF   = 0.02 * font_size_fac
  res@tiYAxisFontHeightF   = 0.02 * font_size_fac
  res@tmYLLabelFontHeightF = 0.02 * font_size_fac
  res@tmXBLabelFontHeightF = 0.02 * font_size_fac
  res@tmYUseLeft        = True
  res@trXMinF           = xmin - border * (xmax - xmin)
  res@trXMaxF           = xmax + border * (xmax - xmin)
  res@trYMaxF           = ymax + border * (ymax - ymin)
  ; Do not limit top to show models reaching higher
  ; One or more model lines are cut at res@trYMinF
  ;     for some mysterious reason -> do not consider border here.
  res@trYMinF           = ymin  ; - border * (ymax - ymin)

  ; Styles
  res@xyLineColors      = colors
  res@xyLineThicknesses = thicks
  res@xyDashPatterns    = dashes

  ; tiXAxisString
  res@tiXAxisString = short_name
  if (isatt(data, "units")) then
    res@tiXAxisString = \
      res@tiXAxisString + " [" + format_units(data@units) + "]"
  end if

  ; inline legend
  if (legend.eq."inline") then
    lgLabels = data&models
    res@pmLegendDisplayMode    = "Always"  ; turn on legend
    res@pmLegendSide           = "Right"
    res@lgJustification = "CenterLeft"
    res@lgLabelFontHeightF     = .02
    res@pmLegendHeightF        = \
      res@lgLabelFontHeightF * (1 + dimsizes(lgLabels))
    res@pmLegendWidthF         = 0.05  ; length of the lines
    res@pmLegendOrthogonalPosF = \
      -0.027 * max(strlen(lgLabels)) - res@pmLegendWidthF * font_size_fac
    res@lgLabelFont            = font
    res@lgLabelFontHeightF     = .02  ; change font height
    res@lgPerimOn              = False  ; no box around
    res@xyExplicitLegendLabels = " " + lgLabels
    res@trXMaxF = res@trXMaxF + (res@trXMaxF - res@trXMinF) * \
      abs(res@pmLegendOrthogonalPosF) * font_size_fac
  end if

  ; Override defaults with "res_" attributes of "data"
  ; Function in ~/interface_scripts/auxiliary.ncl
  res_new = att2var(data, "res_")
  copy_VarMeta(res_new, res)

  ; resources for whiskers
  res_whiskers                   = True
  res_whiskers@gsLineColor       = res@xyLineColors(i_ref)
  res_whiskers@gsLineDashPattern = res@xyDashPatterns(i_ref)
  res_whiskers@gsLineThicknessF  = res@xyLineThicknesses(i_ref) / 2.

  ; resources for arrow heads & refresh markers
  res_markers               = True
  res_markers@gsMarkerSizeF = 0.001 * res@xyLineThicknesses(i_ref)
  res_markers@gsMarkerColor = res@xyLineColors(i_ref)

  ; Plotting
  if (isdim(data, "quantity") .and. isdim(data, "models")) then

    ; mean / median
    plot = gsn_csm_xy(wks, data2plot(:, :, 2), data2plot&plev, res)

    ; sdtddev / 25%-75% (limit for blank border)
    left = where(data2plot(i_ref, :, 1).lt.xmin, xmin, \
                 data2plot(i_ref, :, 1))
    right = where(data2plot(i_ref, :, 3).gt.xmax, xmax, \
                  data2plot(i_ref, :, 3))
    horizontal_whiskers(wks, plot, res_whiskers, left, right, \
                        data2plot&plev)

    ; min-max / 5%-95% (limit for blank border)
    res_whiskers@gsLineDashPattern(:) = 2
    res_whiskers@gsLineThicknessF  = res@xyLineThicknesses(i_ref) / 4.
    left = where(data2plot(i_ref, :, 0).lt.xmin, xmin, \
                 data2plot(i_ref, :, 0))
    right = where(data2plot(i_ref, :, 4).gt.xmax, xmax, \
                  data2plot(i_ref, :, 4))
    horizontal_whiskers(wks, plot, res_whiskers, left, right, \
                        data2plot&plev)
    delete([/left, right/])

    ; arrow heads for cut off whiskers due to zooming
    if (.not. all(ismissing(ixmin))) then
      res_markers@gsMarkerIndex = 10  ; left arrow head
      add_markers(wks, plot, res_markers, \
                  xmin, data2plot&plev(ixmin))
    end if
    if (.not. all(ismissing(ixmax))) then
      res_markers@gsMarkerIndex = 11  ; right arrow head
      add_markers(wks, plot, res_markers, \
                  xmax, data2plot&plev(ixmax))
    end if

    ; refresh mean / median with markers
    res_markers@gsMarkerIndex = 16  ; solid circle
    add_markers(wks, plot, res_markers, \
                data2plot(i_ref, :, 2), data2plot&plev)

    else if (isdim(data, "quantity") .and. .not.isdim(data, "models")) then

      ; mean / median
      plot = gsn_csm_xy(wks, data2plot(:, 2), data2plot&plev, res)

      ; sdtddev / 25%-75% (limit for blank border)
      left = where(data2plot(:, 1).lt.xmin, xmin, data2plot(:, 1))
      right = where(data2plot(:, 3).gt.xmax, xmax, data2plot(:, 3))
      horizontal_whiskers(wks, plot, res_whiskers, left, right, \
                          data2plot&plev)

      ; min-max / 5%-95% (limit for blank border)
      res_whiskers@gsLineDashPattern(:) = 2
      res_whiskers@gsLineThicknessF  = res@xyLineThicknesses(i_ref) / 4.
      left = where(data2plot(:, 0).lt.xmin, xmin, data2plot(:, 0))
      right = where(data2plot(:, 4).gt.xmax, xmax, data2plot(:, 4))
      horizontal_whiskers(wks, plot, res_whiskers, left, right, \
                          data2plot&plev)
      delete([/left, right/])

      ; arrow heads for cut off whiskers due to zooming
      if (.not. all(ismissing(ixmin))) then
        res_markers@gsMarkerIndex = 10  ; left arrow head
        add_markers(wks, plot, res_markers, xmin, data2plot&plev(ixmin))
      end if
      if (.not. all(ismissing(ixmax))) then
        res_markers@gsMarkerIndex = 11  ; right arrow head
        add_markers(wks, plot, res_markers, xmax, data2plot&plev(ixmax))
      end if

      ; refresh mean / median with markers
      res_markers@gsMarkerIndex = 16  ; solid circle
      add_markers(wks, plot, res_markers, data2plot(:, 2), data2plot&plev)

    else

      ; plot everything, if there is no "quantity" coordinate
      plot = gsn_csm_xy(wks, data2plot, data2plot&plev, res)

      ; refresh mean / median with markers
      res_markers@gsMarkerIndex = 16  ; solid circle
      add_markers(wks, plot, res_markers, data2plot, data2plot&plev)

    end if
  end if

  ; outfile name
  if (isatt(wks, "fullname")) then
    plot@outfile = wks@fullname
  else
    plot@outfile = wks@name
    error_msg("w", scriptname, funcname, "wks@fullname missing, " + \
              "consider to use get_wks to open wks")
  end if

  ; confirmation of operation
  if (isatt(res, "gsnDraw")) then
    if (res@gsnDraw .eq. True) then
      log_info("Wrote " + plot@outfile)
    end if
  else
    log_info("Wrote " + plot@outfile)
  end if

  leave_msg(scriptname, funcname)
  return(plot)

end

; #############################################################################
undef("aerosol_profile")
function aerosol_profile(wks_in[1],
                         source_m,
                         source_o,
                         varname[1])
;
; Arguments
;    wks_in: workstations (graphic object or default will be used).
;    source_m: model data to be plotted or a NetCDF filename with data.
;    source_o: observations data to be plotted or a NetCDF filename with data.
;    varname: variable name in the file.
;
; Source_m prototype
;    source[*][*][*]
;    source!0 = model
;    source!1 = statistic
;    source!2 = plev
;
; Source_o prototype
;    source[*][*][*]
;    source!0 = case
;    source!1 = statistic
;    source!2 = plev
;
; Return value
;    A graphic variable.
;
; Description
;    Creates a plot of vertical profile (level vs. data)
;    Plots median, mean or both depending on availability of obervations.
;
; Caveats
;
; Modification history
;    20161013-righi_mattia: moved size distributions to a separate routine.
;    20140917-righi_mattia: renamed to aerosol_profile and extended for
;                           plotting size distributions.
;    20140705-righi_mattia: written.
;
local funcname, scriptname, tmp, colors, annots, res, res_new
begin

  funcname = "aerosol_profile"
  scriptname = "diag_scripts/shared/plot/xy_line.ncl"
  enter_msg(scriptname, funcname)

  ; Get model data, either directly or via netCDF file
  if (typeof(source_m) .eq. "string") then
    model = ncdf_read(source_m, varname)
  else
    model = source_m
    copy_VarMeta(source_m, model)
  end if

  ; Get observational data, either directly or via netCDF file
  if (typeof(source_o) .eq. "string") then
    obser = ncdf_read(source_o, varname)
  else
    obser = source_o
    copy_VarMeta(source_o, obser)
  end if

  ; Retrieve basic metadata from data
  defaults = (/"default", "dummy", "dummy_for_var", "Default", "Dummy"/)
  if (any(varname .eq. defaults)) then
    var = att2var(model, "var")
  else
    var = varname
  end if

  ; Check if a valid wks has been provided, otherwise invoke default
  wks = get_wks(wks_in, diag_script, var)

  ; Define line colors (first color is used for the observations)
  ; FIX-ME: project_style function has changed
  ; colors = project_style(diag_script_info, "colors")
  ; annots = project_style(diag_script_info, "annots")
  gsn_define_colormap(wks, array_append_record((/"white", "black"/), \
                      colors, 0))

  ; Define markers and dashes for median and mean
  marker_mean = 16
  dash_median = 0
  dash_mean = 1
  dash_stddev = 2

  ; Resources
  res = True
  res@gsnDraw = False
  res@gsnFrame = False
  res@trXAxisType = "LogAxis"
  res@trYAxisType = "LogAxis"
  res@tmXBMinorPerMajor = 8
  res@tmXTMinorPerMajor = 8
  res@tmYLMinorPerMajor = 8
  res@tmYRMinorPerMajor = 8
  res@tiXAxisString = varname + " [" + format_units(model@units) + "]"
  res@tiYAxisString = "Pressure [" + format_units(model&plev@units) + "]"
  res@gsnCenterStringFontHeightF = 0.015

  ; Lines
  resL = True
  resL@gsLineThicknessF = 2.0
  resL@gsLineDashSegLenF = 0.25

  ; Markers
  resM = True

  ; Polygons
  resP = True

  ; Text
  resT = True
  resT@txFont = 21

  ; Markers
  resM = True

  ; Override defaults with "res_" attributes of "data"
  res_new = att2var(model, "res_")
  copy_VarMeta(res_new, res)

  ; Set number of models
  nmodels = dimsizes(annots)

  ; Set number of cases
  ncases = dimsizes(obser&case)

  ; Set the index for the various statistics
  i_N      = ind(model&statistic.eq."N")
  i_mean   = ind(model&statistic.eq."mean")
  i_stddev = ind(model&statistic.eq."stddev")
  i_min    = ind(model&statistic.eq."min")
  i_max    = ind(model&statistic.eq."max")
  i_5      = ind(model&statistic.eq."5")
  i_10     = ind(model&statistic.eq."10")
  i_25     = ind(model&statistic.eq."25")
  i_median = ind(model&statistic.eq."median")
  i_75     = ind(model&statistic.eq."75")
  i_90     = ind(model&statistic.eq."90")
  i_95     = ind(model&statistic.eq."95")

  ; Set plot ranges
  modelmin = min((/min(model(:, i_mean, :)), min(model(:, i_median, :))/))
  modelmax = max((/max(model(:, i_mean, :)), max(model(:, i_median, :))/))
  obsermin = min((/min(obser(:, i_mean, :)), min(obser(:, i_median, :))/))
  obsermax = max((/max(obser(:, i_mean, :)), max(obser(:, i_median, :))/))
  res@tmXBMode = "Explicit"
  res@tmYLMode = "Explicit"
  res@trYReverse = True

  ; Set X-axis labels
  res@trXMinF = min((/modelmin, obsermin/)) / 2.
  res@trXMaxF = 2 * max((/modelmax, obsermax/))
  res@tmXBValues = set_log_ticks(res@trXMinF, res@trXMaxF, "major")
  res@tmXBLabels = res@tmXBValues
  res@tmXBMinorValues = set_log_ticks(res@trXMinF, res@trXMaxF, "minor")

  ; Set Y-axis labels
  res@trYMinF = 100
  res@trYMaxF = 1050
  res@tmYLValues = ispan(100, 1000, 100)
  res@tmYLLabels = res@tmYLValues

  ; Check available statistics in the observations
  l_median = .not.(all(ismissing(obser(:, i_median, :))))
  l_median25 = l_median .and. \
    .not.(all(ismissing(obser(:, i_25, :)))) .and. \
    .not.(all(ismissing(obser(:, i_75, :))))
  l_median10 = l_median .and. \
    .not.(all(ismissing(obser(:, i_10, :)))) .and. \
    .not.(all(ismissing(obser(:, i_90, :))))
  l_median5 = l_median .and. \
    .not.(all(ismissing(obser(:, i_5, :)))) .and. \
    .not.(all(ismissing(obser(:, i_95, :))))
  l_mean = .not.(all(ismissing(obser(:, i_mean, :))))
  l_stddev = .not.(all(ismissing(obser(:, i_stddev, :))))
  l_both = l_median.and.l_mean

  ; If both 10-90 and 5-95 are available, priority to 10-90
  if (l_median10.and.l_median5) then
    l_median5 = False
  end if

  ; Check if this is a summary plot
  l_summary = False
  if (ncases.gt.1) then
    l_summary = True
    l_stddev = False
    ; Only one stat and priority to median
    l_both = False
    if (l_median) then
      l_mean = False
    end if
  end if

  ; Set title for median only
  if (l_median.and..not.l_both) then
    res@gsnCenterString = "Median (lines), 25-75% percentiles (shades)"
    if (l_median10) then
      res@gsnCenterString = "Median (lines), " + \
        "25-75% and 10-90% percentiles (shades)"
    end if
    if (l_median5) then
      res@gsnCenterString = "Median (lines), " + \
        "25-75% and 5-95% percentiles (shades)"
    end if
    if (l_summary) then
      res@gsnCenterString = \
        str_sub_str(res@gsnCenterString, "(lines)", "(lines and crosses)")
    end if
  end if

  ; Set titles for mean only
  if (l_mean.and..not.l_both) then
    if (l_stddev) then
      res@gsnCenterString = "            " + \
        "Mean (dots and long-dashed lines) and " + \
        "~C~ standard deviation (whiskers and short-dashed lines)"
    else
      res@gsnCenterString = "Mean (dots and long-dashed lines) and " + \
        "standard deviation (short-dashed)"
    end if
    if (l_summary) then
      res@gsnCenterString = "Mean (crosses and long_dashed line) " + \
        "standard deviation (short-dashed)"
    end if
  end if

  ; Set titles for both median and mean
  if (l_both) then
    res@gsnCenterString =  "           " + \
      "Median and 25-75% percentiles " + \
      "(solid lines and shades), ~C~ mean and std. dev. "
    if (l_median10) then
      res@gsnCenterString =  "   " + \
        "Median, 25-75% and 10-90% percentiles " + \
        "(solid lines and shades), ~C~ mean and std. dev. "
    end if
    if (l_median5) then
      res@gsnCenterString =  "    " + \
        "Median, 25-75% and 5-95% percentiles " + \
        "(solid lines and shades), ~C~ mean and std."
    end if
    if (l_stddev) then
      res@gsnCenterString = res@gsnCenterString + \
        "(long- and short-dashed lines, dots and whiskers)"
    else
      res@gsnCenterString = res@gsnCenterString + \
        "(long- and short-dashed lines)"
    end if
  end if

  ; Draw a blank plot function, lines are dots are added below for
  ; better controlling the draw order
  plot = gsn_csm_blank_plot(wks, res)

  ; Draw percentiles as shaded areas
  if (l_median) then
    shade_flag_m = (/l_median5, l_median10, l_median/)
    shade_flag_o = (/l_median5, l_median10, l_median25/)
    shade_idx1 = (/i_5, i_10, i_25/)
    shade_idx2 = (/i_95, i_90, i_75/)
    shade_opac = (/0.1, 0.1, 0.15/)
    shade_name = (/"5_95", "10_90", "25_75"/)
    do shID = 0, dimsizes(shade_flag_m) - 1

      ; Model
      if (shade_flag_m(shID)) then
        resP@gsFillOpacityF = shade_opac(shID)
        g_obj = new(nmodels, graphic)
        do ii = 0, nmodels - 1
          resP@gsFillColor = colors(ii)
          x1 = model(ii, shade_idx1(shID), :)
          x2 = model(ii, shade_idx2(shID), :)
          y1 = model&plev
          y2 = y1
          xx = array_append_record( \
            array_append_record(x1, x2(::-1), 0), x1(0), 0)
          yy = array_append_record( \
            array_append_record(y1, y2(::-1), 0), y1(0), 0)
          q = ind(.not.ismissing(xx))
          if (dimsizes(q).ne.dimsizes(xx)) then
            log_debug("Some missing values in model percentiles")
          end if
          if (.not.all(ismissing(q))) then
            g_obj(ii) = gsn_add_polygon(wks, plot, xx(q), yy(q), resP)
          else
            log_info("All values in model percentiles are missing (skipping)")
          end if
          delete([/x1, x2, y1, y2, xx, yy, q/])
        end do
        str = "model_" + shade_name(shID)
        plot@$str$ = g_obj
        delete(g_obj)
        delete(str)
      end if

      ; Observations
      if (shade_flag_o(shID).and..not.l_summary) then
        resP@gsFillColor = "black"
        g_obj = new(ncases, graphic)
        do ii = 0, ncases - 1
          x1 = obser(ii, shade_idx1(shID), :)
          x2 = obser(ii, shade_idx2(shID), :)
          y1 = obser&plev
          y2 = y1
          xx = array_append_record( \
            array_append_record(x1, x2(::-1), 0), x1(0), 0)
          yy = array_append_record( \
            array_append_record(y1, y2(::-1), 0), y1(0), 0)
          q = ind(.not.ismissing(xx))
          if (dimsizes(q).ne.dimsizes(xx)) then
            log_debug("Some missing values in obs percentiles")
          end if
          if (.not.all(ismissing(q))) then
            g_obj(ii) = gsn_add_polygon(wks, plot, xx(q), yy(q), resP)
          else
            log_info("All values in obs percentiles are missing (skipping)")
          end if
          delete([/x1, x2, y1, y2, xx, yy, q/])
        end do
        str = "obser_" + shade_name(shID)
        plot@$str$ = g_obj
        delete(g_obj)
        delete(str)
      end if
    end do
  end if

  ; Draw median as solid lines
  if (l_median) then

    ; Model
    g_obj = new(nmodels, graphic)
    do ii = 0, nmodels - 1
      resL@gsLineColor = colors(ii)
      resL@gsLineDashPattern = dash_median
      xx = model(ii, i_median, :)
      yy = model&plev
      q = ind(.not.ismissing(xx))
      if (dimsizes(q).ne.dimsizes(xx)) then
        log_debug("Some missing values in model median")
      end if
      if (.not.all(ismissing(q))) then
        g_obj(ii) = gsn_add_polyline(wks, plot, xx(q), yy(q), resL)
      else
        log_info("All values in model median are missing (skipping)")
      end if
      delete([/xx, yy, q/])
    end do
    plot@model_median = g_obj
    delete(g_obj)

    ; Observations
    if (l_summary) then
      resM@gsMarkerColor = "black"
      resM@gsMarkerIndex = 5
      resM@gsMarkerSizeF = 0.015
    else
      resL@gsLineColor = "black"
    end if
    g_obj = new(ncases, graphic)
    do ii = 0, ncases - 1
      xx = obser(ii, i_median, :)
      yy = obser&plev
      q = ind(.not.ismissing(xx))
      if (dimsizes(q).ne.dimsizes(xx)) then
        log_debug("Some missing values in obs. median")
      end if
      if (.not.all(ismissing(q))) then
        if (l_summary) then
          g_obj(ii) = gsn_add_polymarker(wks, plot, xx(q), yy(q), resM)
        else
          g_obj(ii) = gsn_add_polyline(wks, plot, xx(q), yy(q), resL)
        end if
      else
        log_info("All values in obs median are missing (skipping)")
      end if
      delete([/xx, yy, q/])
    end do
    plot@obser_median = g_obj
    delete(g_obj)

  end if

  ; Draw mean and standard deviation as dashed/dotted (model) and dots/bars
  ; (observations)
  if (l_mean) then

    ; Model mean and std. dev.
    g_obj = new(nmodels, graphic)
    do ii = 0, nmodels - 1
      resL@gsLineColor = colors(ii)
      resL@gsLineDashPattern = dash_mean
      xx = model(ii, i_mean, :)
      yy = model&plev
      q = ind(.not.ismissing(xx))
      if (dimsizes(q).ne.dimsizes(xx)) then
        log_debug("Some missing values in model mean")
      end if
      if (.not.all(ismissing(q))) then
        g_obj(ii) = gsn_add_polyline(wks, plot, xx(q), yy(q), resL)
      else
        log_info("All values in model mean are missing (skipping)")
      end if
      delete([/xx, yy, q/])
    end do
    plot@model_mean = g_obj
    delete(g_obj)

    g_obj = new(nmodels, graphic)
    do ii = 0, nmodels - 1
      resL@gsLineColor = colors(ii)
      resL@gsLineDashPattern = dash_stddev
      xx = model(ii, i_mean, :) + model(ii, i_stddev, :)
      yy = model&plev
      q = ind(.not.ismissing(xx))
      if (dimsizes(q).ne.dimsizes(xx)) then
        log_debug("Some missing values in model std. dev.")
      end if
      if (.not.all(ismissing(q))) then
        g_obj(ii) = gsn_add_polyline(wks, plot, xx(q), yy(q), resL)
      else
        log_info("All values in model std. dev. are missing (skipping)")
      end if
      delete([/xx, yy, q/])
    end do
    plot@model_stddev = g_obj
    delete(g_obj)

    ; Observations mean (dots or lines, depending on standard deviation)
    if (l_stddev) then
      resM@gsMarkerColor = "black"
      resM@gsMarkerIndex = marker_mean
      resM@gsMarkerSizeF = 0.01
    else
      resL@gsLineColor = "black"
      resL@gsLineDashPattern = dash_mean
    end if
    g_obj = new(ncases, graphic)
    do ii = 0, ncases - 1
      xx = obser(ii, i_mean, :)
      yy = obser&plev
      q = ind(.not.ismissing(xx))
      if (dimsizes(q).ne.dimsizes(xx)) then
        log_debug("Some missing values in obs. mean")
      end if
      if (.not.all(ismissing(q))) then
        if (l_stddev) then
          g_obj(ii) = gsn_add_polymarker(wks, plot, xx(q), yy(q), resM)
        else
          g_obj(ii) = gsn_add_polyline(wks, plot, xx(q), yy(q), resL)
        end if
      else
        log_info("All values in obs. mean are missing (skipping)")
      end if
      delete([/xx, yy, q/])
    end do
    plot@obser_mean = g_obj
    delete(g_obj)

    ; Observations std. dev.
    if (l_stddev) then
      resL@gsLineColor = "black"
      resL@gsLineDashPattern = 0
      resL@gsLineThicknessF = 1
      do ii = 0, ncases - 1
        g_obj = new(dimsizes(obser&plev), graphic)
        do kk = 0, dimsizes(obser&plev) - 1
          xx = (/obser(ii, i_mean, kk), \
                obser(ii, i_mean, kk) + obser(ii, i_stddev, kk)/)
          yy = (/obser&plev(kk), obser&plev(kk)/)
          if (.not.ismissing(xx(0)) .and. .not.ismissing(xx(1))) then
            g_obj(kk) = gsn_add_polyline(wks, plot, xx, yy, resL)
          end if
        end do
        str = "obser" + ii + "_stddev"
        plot@$str$ = g_obj
        delete(str)
        delete([/xx, yy/])
        delete(g_obj)
      end do
    end if
  end if
  draw(plot)

  ; Append legend
  xpos = 0.21
  resT@txJust = "CenterLeft"
  ypos = 0.78
  resT@txFontHeightF = 0.020
  resT@txFontColor   = "black"
  gsn_text_ndc(wks, diag_script_info@campaign, xpos, ypos, resT)
  do mID = 0, dimsizes(annots) - 1
    ypos = ypos - 0.03
    resT@txFontColor   = colors(mID)
    gsn_text_ndc(wks, annots(mID), xpos, ypos, resT)
  end do

  frame(wks)
  leave_msg(scriptname, funcname)
  return(plot)

end

; #############################################################################
undef("aerosol_sizedist")
function aerosol_sizedist(wks_in[1],
                          source_m,
                          source_o,
                          varname[1])
;
; Arguments
;    wks_in: workstations (graphic object or default will be used).
;    source_m: model data to be plotted or a NetCDF filename with data.
;    source_o: observations data to be plotted or a NetCDF filename with data.
;    varname: variable name in the file.
;
; Source_m prototype
;    source[*][*][*]
;    source!0 = model
;    source!1 = statistic
;    source!2 = plev
;
; Source_o prototype
;    source[*][*][*]
;    source!0 = case
;    source!1 = statistic
;    source!2 = plev
;
; Return value
;    A graphic variable.
;
; Description
;    Creates a size distribution plot (data vs. diameter).
;    Plots median, mean or both depending on availability of obervations.
;
; Caveats
;
; Modification history
;    20161013-righi_mattia: written based on aerosol_profile.
;
local funcname, scriptname, tmp, colors, annots, res, res_new
begin

  funcname = "aerosol_sizedist"
  scriptname = "diag_scripts/shared/plot/xy_line.ncl"
  enter_msg(scriptname, funcname)

  ; Get model data, either directly or via netCDF file
  if (typeof(source_m) .eq. "string") then
    model = ncdf_read(source_m, varname)
  else
    model = source_m
    copy_VarMeta(source_m, model)
  end if

  ; Get observational data, either directly or via netCDF file
  if (typeof(source_o) .eq. "string") then
    obser = ncdf_read(source_o, varname)
  else
    obser = source_o
    copy_VarMeta(source_o, obser)
  end if

  ; Retrieve basic metadata from data
  defaults = (/"default", "dummy", "dummy_for_var", "Default", "Dummy"/)
  if (any(varname .eq. defaults)) then
    var = att2var(model, "var")
  else
    var = varname
  end if

  ; Check if a valid wks has been provided, otherwise invoke default
  wks = get_wks(wks_in, diag_script, var)

  ; Define line colors (first color is used for the observations)
  ; FIX-ME: project_style function has changed
  ; colors = project_style(diag_script_info, "colors")
  ; annots = project_style(diag_script_info, "annots")
  gsn_define_colormap(wks, array_append_record((/"white", "black"/), \
                      colors, 0))

  ; Define markers and dashes for median and mean
  marker_mean = 16
  dash_median = 0
  dash_mean = 1
  dash_stddev = 2

  ; Resources
  res = True
  res@gsnDraw = False
  res@gsnFrame = False
  res@trXAxisType = "LogAxis"
  res@trYAxisType = "LogAxis"
  res@tmXBMinorPerMajor = 8
  res@tmXTMinorPerMajor = 8
  res@tmYLMinorPerMajor = 8
  res@tmYRMinorPerMajor = 8
  res@tiYAxisString = varname + " [" + format_units(model@units) + "]"
  res@tiXAxisString = "Diameter [" + format_units(model&diam@units) + "]"
  res@gsnCenterStringFontHeightF = 0.015

  ; Lines
  resL = True
  resL@gsLineThicknessF = 2.0
  resL@gsLineDashSegLenF = 0.25

  ; Markers
  resM = True
  resM@gsMarkerSizeF = 0.01

  ; Polygons
  resP = True

  ; Text
  resT = True
  resT@txFont = 21

  ; Markers
  resM = True

  ; Override defaults with "res_" attributes of "data"
  res_new = att2var(model, "res_")
  copy_VarMeta(res_new, res)

  ; Set number of models
  nmodels = dimsizes(annots)

  ; Set number of cases
  ncases = dimsizes(obser&case)

  ; Set the index for the various statistics
  i_N      = ind(model&statistic.eq."N")
  i_mean   = ind(model&statistic.eq."mean")
  i_stddev = ind(model&statistic.eq."stddev")
  i_min    = ind(model&statistic.eq."min")
  i_max    = ind(model&statistic.eq."max")
  i_5      = ind(model&statistic.eq."5")
  i_10     = ind(model&statistic.eq."10")
  i_25     = ind(model&statistic.eq."25")
  i_median = ind(model&statistic.eq."median")
  i_75     = ind(model&statistic.eq."75")
  i_90     = ind(model&statistic.eq."90")
  i_95     = ind(model&statistic.eq."95")

  ; Set plot ranges
  modelmin = min((/min(model(:, i_mean, :)), min(model(:, i_median, :))/))
  modelmax = max((/max(model(:, i_mean, :)), max(model(:, i_median, :))/))
  obsermin = min((/min(obser(:, i_mean, :)), min(obser(:, i_median, :))/))
  obsermax = max((/max(obser(:, i_mean, :)), max(obser(:, i_median, :))/))
  res@tmXBMode = "Explicit"
  res@tmYLMode = "Explicit"

  ; Set X-axis labels
  res@trXMinF = 0.001
  res@trXMaxF = 10.
  res@tmXBValues = set_log_ticks(res@trXMinF, res@trXMaxF, "major")
  res@tmXBLabels = res@tmXBValues
  res@tmXBMinorValues = set_log_ticks(res@trXMinF, res@trXMaxF, "minor")

  ; Set Y-axis labels
  res@trYMaxF = 2 * max((/modelmax, obsermax/))
  res@trYMinF = res@trYMaxF / 1.e5
  res@tmYLValues = set_log_ticks(res@trYMinF, res@trYMaxF, "major")
  res@tmYLLabels = res@tmYLValues
  res@tmYLMinorValues = set_log_ticks(res@trYMinF, res@trYMaxF, "minor")

  ; Check available statistics in the observations
  l_median = .not.(all(ismissing(obser(:, i_median, :))))
  l_median25 = l_median .and. \
    .not.(all(ismissing(obser(:, i_25, :)))) .and. \
    .not.(all(ismissing(obser(:, i_75, :))))
  l_median10 = l_median .and. \
    .not.(all(ismissing(obser(:, i_10, :)))) .and. \
    .not.(all(ismissing(obser(:, i_90, :))))
  l_median5 = l_median .and. \
    .not.(all(ismissing(obser(:, i_5, :)))) .and. \
    .not.(all(ismissing(obser(:, i_95, :))))
  l_mean = .not.(all(ismissing(obser(:, i_mean, :))))
  l_stddev = .not.(all(ismissing(obser(:, i_stddev, :))))
  l_both = l_median.and.l_mean

  ; If both 10-90 and 5-95 are available, priority to 10-90
  if (l_median10.and.l_median5) then
    l_median5 = False
  end if

  ; Set title for median only
  if (l_median.and..not.l_both) then
    res@gsnCenterString = "Median (lines), 25-75% percentiles (shades)"
    if (l_median10) then
      res@gsnCenterString = "Median (lines), " + \
        "25-75% and 10-90% percentiles (shades)"
    end if
    if (l_median5) then
      res@gsnCenterString = "Median (lines), " + \
        "25-75% and 5-95% percentiles (shades)"
    end if
  end if

  ; Set titles for mean only
  if (l_mean.and..not.l_both) then
    if (l_stddev) then
      res@gsnCenterString = "            " + \
        "Mean (dots and long-dashed lines) and " + \
        "~C~ standard deviation (whiskers and short-dashed lines)"
    else
      res@gsnCenterString = "Mean (long-dashed) and " + \
        "standard deviation (short-dashed)"
    end if
  end if

  ; Set titles for both median and mean
  if (l_both) then
    res@gsnCenterString =  "           " + \
      "Median and 25-75% percentiles " + \
      "(solid lines and shades), ~C~ mean and std. dev. "
    if (l_median10) then
      res@gsnCenterString =  "   " + \
        "Median, 25-75% and 10-90% percentiles " + \
        "(solid lines and shades), ~C~ mean and std. dev. "
    end if
    if (l_median5) then
      res@gsnCenterString =  "    " + \
        "Median, 25-75% and 5-95% percentiles " + \
        "(solid lines and shades), ~C~ mean and std."
    end if
    if (l_stddev) then
      res@gsnCenterString = res@gsnCenterString + \
        "(long- and short-dashed lines, dots and whiskers)"
    else
      res@gsnCenterString = res@gsnCenterString + \
        "(long- and short-dashed lines)"
    end if
  end if

  ; Draw a blank plot function, lines are dots are added below for
  ; better controlling the draw order
  plot = gsn_csm_blank_plot(wks, res)

  ; Draw percentiles as shaded areas
  if (l_median) then
    shade_flag_m = (/l_median5, l_median10, l_median/)
    shade_flag_o = (/l_median5, l_median10, l_median25/)
    shade_idx1 = (/i_5, i_10, i_25/)
    shade_idx2 = (/i_95, i_90, i_75/)
    shade_opac = (/0.1, 0.1, 0.15/)
    shade_name = (/"5_95", "10_90", "25_75"/)
    do shID = 0, dimsizes(shade_flag_m) - 1

      ; Model
      if (shade_flag_m(shID)) then
        resP@gsFillOpacityF = shade_opac(shID)
        g_obj = new(nmodels, graphic)
        do ii = 0, nmodels - 1
          resP@gsFillColor = colors(ii)
          y1 = model(ii, shade_idx1(shID), :)
          y2 = model(ii, shade_idx2(shID), :)
          x1 = model&diam
          x2 = x1
          xx = array_append_record( \
            array_append_record(x1, x2(::-1), 0), x1(0), 0)
          yy = array_append_record( \
            array_append_record(y1, y2(::-1), 0), y1(0), 0)
          q = ind(.not.ismissing(yy))
          if (dimsizes(q).ne.dimsizes(yy)) then
            log_debug("Some missing values in model percentiles")
          end if
          if (.not.all(ismissing(q))) then
            g_obj(ii) = gsn_add_polygon(wks, plot, xx(q), yy(q), resP)
          else
            log_info("All values in model percentiles are missing (skipping)")
          end if
          delete([/x1, x2, y1, y2, xx, yy, q/])
        end do
        str = "model_" + shade_name(shID)
        plot@$str$ = g_obj
        delete(g_obj)
        delete(str)
      end if

      ; Observations
      if (shade_flag_o(shID)) then
        resP@gsFillColor = "black"
        g_obj = new(ncases, graphic)
        do ii = 0, ncases - 1
          y1 = obser(ii, shade_idx1(shID), :)
          y2 = obser(ii, shade_idx2(shID), :)
          x1 = obser&diam
          x2 = x1
          xx = array_append_record( \
            array_append_record(x1, x2(::-1), 0), x1(0), 0)
          yy = array_append_record( \
            array_append_record(y1, y2(::-1), 0), y1(0), 0)
          q = ind(.not.ismissing(yy))
          if (dimsizes(q).ne.dimsizes(yy)) then
            log_debug("Some missing values in obs percentiles")
          end if
          if (.not.all(ismissing(q))) then
            g_obj(ii) = gsn_add_polygon(wks, plot, xx(q), yy(q), resP)
          else
            log_info("All values in obs percentiles are missing (skipping)")
          end if
          delete([/x1, x2, y1, y2, xx, yy, q/])
          str = "obser_" + shade_name(shID)
          plot@$str$ = g_obj
          delete(g_obj)
          delete(str)
        end do
      end if

    end do
  end if

  ; Draw median as solid lines
  if (l_median) then

    ; Model
    g_obj = new(nmodels, graphic)
    do ii = 0, nmodels - 1
      resL@gsLineColor = colors(ii)
      resL@gsLineDashPattern = dash_median
      xx = model&diam
      yy = model(ii, i_median, :)
      q = ind(.not.ismissing(yy))
      if (dimsizes(q).ne.dimsizes(yy)) then
        log_debug("Some missing values in model median")
      end if
      if (.not.all(ismissing(q))) then
        g_obj(ii) = gsn_add_polyline(wks, plot, xx(q), yy(q), resL)
      else
        log_info("All values in model median are missing (skipping)")
      end if
      delete([/xx, yy, q/])
    end do
    plot@model_median = g_obj
    delete(g_obj)

    ; Observations
    resL@gsLineColor = "black"
    g_obj = new(ncases, graphic)
    do ii = 0, ncases - 1
      xx = obser&diam
      yy = obser(ii, i_median, :)
      q = ind(.not.ismissing(yy))
      if (dimsizes(q).ne.dimsizes(yy)) then
        log_debug("Some missing values in obs. median")
      end if
      if (.not.all(ismissing(q))) then
        g_obj(ii) = gsn_add_polyline(wks, plot, xx(q), yy(q), resL)
      else
        log_info("All values in obs median are missing (skipping)")
      end if
      delete([/xx, yy, q/])
    end do
    plot@obser_median = g_obj
    delete(g_obj)

  end if

  ; Draw mean and standard deviation as dashed/dotted (model) and dots/bars
  ; (observations)
  if (l_mean) then

    ; Model
    g_obj = new(nmodels, graphic)
    do ii = 0, nmodels - 1
      resL@gsLineColor = colors(ii)
      resL@gsLineDashPattern = dash_mean
      xx = model&diam
      yy = model(ii, i_mean, :)
      q = ind(.not.ismissing(yy))
      if (dimsizes(q).ne.dimsizes(yy)) then
        log_debug("Some missing values in model mean")
      end if
      if (.not.all(ismissing(q))) then
        g_obj(ii) = gsn_add_polyline(wks, plot, xx(q), yy(q), resL)
      else
        log_info("All values in model mean are missing (skipping)")
      end if
      delete([/xx, yy, q/])
    end do
    plot@model_mean = g_obj
    delete(g_obj)

    g_obj = new(nmodels, graphic)
    do ii = 0, nmodels - 1
      resL@gsLineColor = colors(ii)
      resL@gsLineDashPattern = dash_stddev
      xx = model&diam
      yy = model(ii, i_mean, :) + model(ii, i_stddev, :)
      q = ind(.not.ismissing(yy))
      if (dimsizes(q).ne.dimsizes(yy)) then
        log_debug("Some missing values in model std. dev.")
      end if
      if (.not.all(ismissing(q))) then
        g_obj(ii) = gsn_add_polyline(wks, plot, xx(q), yy(q), resL)
      else
        log_info("All values in model std. dev. are missing (skipping)")
      end if
      delete([/xx, yy, q/])
    end do
    plot@model_stddev = g_obj
    delete(g_obj)

        ; Observations (dots or lines, depending on standard deviation)
    if (l_stddev) then
      resM@gsMarkerColor = "black"
      resM@gsMarkerIndex = marker_mean
    else
      resL@gsLineColor = "black"
      resL@gsLineDashPattern = dash_mean
    end if
    g_obj = new(ncases, graphic)
    do ii = 0, ncases - 1
      xx = obser&diam
      yy = obser(ii, i_mean, :)
      q = ind(.not.ismissing(yy))
      if (dimsizes(q).ne.dimsizes(yy)) then
        log_debug("Some missing values in obs. mean")
      end if
      if (.not.all(ismissing(q))) then
        if (l_stddev) then
          g_obj(ii) = gsn_add_polymarker(wks, plot, xx(q), yy(q), resM)
        else
          g_obj(ii) = gsn_add_polyline(wks, plot, xx(q), yy(q), resL)
        end if
      else
        log_info("All values in obs. mean are missing (skipping)")
      end if
      delete([/xx, yy, q/])
    end do
    plot@obser_mean = g_obj
    delete(g_obj)

    ; Observations
    if (l_stddev) then
      resL@gsLineColor = "black"
      resL@gsLineDashPattern = 0
      resL@gsLineThicknessF = 1
      do ii = 0, ncases - 1
        g_obj = new(dimsizes(obser&diam), graphic)
        do kk = 0, dimsizes(obser&diam) - 1
          xx = (/obser&diam(kk), obser&diam(kk)/)
          yy = (/obser(ii, i_mean, kk), \
                obser(ii, i_mean, kk) + obser(ii, i_stddev, kk)/)
          if (.not.ismissing(xx(0)) .and. .not.ismissing(xx(1))) then
            g_obj(kk) = gsn_add_polyline(wks, plot, xx, yy, resL)
          end if
        end do
        str = "obser" + ii + "_stddev"
        plot@$str$ = g_obj
        delete(str)
        delete([/xx, yy/])
        delete(g_obj)
      end do
    end if
  end if
  draw(plot)

  ; Append legend
  xpos = 0.79
  resT@txJust = "CenterRight"
  ypos = 0.78
  resT@txFontHeightF = 0.020
  resT@txFontColor   = "black"
  gsn_text_ndc(wks, diag_script_info@campaign, xpos, ypos, resT)
  do mID = 0, dimsizes(annots) - 1
    ypos = ypos - 0.03
    resT@txFontColor   = colors(mID)
    gsn_text_ndc(wks, annots(mID), xpos, ypos, resT)
  end do

  frame(wks)

  leave_msg(scriptname, funcname)
  return(plot)

end

; #############################################################################
undef("xy_line")
procedure xy_line(wks[1],
                  source,
                  source_x,
                  source_stddev,
                  res_in:logical,
                  items:list)
;
; Arguments:
;    wks: workstation, must be passed - no default used yet!
;    source: data to be plotted (no netCDF input possible yet)
;    source_x: x-axis of array to be plotted (e.g. source&time, ... )
;    source_stddev: standard deviation of input, needed for multi_model_mean
;    res_in: diag_script-specific resources passed from diag_script
;    items: list of input_file_info metadata
;
; Source prototype
;
; Description
;    Defines default ressources, which are overridden by argument res.
;    Creates an xy-plot, according to wks & res.
;    Adds multi model mean and standard deviation if
;    diag_script_info@multi_model_mean is set to True.
;
; Caveats
;
; Modification history
;    20150511-senftleben_daniel: modified legend.
;    20140109-senftleben_daniel: written.
;
local funcname, scriptname, res, res_in, res_stddev, source, source_x, \
  source_stddev, wks, wks_in, colors, colors_mm, dashes, dashes_mm, thicks, \
  thicks_mm, annots, annots_mm, avgstd, avgstd_mm, temp, plot, \
  shading_plot, mm, lgres, nitems, lbid, amres, annoid, labels, lg_outfile, \
  psres, vpx, vph, vpy, vpw, bpres, tmborder, items_mmm, mmm_var
begin

  funcname = "xy_line"
  scriptname = "diag_scripts/shared/plot/xy_line.ncl"
  enter_msg(scriptname, funcname)

  ; Select colors and other plotting attributes
  ; (see ./diag_scripts/shared/plot/style.ncl)
  colors = project_style(items, diag_script_info, "colors")
  dashes = project_style(items, diag_script_info, "dashes")
  thicks = project_style(items, diag_script_info, "thicks")
  annots = project_style(items, diag_script_info, "annots")
  avgstd = project_style(items, diag_script_info, "avgstd")

  ; Select colors and other plotting attributes for multi-model mean
  if (diag_script_info@multi_model_mean) then
    items_mmm = NewList("fifo")
    mmm_var = True
    mmm_var@dataset = "MultiModelMean"
    ListPush(items_mmm, mmm_var)
    colors_mmm = project_style(items_mmm, diag_script_info, "colors")
    dashes_mmm = project_style(items_mmm, diag_script_info, "dashes")
    thicks_mmm = project_style(items_mmm, diag_script_info, "thicks")
    annots_mmm = project_style(items_mmm, diag_script_info, "annots")
    avgstd_mmm = project_style(items_mmm, diag_script_info, "avgstd")
  end if

  ; Set/copy resources
  res                   = True
  res@xyLineColors      = colors  ; change line color
  res@xyLineThicknesses = thicks  ; make 2nd lines thicker
  res@xyMonoDashPattern = False
  res@xyDashPatterns    = dashes
  res@gsnDraw           = False   ; don't draw yet
  res@gsnFrame          = False   ; don't advance frame yet
  res@tiMainFontHeightF = .025    ; font height
  res@gsnMaximize       = True
  res@vpHeightF = 0.4
  res@vpWidthF = 0.8
  res@trYMinF  = min(source) - 0.05 * (max(source) - min(source))
  res@trYMaxF  = max(source) + 0.05 * (max(source) - min(source))
  copy_VarMeta(res_in, res)  ; copy passed resources

  ; Plot
  plot = gsn_csm_xy(wks, source_x, source, res)

  ; Add multi model mean and stddev
  if (diag_script_info@multi_model_mean) then
    ; Stddev
    res_stddev = True
    copy_VarMeta(res, res_stddev)
    res_stddev@gsnXYFillColors = "LightGrey"
    delete(res_stddev@xyLineColors)
    res_stddev@xyLineColor = -1  ; Make lines transparent
    shading_plot = gsn_csm_xy(wks, source_x, source_stddev(2:3, :), \
                              res_stddev)
    overlay(plot, shading_plot)
    ; MMM
    delete([/res@xyLineThicknesses, res@xyLineColors, res@xyDashPatterns/])
    res@xyLineThicknesses = thicks_mmm
    res@xyLineColors = colors_mmm
    res@xyDashPatterns = dashes_mmm
    mmm = gsn_csm_xy(wks, source_x, source_stddev(0, :), res)
    overlay(plot, mmm)
  end if

<<<<<<< HEAD
  ; ***********************************************
  ; legend resources
  ; ***********************************************

  lgres                    = True
  lgres@lgItemType         = "Lines"   ; show lines only (default)
  lgres@lgLabelFontHeightF = .05       ; set the legend label font thickness
  lgres@vpWidthF           = 0.15      ; width of legend (NDC)
  lgres@vpHeightF          = 0.5       ; height of legend (NDC)
  lgres@lgPerimColor       = "gray"    ; draw the box perimeter in orange
  lgres@lgPerimThicknessF  = 1.0       ; thicken the box perimeter

=======
  ; Resources for a customized legend.
  lgres                     = True
  lgres@lgMonoLineThickness = False
  lgres@lgLabelFontHeightF  = .08      ; legend label font thickness
  lgres@vpWidthF            = 0.15     ; width of legend (NDC)
  lgres@vpHeightF           = 0.4      ; height of legend (NDC)
  lgres@lgPerimOn           = True
  lgres@lgPerimColor        = 0
  lgres@lgMonoDashIndex     = False
  lgres@lgBoxBackground     = 0
  lgres@lgPerimFill         = 0
  lgres@lgPerimFillColor    = 0
>>>>>>> 28e86d65
  if (.not.isatt(diag_script_info, "EMs_in_lg")) then
    diag_script_info@EMs_in_lg = True  ; Set default
  end if
  if (.not.diag_script_info@EMs_in_lg) then
    datasets = metadata_att_as_array(items, "dataset")
    idcs_modelnames = UNIQ(datasets)
    colors := colors(idcs_modelnames)
    dashes := dashes(idcs_modelnames)
    thicks := thicks(idcs_modelnames)
<<<<<<< HEAD
    annots := models@name(idcs_modelnames)
  end if
  lgres@lgLineColors      = colors
  lgres@lgDashIndexes     = dashes
  lgres@lgLineThicknesses = thicks + 0.5
  labels = annots
=======
    annots := datasets(idcs_modelnames)
  end if
  if (diag_script_info@multi_model_mean) then
    lgres@lgLineColors      = array_append_record(colors, colors_mmm, 0)
    lgres@lgDashIndexes     = array_append_record(dashes, dashes_mmm, 0)
    lgres@lgLineThicknesses = \
      array_append_record(thicks, thicks_mmm, 0) + 0.5
    labels = array_append_record(annots, annots_mmm, 0)
  else
    lgres@lgLineColors      = colors
    lgres@lgDashIndexes     = dashes
    lgres@lgLineThicknesses = thicks + 0.5
    labels = annots
  end if
>>>>>>> 28e86d65
  nitems = dimsizes(labels)
  lgres@lgItemOrder = ispan(nitems - 1, 0, 1)

  ; Create legend
  lbid = gsn_create_legend(wks, nitems, labels, lgres)

  amres = True
  amres@amParallelPosF   = 0.81
  amres@amOrthogonalPosF = 0.0
  annoid1 = gsn_add_annotation(plot, lbid, amres)

  resP = True
  resP@gsnMaximize = True
  resP@gsnPaperOrientation = "portrait"
  resP@gsnPaperMargin =  0.8

  gsn_panel(wks, plot, (/1, 1/), resP)

;  ; Resources for a customized legend.
;  lgres                     = True
;  lgres@lgMonoLineThickness = False
;  lgres@lgLabelFontHeightF  = .08      ; legend label font thickness
;  lgres@vpWidthF            = 0.15     ; width of legend (NDC)
;  lgres@vpHeightF           = 0.4      ; height of legend (NDC)
;  lgres@lgPerimOn           = True
;  lgres@lgPerimColor        = 0
;  lgres@lgMonoDashIndex     = False
;  lgres@lgBoxBackground     = 0
;  lgres@lgPerimFill         = 0
;  lgres@lgPerimFillColor    = 0
;  if (.not.isatt(diag_script_info, "EMs_in_lg")) then
;    diag_script_info@EMs_in_lg = True  ; Set default
;  end if
;  if (.not.diag_script_info@EMs_in_lg) then
;    datasets = metadata_att_as_array(items, "dataset")
;    idcs_modelnames = UNIQ(datasets)
;    colors := colors(idcs_modelnames)
;    dashes := dashes(idcs_modelnames)
;    thicks := thicks(idcs_modelnames)
;    annots := datasets(idcs_modelnames)
;  end if
;  if (diag_script_info@multi_model_mean) then
;    lgres@lgLineColors      = array_append_record(colors, colors_mmm, 0)
;    lgres@lgDashIndexes     = array_append_record(dashes, dashes_mmm, 0)
;    lgres@lgLineThicknesses = \
;      array_append_record(thicks, thicks_mmm, 0) + 0.5
;    labels = array_append_record(annots, annots_mmm, 0)
;  else
;    lgres@lgLineColors      = colors
;    lgres@lgDashIndexes     = dashes
;    lgres@lgLineThicknesses = thicks + 0.5
;    labels = annots
;  end if
;  nitems = dimsizes(labels)
;  lgres@lgItemOrder = ispan(nitems - 1, 0, 1)
;
;  ; Create legend
;  lbid = gsn_create_legend(wks, nitems, labels, lgres)
;
;  ; Add legend at the correct position
;  ; Point (0, 0) is the dead center of the plot. Point (0, .5) is center,
;  ; flush bottom. Point (0.5, 0.5) is flush bottom, flush right.
;  amres                  = True
;  amres@amJust           = "TopRight"  ; reference corner of box
;  ;amres@amParallelPosF   =  0.5        ; Move legend to +right, -left
;  ;amres@amOrthogonalPosF = -0.5        ; +down, -up
;  amres@amParallelPosF   = 0.81
;  amres@amOrthogonalPosF = 0.0
;
;
;  ; Draw and frame
;  psres = True
;  psres@gsnDraw = False
;  psres@gsnFrame = False
;  maximize_output(wks, psres)
;
;  ; Get plot size
;  getvalues plot
;    "vpXF"      : vpx
;    "vpYF"      : vpy
;    "vpWidthF"  : vpw
;    "vpHeightF" : vph
;  end getvalues
;  bres = True
;  bres@gsnDraw      = False
;  bres@gsnFrame     = False
;  bres@tmXBOn       = False
;  bres@tmYLOn       = False
;  bres@tmXTOn       = False
;  bres@tmYROn       = False
;  bres@tmXBBorderOn = False
;  bres@tmXTBorderOn = False
;  bres@tmYLBorderOn = False
;  bres@tmYRBorderOn = False
;
;  ; Create a blank plot with the same size as plot, attach legend
;  bres@vpXF      = vpx
;  bres@vpYF      = vpy
;  bres@vpWidthF  = vpw
;  bres@vpHeightF = vph
;  blank_plot = gsn_csm_blank_plot(wks, bres)
;
;  ; Add legend to plot
;  if (isatt(diag_script_info, "xy_line_legend")) then
;    if (diag_script_info@xy_line_legend .ne. False) then
;      annoid = gsn_add_annotation(blank_plot, lbid, amres)
;    end if
;  else
;    annoid = gsn_add_annotation(blank_plot, lbid, amres)
;  end if
;
;  ; Put legend into an extra file
;  if (isatt(source, "legend_outside")) then
;    if (source@legend_outside) then
;      lg_outfile = wks@legendfile
;      styles = True
;      styles@colors = colors
;      styles@dashes = dashes
;      styles@thicks = thicks
;      create_legend_lines(annots, styles, lg_outfile, "lines")
;    end if
;  end if
;
;  ; Create another blank plot to make sure plot border thickness is even
;  bres@tmXBBorderOn = True
;  bres@tmXTBorderOn = True
;  bres@tmYLBorderOn = True
;  bres@tmYRBorderOn = True
;  bres@tmBorderThicknessF = 3
;  blank_plot2 = gsn_csm_blank_plot(wks, bres)
;
;  ; Draw first plot with the actual values (+ grid lines if
;  ; tmXMajorGrid/gsnYRefLine are set)
;  draw(plot)
;
;  ; Draw second plot with legend on top of previous plot. This
;  ; is, as far as I know, the only way to draw the legend on top
;  ; of the grid lines
;  draw(blank_plot)
;
;  ; Redraw plot borders since the legend may (partially) cover some
;  ; of the borders drawn in the first 'plot'
;  draw(blank_plot2)
;
;  frame(wks)
;
;  ; outfile name
;  if (isatt(wks, "fullname")) then
;    outfile = wks@fullname
;  else
;    outfile = wks@name
;  end if
;  log_info(" Wrote " + outfile)
  leave_msg(scriptname, funcname)

end


; #############################################################################
undef("xy_line_anom")
procedure xy_line_anom(wks[1],
                       source_mean,
                       source,
                       source_x,
                       source_stddev,
                       ref_start,
                       ref_end,
                       res_in: logical,
                       res0_in: logical,
                       items: list)
;
; Arguments:
;    wks:  workstation, must be passed - no default used yet!
;    source_mean:   source_mean
;    source:        data to be plotted (no netCDF input possible yet)
;    source_x:      x-axis of array to be plotted (e.g. source&time, ... )
;    source_stddev: standard deviation of input, needed multi_model_mean
;    ref_start:     start year of the reference dataset
;    ref_end:       end year of the reference dataset
;    res_in:        diag_script-specific resources passed from diag_script
;    res0_in:       res0_in
;    items: list of input_file_info metadata
;
; Source prototype
;
; Description
;    Defines default ressources, which are overridden by argument res.
;    Creates an xy-plot, according to wks & res.
;    Adds multi model mean and standard deviation if
;    diag_script_info@multi_model_mean is set to True.
;
; Caveats
;
; Modification history
;    20160822-bock_lisa: written
;

local funcname, scriptname, verbosity, res, res_in, res_stddev, source, \
    source_x, source_stddev, wks, wks_in, colors, colors_mm, dashes, \
    dashes_mm, thicks, thicks_mm, annots, annots_mm, avgstd, avgstd_mm, temp, \
    plot, shading_plot, mm, lgres, nitems, lbid, amres, annoid, labels, \
    psres, vpx, vph, vpy, vpw, bpres, tmborder

begin

  funcname = "xy_line_anom"
  scriptname = "plot_scripts/ncl/xy_line.ncl"
  enter_msg(scriptname, funcname)

  ; Select colors and other plotting attributes
  ; (see ./diag_scripts/lib/ncl/style.ncl)
  colors = project_style(items, diag_script_info, "colors")
  dashes = project_style(items, diag_script_info, "dashes")
  thicks = project_style(items, diag_script_info, "thicks")
  annots = project_style(items, diag_script_info, "annots")
  avgstd = project_style(items, diag_script_info, "avgstd")

  ;; individual case for HadCRUT4 observations
  ;; FIX-ME: mean value comes from climatology file (absolute.nc).
  ;; There are no missing values as in the anomaly data.
  ;datasetnames = metadata_att_as_array(items, "dataset")
  ;if (any(datasetnames.eq."HadCRUT4-clim")) then
  ;  ind_wo_clim = ind(datasetnames .ne. "HadCRUT4-clim")
  ;  tmp1 = colors(ind_wo_clim)
  ;  delete(colors)
  ;  colors = tmp1
  ;  tmp2 = dashes(ind_wo_clim)
  ;  delete(dashes)
  ;  dashes = tmp2
  ;  tmp3 = thicks(ind_wo_clim)
  ;  delete(thicks)
  ;  thicks = tmp3
  ;  tmp4 = annots(ind_wo_clim)
  ;  delete(annots)
  ;  annots = tmp4
  ;  tmp5 = avgstd(ind_wo_clim)
  ;  delete(avgstd)
  ;  avgstd = tmp5
  ;  delete([/tmp1, tmp2, tmp3, tmp4, tmp5/])
  ;end if

  ; ************************************************
  ; plotting parameters
  ; ************************************************

  plot = new(1, graphic)

  res0 = True
  res0@gsnDraw   = False
  res0@gsnFrame  = False
  res0@vpHeightF = 0.5
  res0@vpWidthF  = 0.05
  res0@trYMinF = \
    min(source_mean) - 0.05 * (max(source_mean) - min(source_mean))
  res0@trYMaxF = \
    max(source_mean) + 0.05 * (max(source_mean) - min(source_mean))
  res0@trXMinF = 0.
  res0@trXMaxF = 2.
  res0@tmXTOn = False
  res0@tmXBOn = False
  res0@tmYLLabelsOn = False
  res0@tmYRLabelsOn = True
  res0@tmYRLabelFontHeightF = 0.016
  res0@tmYLLabelFontHeightF = 0.016
  res0@tiXAxisFontHeightF = 0.016
  res0@tiYAxisFontHeightF = 0.016
  res0@tiYAxisSide   = "Right"
  res0@tiYAxisAngleF = 90.
  res0@tiYAxisOn = True
  res0@pmLegendDisplayMode = "Never"
  res0@tmXBMajorOutwardLengthF = 0.006
  res0@tmYLMajorOutwardLengthF = 0.006
  res0@tmXBMinorOutwardLengthF = 0.003
  res0@tmYLMinorOutwardLengthF = 0.003
  res0@tmXBMajorLengthF = 0.006
  res0@tmYLMajorLengthF = 0.006
  res0@tmXBMinorLengthF = 0.003
  res0@tmYLMinorLengthF = 0.003

  res0@xyDashPatterns    = dashes
  res0@xyLineThicknesses = thicks
  res0@xyLineColors      = colors

  copy_VarMeta(res0_in, res0)  ; copy passed resources

  res           = True
  res@gsnDraw   = False
  res@gsnFrame  = False

  res@vpXF      = 0.05
  res@vpYF      = 0.7
  res@vpHeightF = 0.4
  res@vpWidthF  = 0.7
  res@pmLegendDisplayMode = "Never"
  res@tmYRLabelFontHeightF = 0.016
  res@tmYLLabelFontHeightF = 0.016
  res@tiXAxisFontHeightF = 0.016
  res@tiYAxisFontHeightF = 0.016
  res@tmXBMajorOutwardLengthF = 0.006
  res@tmYLMajorOutwardLengthF = 0.006
  res@tmXBMinorOutwardLengthF = 0.003
  res@tmYLMinorOutwardLengthF = 0.003
  res@tmXBMajorLengthF = 0.006
  res@tmYLMajorLengthF = 0.006
  res@tmXBMinorLengthF = 0.003
  res@tmYLMinorLengthF = 0.003

  res@trYMinF  = min(source) - 0.05 * (max(source) - min(source))
  res@trYMaxF  = max(source) + 0.05 * (max(source) - min(source))
  res@tiYAxisOn = True
  res@tiXAxisString = "Year"
  res@gsnStringFontHeightF = 0.016

  res@xyDashPatterns    = dashes
  res@xyLineThicknesses = thicks  ; make 2nd lines thicker
  res@xyLineColors      = colors  ; change line color

  copy_VarMeta(res_in, res)  ; copy passed resources

  ; ***************************************
  ; panel first two plots
  ; ***************************************

  plot(0) = gsn_csm_xy(wks, source_x, source, res)  ; create plot

  if (diag_script_info@ts_anomaly .eq. "anom") then

    if (diag_script_info@ref_value) then
      ; Add right panel with mean values in anomaly plot

      var = fspan(0., 2., 3)
      mean = new((/dimsizes(source_mean), 3/), double)
      mean(:, 0) = source_mean(:)
      mean(:, 1) = source_mean(:)
      mean(:, 2) = source_mean(:)

      plot2 = gsn_csm_xy(wks, var, mean, res0)  ; create plot
    end if

    ; ---------------------------------------------------------------------
    ; yellow shading of reference period
    ; ---------------------------------------------------------------------
    gsres                = True
    gsres@gsFillColor    = "yellow"
    gsres@gsFillOpacityF = 0.1
    xbox = (/ref_start, ref_end, ref_end, ref_start, ref_start/)
    ybox = (/res@trYMinF, res@trYMinF, res@trYMaxF, res@trYMaxF, res@trYMinF/)
    newplot00 = gsn_add_polygon(wks, plot(0), xbox, ybox, gsres)

    txtres               = True
    txtres@txFont        = "helvetica-bold"
    txtres@txFontColor   = "yellow3"
    txtres@txFontHeightF = 0.013
    ref_txt = gsn_add_text(wks, plot, "reference period", \
                           0.5*(ref_start + ref_end), res@trYMinF + 0.1, txtres)

  end if

  ; ---------------------------------------------------------------------
  ; add lines and names for volcanic eruptions
  ; ---------------------------------------------------------------------
  if (diag_script_info@volcanoes .eq. True) then
    vres = True
    vres@gsLineColor       = "grey20"
    vres@gsLineThicknessF  = 1.
    vres@gsLineDashPattern = 2.
    txres               = True
    txres@txAngleF      = 90
    txres@txFont        = "helvetica-bold"
    txres@txFontColor   = "grey20"
    txres@txFontHeightF = 0.013

    yy = (/res@trYMinF, res@trYMaxF/)

    vol_name1 = gsn_add_text(wks, plot, "Krakatoa", 1885, res@trYMaxF - 0.4, txres)
    xx = (/1883.0, 1883.0/)
    vol1 = gsn_add_polyline(wks, plot(0), xx, yy, vres)
    vol_name2 = gsn_add_text(wks, plot, "Santa Maria", 1904, res@trYMaxF - 0.4, txres)
    xx = (/1902.0, 1902.0/)
    vol2 = gsn_add_polyline(wks, plot(0), xx, yy, vres)
    vol_name3 = gsn_add_text(wks, plot, "Agung", 1965, res@trYMaxF - 0.4, txres)
    xx = (/1963.0, 1963.0/)
    vol3 = gsn_add_polyline(wks, plot(0), xx, yy, vres)
    vol_name4 = gsn_add_text(wks, plot, "El Chichon", 1984, res@trYMaxF - 0.4, txres)
    xx = (/1982.0, 1982.0/)
    vol4 = gsn_add_polyline(wks, plot(0), xx, yy, vres)
    vol_name5 = gsn_add_text(wks, plot, "Pinatubo", 1993, res@trYMaxF - 0.4, txres)
    xx = (/1991.0, 1991.0/)
    vol5 = gsn_add_polyline(wks, plot(0), xx, yy, vres)
  end if

  ; ---------------------------------------------------------------------
  ; add line at 0.0
  ; ---------------------------------------------------------------------
  res_lines                   = True      ; polyline mods desired
  res_lines@tfPolyDrawOrder   = "Predraw"
  res_lines@gsLineColor       = "grey20"  ; line color
  res_lines@gsLineThicknessF  = 1.        ; line thicker
  res_lines@gsLineDashPattern = 1.        ; dash pattern

  xx = (/res@trXMinF, res@trXMaxF/)
  yy = (/0.0, 0.0/)
  dum0 = gsn_add_polyline(wks, plot(0), xx, yy, res_lines)

  ; Add right panel with mean values in anomaly plot
  if (diag_script_info@ref_value) then
    var = fspan(0., 2., 3)
    mean = new((/dimsizes(source_mean), 3/), double)
    mean(:, 0) = source_mean(:)
    mean(:, 1) = source_mean(:)
    mean(:, 2) = source_mean(:)

    plot2 = gsn_csm_xy(wks, var, mean, res0)  ; create plot
    newplot = gsn_attach_plots(plot(0), plot2, res, res0)
  end if

  ; ***********************************************
  ; legend resources
  ; ***********************************************

  lgres                    = True
  lgres@lgItemType         = "Lines"   ; show lines only (default)
  lgres@lgLabelFontHeightF = .05       ; set the legend label font thickness
  lgres@vpWidthF           = 0.15      ; width of legend (NDC)
  lgres@vpHeightF          = 0.5       ; height of legend (NDC)
  lgres@lgPerimColor       = "gray"    ; draw the box perimeter in orange
  lgres@lgPerimThicknessF  = 1.0       ; thicken the box perimeter

  lgres@lgLineColors      = colors
  lgres@lgDashIndexes     = dashes
  lgres@lgLineThicknesses = thicks + 0.5
  labels = annots
  nitems = dimsizes(labels)
  lgres@lgItemOrder = ispan(nitems - 1, 0, 1)

  ; Create legend
  lbid = gsn_create_legend(wks, nitems, labels, lgres)

  amres = True
  amres@amParallelPosF   = 0.81
  amres@amOrthogonalPosF = 0.0
  annoid1 = gsn_add_annotation(plot(0), lbid, amres)

  resP = True
  resP@gsnMaximize = True
  resP@gsnPaperOrientation = "portrait"
  resP@gsnPaperMargin =  0.8

  gsn_panel(wks, plot, (/1, 1/), resP)

  leave_msg(scriptname, funcname)

end

; #############################################################################
undef("xy_line_collect")
procedure xy_line_collect(wks[1],
                          source_mean,
                          source,
                          source_x,
                          source_stat,
                          ref_start,
                          ref_end,
                          res_in: logical,
                          res0_in: logical,
                          items: list)
;
; Arguments:
;    wks:  workstation, must be passed - no default used yet!
;    source_mean:   source_mean
;    source:        data to be plotted (no netCDF input possible yet)
;    source_x:      x-axis of array to be plotted (e.g. source&time, ... )
;    source_stat:   statistics of multi_model_mean, e.g. 5 and 95% quantile
;                   or stddev
;    ref_start:     start year of the reference dataset
;    ref_end:       end year of the reference dataset
;    res_in:        diag_script-specific resources passed from diag_script
;    res0_in:       res0_in
;    items:         list of input_file_info metadata
;
; Source prototype
;
; Description
;    Defines default ressources, which are overridden by argument res.
;    Creates an xy-plot, according to wks & res.
;    Adds multi model mean and standard deviation if
;    diag_script_info@multi_model_mean is set to "y".
;
; Caveats
;
; Modification history
;    20160822_A_bock_li: written
;

local funcname, scriptname, verbosity, res, res_in, res_stat, source, \
    source_x, source_stat, wks, wks_in, colors, colors_mm, dashes, \
    dashes_mm, thicks, thicks_mm, annots, annots_mm, avgstd, avgstd_mm, temp, \
    plot, shading_plot, mm, lgres, nitems, lbid, amres, annoid, labels, \
    psres, vpx, vph, vpy, vpw, bpres, tmborder

begin

  funcname = "xy_line_collect"
  scriptname = "plot_scripts/ncl/xy_line.ncl"
  enter_msg(scriptname, funcname)

  ; Select colors and other plotting attributes
  ; (see ./diag_scripts/lib/ncl/style.ncl)
  colors = project_style(items, diag_script_info, "colors")
  dashes = project_style(items, diag_script_info, "dashes")
  thicks = project_style(items, diag_script_info, "thicks")
  annots = project_style(items, diag_script_info, "annots")
  avgstd = project_style(items, diag_script_info, "avgstd")

  ; ************************************************
  ; plotting parameters
  ; ************************************************

  plot = new(1, graphic)

  res           = True
  res@gsnDraw   = False
  res@gsnFrame  = False

  res@vpXF      = 0.05
  res@vpYF      = 0.7
  res@vpHeightF = 0.4
  res@vpWidthF  = 0.7
  res@pmLegendDisplayMode = "Never"
  res@tmYRLabelFontHeightF = 0.016
  res@tmYLLabelFontHeightF = 0.016
  res@tiXAxisFontHeightF = 0.016
  res@tiYAxisFontHeightF = 0.016
  res@tmXBMajorOutwardLengthF = 0.006
  res@tmYLMajorOutwardLengthF = 0.006
  res@tmXBMinorOutwardLengthF = 0.003
  res@tmYLMinorOutwardLengthF = 0.003
  res@tmXBMajorLengthF = 0.006
  res@tmYLMajorLengthF = 0.006
  res@tmXBMinorLengthF = 0.003
  res@tmYLMinorLengthF = 0.003

  if (isatt(diag_script_info, "ref")) then
    min_tmp = (/min(source_mean), min(source), min(source_stat)/)
    max_tmp = (/max(source_mean), max(source), max(source_stat)/)
  else
    min_tmp = (/min(source_mean), min(source_stat)/)
    max_tmp = (/max(source_mean), max(source_stat)/)
  end if
  res@trYMinF  = min(min_tmp) - 0.05 * (max(max_tmp) - min(min_tmp))
  res@trYMaxF  = max(max_tmp) + 0.05 * (max(max_tmp) - min(min_tmp))
  res@tiYAxisOn = True
  res@tiXAxisString = "Year"
  res@gsnStringFontHeightF = 0.016

  copy_VarMeta(res_in, res)  ; copy passed resources

  ; ---------------------------------------------------------------------
  ; add multi model mean of different experiments
  ; ---------------------------------------------------------------------
  ; number of different experiments
  tmp = dimsizes(source_mean)
  nexp     = tmp(0)
  delete(tmp)

  cmap = read_colormap_file("$diag_scripts/shared/plot/rgb/ipcc-ar6_line_06.rgb")
  res@xyDashPatterns    = (/0, 0, 0, 0, 0, 0/)
  res@xyLineThicknesses = (/3, 3, 3, 3, 3, 3/)
  res@xyLineColors = cmap(1:5,:)

  if (nexp .gt. 6) then
    error_msg("w", scriptname, funcname, "Color palette not defined for " \
              + "more than " + nexp + " experiments")
  end if

  res@pmLegendDisplayMode = "Always"
  res@xyExplicitLegendLabels = source_mean&experiment
  res@lgBoxMinorExtentF      = 0.2       ; Shorten the legend lines

  plot(0) = gsn_csm_xy(wks, source_x, source_mean, res)  ; create plot

  res@pmLegendDisplayMode = "Never"

  ; ---------------------------------------------------------------------
  ; Add multi model statistics (5% and 95% quantile)
  ; ---------------------------------------------------------------------
  if (isatt(diag_script_info, "stat_shading")) then
    if (diag_script_info@stat_shading .ne. False) then
      res_stat = True
      cmap = read_colormap_file("$diag_scripts/shared/plot/rgb/ipcc-ar6_line_shading.rgb")
      copy_VarMeta(res, res_stat)
      res_stat@gsnXYFillColors = cmap(1,:)
      delete(res_stat@xyLineColors)
      ; We don't want the line, so make it transparent.
      res_stat@xyLineColor = -1
      shading_plot = gsn_csm_xy(wks, source_x, source_stat(0:1, 0, :), \
                                res_stat)
      overlay(plot(0), shading_plot)
      if(nexp .ge. 2) then
        res_stat@gsnXYFillColors = cmap(2,:)
        shading_plot = gsn_csm_xy(wks, source_x, source_stat(0:1, 1, :), \
                                  res_stat)
        overlay(plot(0), shading_plot)
      end if
      if(nexp .ge. 3) then
        res_stat@gsnXYFillColors = cmap(3,:)
        shading_plot = gsn_csm_xy(wks, source_x, source_stat(0:1, 2, :), \
                                  res_stat)
        overlay(plot(0), shading_plot)
      end if
      if(nexp .gt. 3) then
        error_msg("w", scriptname, funcname, "Color palette not defined for " \
                  + nexp + " experiments")
      end if
    end if
  end if

  ; ---------------------------------------------------------------------
  ; add reference datasets
  ; ---------------------------------------------------------------------
  if (isatt(diag_script_info, "ref")) then
    delete(res@xyDashPatterns)
    delete(res@xyLineThicknesses)
    delete(res@xyLineColors)
    res@xyDashPatterns    = dashes
    res@xyLineThicknesses = thicks  ; make 2nd lines thicker
    res@xyLineColors      = colors  ; change line color

    ref_p = gsn_csm_xy(wks, source_x, source, res)  ; create plot
    overlay(plot(0), ref_p)
  end if

  ; ---------------------------------------------------------------------
  ; Procedure to attach a box to the given plot, given the lower left
  ; corner, width, color, and opacity.
  ; ---------------------------------------------------------------------
  gsres                = True
  gsres@gsFillColor    = "yellow"
  gsres@gsFillOpacityF = 0.2
  xbox = (/ref_start, ref_end, ref_end, ref_start, ref_start/)
  ybox = (/res@trYMinF, res@trYMinF, res@trYMaxF, res@trYMaxF, res@trYMinF/)
  newplot00 = gsn_add_polygon(wks, plot(0), xbox, ybox, gsres)

  ; ---------------------------------------------------------------------
  ; Draw some lines to create a legend
  ; ---------------------------------------------------------------------
  res_lines                   = True      ; polyline mods desired
  res_lines@tfPolyDrawOrder   = "Predraw"
  res_lines@gsLineColor       = "grey"    ; line color
  res_lines@gsLineThicknessF  = 1.        ; line thicker
  res_lines@gsLineDashPattern = 1.        ; dash pattern

  xx = (/res@trXMinF, res@trXMaxF/)
  yy = (/0.0, 0.0/)
  dum0 = gsn_add_polyline(wks, plot(0), xx, yy, res_lines)

  resP = True
  resP@gsnMaximize = True
  resP@gsnPaperOrientation = "portrait"
  resP@gsnPaperMargin =  0.8

  gsn_panel(wks, plot, (/1, 1/), resP)

  leave_msg(scriptname, funcname)

end

; #############################################################################
undef("timeseries_station")
function timeseries_station(wks_in[1],
                            source,
                            varname[1]: string)
;
; Arguments
;    wks_in: workstations (graphic object or default will be used).
;    source: data to be plotted or a NetCDF filename with data.
;              @stname: station name
;              @stlat: station latitude
;              @stlon: station longitude
;              @stalt: station altitude
;    varname: variable name, needed for netCDF files with multiple variables
;
; Source prototype
;    source[*][*]
;    source!0 = model
;    source!1 = time or year
;
; Return value
;    A graphic variable.
;
; Description
;    Creates a time series plot for station data.
;
; Caveats:
;    Selection of defaults for res almost arbitrary.
;
; Modification history:
;    20140325-righi_mattia: written.
;
local funcname, scriptname
begin

  funcname = "timeseries_station"
  scriptname = "diag_scripts/shared/plot/xy_line.ncl"
  enter_msg(scriptname, funcname)

  ; Get data, either directly or via netCDF file
  if (typeof(source) .eq. "string") then
    data = ncdf_read(source, varname)
  else
    data = source
    copy_VarMeta(source, data)
  end if

  ; Retrieve basic metadata from data
  defaults = (/"default", "dummy", "dummy_for_var", "Default", "Dummy"/)
  if (any(varname .eq. defaults)) then
    var = att2var(data, "var")
  else
    var = varname
  end if

  ; Check if a valid wks has been provided, otherwise invoke default
  wks_out = get_wks(wks_in, diag_script, var)

  ; Default resources
  res = True
  res@gsnDraw             = False
  res@gsnFrame            = False
  res@tiMainFont          = 22
  res@tiMainString        = var
  res@tiYAxisString       = "[" + format_units(data@units) + "]"
  res@trYMinF             = 0.
  res@trYMaxF             = max(1.3 * data)
  res@tmXTOn              = False
  res@tmXBLabelAngleF     = 45.
  res@tmXBLabelJust       = "TopRight"
  res@tmXBMode            = "Explicit"
  res@tmLabelAutoStride   = True
  if (diag_script_info@time_avg.eq."monthly") then
    res@trXMinF             = min(data&time) - 50
    res@trXMaxF             = max(data&time) + 50
    res@tmXBValues          = data&time(::12)
    res@tmXBMinorValues     = data&time
    years                   = cd_calendar(data&time, 0)
    res@tmXBLabels          = years(::12, 0)
  else
    res@trXMinF             = min(data&year) - 0.2
    res@trXMaxF             = max(data&year) + 0.2
    res@tmXBValues          = data&year
    res@tmXBLabels          = data&year
  end if

  if (isatt(data, "long_name")) then
    res@gsnCenterString = data@long_name
  end if

  ; Override defaults with "res_" attributes of "data"
  res_new = att2var(data, "res_")
  copy_VarMeta(res_new, res)

  ; Plot
  dimnames = getvardims(data)
  plot = gsn_csm_xy(wks_out, data&$dimnames(1)$, data, res)

  ; Append legend
  resT = True
  resT@txFont = 21
  resT@txFontColor = "black"
  resT@txFontHeightF = 0.016
  if (.not.diag_script_info@legend_outside) then
    resT@txJust = "CenterLeft"
    resL = True
    xpos = 0.215
    ypos = 0.785
    do mID = 0, dimsizes(data&model) - 1
      resL@gsLineColor = res@xyLineColors(mID)
      resL@gsLineThicknessF = res@xyLineThicknesses(mID)
      resL@gsLineDashPattern = res@xyDashPatterns(mID)
      gsn_polyline_ndc(wks_out, (/xpos, xpos + 0.045/), \
                       (/ypos, ypos/), resL)
      gsn_text_ndc(wks_out, data&model(mID), xpos + 0.055, ypos, resT)
      ypos = ypos - 0.022
    end do
  end if

  ; Append station info
  resT@txJust = "CenterRight"
  xpos = 0.785
  ypos = 0.785

  if (isatt(data, "stname")) then
    gsn_text_ndc(wks_out, data@stname, xpos, ypos, resT)
    ypos = ypos - 0.022
  end if

  if (isatt(data, "stlat")) then
    latinfo = sprintf("%4.2f", abs(data@stlat)) + \
      where(data@stlat .lt. 0, " S", " N")
    gsn_text_ndc(wks_out, latinfo, xpos, ypos, resT)
    ypos = ypos - 0.022
  end if

  if (isatt(data, "stlon")) then
    if (data@stlon .gt. 180) then
      loninfo = sprintf("%5.2f", abs(data@stlon - 360.)) + " W"
    else if (data@stlon .lt. 0) then
      loninfo = sprintf("%5.2f", abs(data@stlon)) + " W"
    else
      loninfo = sprintf("%5.2f", data@stlon) + " E"
    end if
    end if
    gsn_text_ndc(wks_out, loninfo, xpos, ypos, resT)
    ypos = ypos - 0.022
  end if

  if (isatt(data, "stalt")) then
    if (.not.ismissing(data@stalt)) then
      gsn_text_ndc(wks_out, sprintf("%4.0f", data@stalt) + " m", \
                   xpos, ypos, resT)
    end if
  end if

  leave_msg(scriptname, funcname)
  return(plot)

end

; #############################################################################
undef("cycle_plot")
function cycle_plot(wks_in[1],
                    source,
                    varname[1]: string,
                    items: list)
;
; Arguments
;    wks_in: workstations (graphic object or default will be used).
;    source: data to be plotted or a NetCDF filename with data.
;    varname: variable name in the file.
;    items: list of input_file_info metadata
;
; Source prototype
;    source(*, *, 2)
;    source!0 = model
;    source!1 = month or season
;    source!2 = statistic
;    source@legend_outside = draw a legend withing the plot or in a separate
;                            file
;
; Return value
;    A graphic variable.
;
; Description
;    Draw an annual or seasonal cycle plot.
;
; Caveats
;
; Modification history
;    20131206-frank_franziska: written.
;
local funcname, scriptname, wks_out, wks_in, data, source, res, atts, base, \
  varname
begin

  funcname = "cycle_plot"
  scriptname = "diag_scripts/shared/plot/xy_line.ncl"
  enter_msg(scriptname, funcname)

  ; Get data, either directly or via netCDF file
  if (typeof(source) .eq. "string") then
    data = ncdf_read(source, varname)
  else
    data = source
    copy_VarMeta(source, data)
  end if

  ; Retrieve basic metadata from data
  defaults = (/"default", "dummy", "dummy_for_var", "Default", "Dummy"/)
  if (any(varname .eq. defaults)) then
    var = att2var(data, "var")
    DIAG_SCRIPT = att2var(data, "diag_script")
  else
    var = varname
  end if

  if (.not.isatt(diag_script_info, "styleset")) then
    diag_script_info@styleset = "DEFAULT"
  end if

  ; Select colors and other plotting attributes from the project style files
  ; See ./diag_scripts/shared/plot/style.ncl
  colors = project_style(items, diag_script_info, "colors")
  dashes = project_style(items, diag_script_info, "dashes")
  thicks = project_style(items, diag_script_info, "thicks")
  annots = project_style(items, diag_script_info, "annots")
  avgstd = project_style(items, diag_script_info, "avgstd")

  ; Check if a valid wks has been provided, otherwise invoke default
  wks_out = get_wks(wks_in, DIAG_SCRIPT, var)

  ; Define default plot resources
  res                  = True
  res@gsnDraw          = False
  res@gsnFrame         = False
  res@gsnMaximize      = True
  res@gsnPaperOrientation = "landscape"
  res@xyLineThicknesses = thicks + 0.5
  res@xyLineColors      = colors
  res@xyMonoDashPattern = False
  res@xyDashPatterns    = dashes

  coord_names = getvardims(data)
  x_axis = data&$coord_names(1)$
  x_axis_num = ispan(1, dimsizes(data&$coord_names(1)$), 1)

  res@trXMinF  = min(x_axis_num) - 0.05 * (max(x_axis_num) - min(x_axis_num))
  res@trXMaxF  = max(x_axis_num) + 0.25 * (max(x_axis_num) - min(x_axis_num))
  if (data@legend_outside) then
    res@trXMinF  = min(x_axis_num) - 0.3
    res@trXMaxF  = max(x_axis_num) + 0.3
  end if
  ymax = max(data(:, :, 0) + data(:, :, 1))
  ymin = min(data(:, :, 0) - data(:, :, 1))
  res@trYMinF = ymin - 0.05 * (ymax - ymin)
  res@trYMaxF = ymax + 0.05 * (ymax - ymin)
  res@tiMainFontHeightF    = 0.025
  res@vpHeightF = 0.4
  res@vpWidthF  = 0.8
  res@tmXBMode   = "Explicit"
  res@tmXTOn = False
  res@tmXBValues = x_axis_num
  res@tmXBLabels = x_axis

  res@tiMainString = "Annual cycle"
  if (isatt(data, "units"))
    res@tiYAxisString = "[" + format_units(data@units) + "]"
  else
    res@tiYAxisString = varname
  end if

  ; Override defaults with "res_" attributes of "data"
  res_new = att2var(data, "res_")
  copy_VarMeta(res_new, res)

  ; Create plot
  plot = gsn_csm_xy(wks_out, x_axis_num, data(:, :, 0), res)
  plot@outfile = wks_out@name

  ; Add standard deviation
  if (isatt(data, "plot_stddev")) then
    if (.not.(data@plot_stddev.eq."none")) then

      ; Stddev
      res_stddev = True
      res_stddev@tfPolyDrawOrder = "Predraw"
      res_stddev@gsFillOpacityF = 0.15

      ; Assign edges of polygons, second round reverted
      data_new = new((/dimsizes(data&model), 2 * dimsizes(x_axis)/), float)
      data_new(:, 0:dimsizes(x_axis) - 1) = data(:, :, 0)
      data_new(:, 0:dimsizes(x_axis) - 1) = data(:, :, 0) + data(:, :, 1)
      data_new(:, dimsizes(x_axis):) = data(:, ::-1, 0)
      data_new(:, dimsizes(x_axis):) = data(:, ::-1, 0) - data(:, ::-1, 1)
      data_new&$coord_names(1)$(0:dimsizes(x_axis) - 1) = x_axis_num
      data_new&$coord_names(1)$(dimsizes(x_axis):) = x_axis_num(::-1)

      ;: Loop over models
      shading = new((/dimsizes(data(:, 0, 0))/), "graphic")
      do imod = 0, dimsizes(shading) - 1
        if ((any(data@plot_stddev.eq.annots(imod))).or.\
            (data@plot_stddev.eq."all").or.\
            ((data@plot_stddev.eq."ref_model").and.\
            (any(data@ref_model.eq.annots(imod))))) then
          if (dimsizes(dimsizes(colors)).eq.2) then
            ; Assign model corresponding color (RGB arrays)
            res_stddev@gsFillColor = colors(imod, :)
          else
            ; Assign model corresponding color (String arrays)
            res_stddev@gsFillColor = colors(imod)
          end if
          shading(imod) = \
            gsn_add_polygon(wks_out, plot, \
                            tofloat(data_new&$coord_names(1)$), \
                            data_new(imod, :), res_stddev)
          str = "shade" + imod
          plot@$str$ = shading(imod)
        end if
      end do
      delete(data_new)
    end if
  end if

  if (data@legend_outside) then

    lg_outfile = wks_out@legendfile

    ; Attach line styles
    styles = True
    styles@colors = colors
    styles@dashes = dashes
    styles@thicks = thicks
    create_legend_lines(annots, styles, lg_outfile, "lines")

  else

    nitems = dimsizes(annots)

    ; Resources for a customized legend
    lgres                    = True
    lgres@lgMonoLineThickness = False
    lgres@lgLabelFontHeightF = 0.08
    lgres@vpWidthF           = 0.15
    lgres@vpHeightF          = 0.4
    lgres@lgPerimOn          = False
    lgres@lgMonoDashIndex    = False
    lgres@lgLineColors       = colors(::-1)
    lgres@lgDashIndexes      = dashes(::-1)
    lgres@lgLineThicknesses  = thicks(::-1) + 0.5

    ; Create legends within plot
    lbid_ta = gsn_create_legend(wks_out, nitems, annots(::-1), lgres)

    ; Add legend at the correct position
    ; Point (0, 0) is the dead center of the plot. Point (0, .5)
    ; is center, flush bottom. Point (0.5, 0.5) is flush bottom,
    ; flush right.
    amres                  = True
    amres@amJust           = "TopRight"  ; reference corner of box
    amres@amParallelPosF   = 0.5         ; Move legend to +right, -left
    amres@amOrthogonalPosF = -0.5        ; +down, -up

    ; Add legend to plot
    annoid = gsn_add_annotation(plot, lbid_ta, amres)
    plot@annoid = annoid

  end if

  leave_msg(scriptname, funcname)
  return(plot)

end

; #############################################################################
undef("errorbar_plot")
function errorbar_plot(wks_in[1],
                       source,
                       varname[1]:string)
;
; Arguments
;    wks_in: workstations (graphic object or default will be used).
;    source: data to be plotted or a NetCDF filename with data.
;    varname: variable name in the file.
;
; Source prototype
;
; Return value
;    A graphic variable.
;
; Description
;    source = (2, npoints)
;    source(0, :) = mean
;    source(1, :) = standard deviation
;    source!0 = statistic
;    source!1 = model
;
; Caveats
;
; Modification history
;    20151105-righi_mattia: written.
;
local funcname, scriptname, data, defaults, var, wks, res, ren_new, resL, \
  error_bar
begin

  funcname = "errorbar_plot"
  scriptname = "diag_scripts/shared/plot/xy_line.ncl"
  enter_msg(scriptname, funcname)

  ; Get data, either directly or via netCDF file
  if (typeof(source) .eq. "string") then
    data = ncdf_read(source, varname)
  else
    data = source
    copy_VarMeta(source, data)
  end if

  ; Retrieve basic metadata from data
  defaults = (/"default", "dummy", "dummy_for_var", "Default", "Dummy"/)
  if (any(varname .eq. defaults)) then
    var = att2var(data, "var")
    diag_script = att2var(data, "diag_script")
  else
    var = varname
  end if

  ; Check if a valid wks has been provided, otherwise invoke default
  wks = get_wks(wks_in, diag_script, var)

  ; Default resources
  res = True
  res@gsnFrame = False
  res@gsnDraw = False
  res@xyMarkLineMode = "Markers"
  res@xyMarkers = 16
  res@xyMarkerSizeF = 0.01
  res@tiYAxisString = varname
  if (isatt(data, "units")) then
    res@tiYAxisString = \
      res@tiYAxisString + " [" + format_units(data@units) + "]"
  end if
  res@vpWidthF = 0.7
  res@vpHeightF = 0.25
  res@txFontHeightF = 0.01
  res@tiMainFontHeightF = 0.025
  res@tmXBMode = "Explicit"
  res@trXMinF = -1
  res@trXMaxF = dimsizes(data&model)
  res@tmXBValues = ispan(0, dimsizes(data&model) - 1, 1)
  res@trYMinF = min(data(0, :) - data(1, :) / 2.)
  res@trYMinF = where(res@trXMinF.lt.0, 1.1 * res@trYMinF, 0.9 * res@trYMinF)
  res@trYMaxF = max(data(0, :) + data(1, :) / 2.)
  res@trYMaxF = where(res@trXMaxF.gt.0, 1.1 * res@trYMaxF, 0.9 * res@trYMaxF)
  res@tiMainString = varname + " - " + diag_script_info@region
  res@tmXBLabels = data&model
  res@tmXBLabelAngleF = 45.
  res@tmXBLabelJust = "CenterRight"

  ; Override defaults with "res_" attributes of "data"
  res_new = att2var(data, "res_")
  copy_VarMeta(res_new, res)

  ; Draw plot
  plot = gsn_csm_y(wks, data(0, :), res)

  ; Draw errorbars
  resL = True
  resL@gsLineThicknessF = 1.
  error_bar = new(dimsizes(data&model), graphic)
  do imod = 0, dimsizes(data&model) - 1
    error_bar(imod) = \
      gsn_add_polyline(wks, plot, (/imod, imod/), \
                       (/data(0, imod) + data(1, imod) / 2, \
                         data(0, imod) - data(1, imod) / 2/), resL)
    str = "bar" + imod
    plot@$str$ = error_bar(imod)
  end do

  leave_msg(scriptname, funcname)
  return(plot)

end<|MERGE_RESOLUTION|>--- conflicted
+++ resolved
@@ -1570,20 +1570,6 @@
     overlay(plot, mmm)
   end if
 
-<<<<<<< HEAD
-  ; ***********************************************
-  ; legend resources
-  ; ***********************************************
-
-  lgres                    = True
-  lgres@lgItemType         = "Lines"   ; show lines only (default)
-  lgres@lgLabelFontHeightF = .05       ; set the legend label font thickness
-  lgres@vpWidthF           = 0.15      ; width of legend (NDC)
-  lgres@vpHeightF          = 0.5       ; height of legend (NDC)
-  lgres@lgPerimColor       = "gray"    ; draw the box perimeter in orange
-  lgres@lgPerimThicknessF  = 1.0       ; thicken the box perimeter
-
-=======
   ; Resources for a customized legend.
   lgres                     = True
   lgres@lgMonoLineThickness = False
@@ -1596,7 +1582,6 @@
   lgres@lgBoxBackground     = 0
   lgres@lgPerimFill         = 0
   lgres@lgPerimFillColor    = 0
->>>>>>> 28e86d65
   if (.not.isatt(diag_script_info, "EMs_in_lg")) then
     diag_script_info@EMs_in_lg = True  ; Set default
   end if
@@ -1606,14 +1591,6 @@
     colors := colors(idcs_modelnames)
     dashes := dashes(idcs_modelnames)
     thicks := thicks(idcs_modelnames)
-<<<<<<< HEAD
-    annots := models@name(idcs_modelnames)
-  end if
-  lgres@lgLineColors      = colors
-  lgres@lgDashIndexes     = dashes
-  lgres@lgLineThicknesses = thicks + 0.5
-  labels = annots
-=======
     annots := datasets(idcs_modelnames)
   end if
   if (diag_script_info@multi_model_mean) then
@@ -1628,7 +1605,6 @@
     lgres@lgLineThicknesses = thicks + 0.5
     labels = annots
   end if
->>>>>>> 28e86d65
   nitems = dimsizes(labels)
   lgres@lgItemOrder = ispan(nitems - 1, 0, 1)
 
