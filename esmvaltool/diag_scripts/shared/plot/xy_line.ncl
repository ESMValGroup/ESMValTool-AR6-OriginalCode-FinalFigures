; #############################################################################
; PLOT SCRIPTS FOR XY LINE PLOTS
; #############################################################################
; Please consider using or extending existing routines before adding new ones.
; Check the header of each routine for documentation.
;
; Contents:
;
;    function profile_plev
;    function aerosol_profile
;    function aerosol_sizedist
;    procedure xy_line
;    procedure xy_line_anom
;    procedure xy_line_collect
;    function timeseries_station
;    function cycle_plot
;    function errorbar_plot
;    function evolution_base_plot
;
; #############################################################################

load "$diag_scripts/shared/set_operators.ncl"
load "$diag_scripts/shared/plot/aux_plotting.ncl"

; #############################################################################
undef("profile_plev")
function profile_plev(wks_in[1],
                      source,
                      varname[1]: string)
;
; Arguments
;    wks_in: workstations (graphic object or default will be used).
;    source: data to be plotted or a NetCDF filename:
;            Must have "plev" dimension & can have "models", "quantity".
;              @ptop: controls pressure axis range (Default: full range).
;              @pbot: controls pressure axis range (Default: full range).
;              @zoom: controls x axis range (Default: "yes").
;              @font: font type to use
;              @Refmodel: reference model (Default: first in models dimension)
;              @long_name: long variable name (Default: var)
;              @short_name: short variable name (Default: var)
;              @units: variable units (Default: missing)
;    varname: variable name, needed for netCDF files with multiple variables
;
; Source prototype
;
; Return value
;    A graphic variable.
;
; Description
;    Creates a plot of profile(s) with vertical pressure axis.
;    Adds percentiles or stddev of first model (if available) as whiskers.
;    Opens default wks, if not provided as argument of type "graphic".
;    Defines default ressources, which are overridden by argument res.
;    Creates plot, according to wks & res.
;
; Caveats
;    Treatment of coordinate "quantity" not very general yet.
;    Selection of defaults for res almost arbitrary.
;    Please check results of all scripts that use this routine if
;    modifying the defaults!
;
; Modification history
;    20140214-gottschaldt_klaus-dirk: written.
;
local funcname, scriptname, diag_script, data, var, font, font_size_fac, \
  i_ref, FuncCode, i_N, i_mean, i_stddev, i_min, i_max, i_5, i_25, \
  i_median, i_75, i_95, target, i_quantity, data2plot, i_plev, ymin, ymax, \
  xmin, xmax, colors, dashes, thicks, annots, avgstd, res, res_whiskers, \
  plot, lgLabels, defaults, zoom, left, right, ixmin, ixmax, res_markers, \
  xmk, ymk, border, info, short_name, long_name, temp
begin

  funcname = "profile_plev"
  scriptname = "diag_scripts/shared/plot/xy_line.ncl"
  enter_msg(scriptname, funcname)

  ; Set hardcoded parameters
  border = 0.04  ; factor to extent y- & x-range (except @ top)
  font_size_fac = 1.5  ; factor to change all font sizes (w.r.t. to defaults)
  i_ref = 0  ; hardcode first model as reference -> generalize, if needed

  ; Get data, either directly or via netCDF file
  if (typeof(source) .eq. "string") then
    data = ncdf_read(source, varname)  ; can deal with defaults
  else
    data = source
    copy_VarMeta(source, data)
  end if

  ; Retrieve some metadata from data
  defaults = (/"default", "dummy", "dummy_for_var", "Default", "Dummy"/)
  if (any(varname .eq. defaults)) then  ; Use default
    var = att2var(data, "var")
  else                                  ; Use explicitely given name
    var = varname
  end if
  diag_script = att2var(data, "diag_script")
  ptop = att2var_default(data, "ptop", "full", 0)
  pbot = att2var_default(data, "pbot", "full", 0)
  font = att2var_default(data, "font", 25, 0)  ; default: Times New Roman
  long_name = att2var_default(data, "long_name", var, 0)
  short_name = att2var_default(data, "short_name", var, 0)
  zoom = att2var_default(data, "zoom", "yes", 0)
  if (dimsizes(zoom).eq.2) then
    temp = zoom
    delete(zoom)
    zoom = "yes"
    zoom@range = tofloat(temp)
    delete(temp)
  end if

  ; Position of reference model
  if (isdim(data, "models")) then
    Refmodel = att2var_default(data, "Refmodel", "missing", 0)
    if (Refmodel.ne."missing") then
      i_ref = ind(data&models.eq.Refmodel)
      if (all(ismissing(i_ref))) then
        error_msg("w", scriptname, funcname, "Refmodel " + Refmodel + \
                  "not found, using first")
        i_ref = 0
      else
        if (dimsizes(i_ref).ne.1) then
          error_msg("f", scriptname, funcname, "Refmodel " + \
                    Refmodel + "not unique")
        end if
      end if
    end if
  end if

  ; determine handling of legend
  legend = att2var(data, "legend")  ; mode for legend: inline/separate/none
  valid_legends = (/"inline", "separate"/)
  if (any(legend .eq. valid_legends)) then
    if (.not. iscoord(data, "models")) then
      log_debug("warning: No 'models' coordinate found.")
      log_debug("warning:  -> No legend in profile_plev")
    end if
  else
    legend = "none"
  end if

  ; Check if a valid wks has been provided, otherwise invoke default
  wks = get_wks(wks_in, diag_script, var)  ; Function in aux_plotting.ncl

  if (isdim(data, "quantity")) then
    i_N      = ind(data&quantity.eq."N")
    i_mean   = ind(data&quantity.eq."mean")
    i_stddev = ind(data&quantity.eq."stddev")
    i_min    = ind(data&quantity.eq."min")
    i_max    = ind(data&quantity.eq."max")
    i_5      = ind(data&quantity.eq."5")
    i_25     = ind(data&quantity.eq."25")
    i_median = ind(data&quantity.eq."median")
    i_75     = ind(data&quantity.eq."75")
    i_95     = ind(data&quantity.eq."95")
    if (ismissing(i_mean)) then
      ; "median" is evaluated and plotted, if no "mean" is there
      target = "median"  ; 2nd priority
      i_quantity = (/i_5, i_25, i_median, i_75, i_95/)
    else
      target = "mean"  ; 1st priority
      i_quantity = (/i_min, i_stddev, i_mean, i_stddev, i_max/)
    end if
  end if

  ; Extract data to plot & check for missing values
  ; in preparation to determine vertical range
  if (isdim(data, "quantity") .and. isdim(data, "models")) then
    data2plot = data(models|:, plev|:, quantity|i_quantity)
    if (target.eq."mean") then  ; mean +/- stddev
      data2plot(:, :, 1) = data2plot(:, :, 2) - data2plot(:, :, 1)
      data2plot(:, :, 3) = data2plot(:, :, 2) + data2plot(:, :, 3)
    end if
    i_plev = ind(.not. ismissing(data2plot(i_ref, :, 2)))
  else if (isdim(data, "quantity") .and. .not.isdim(data, "models")) then
    data2plot = data(plev|:, quantity|i_quantity)
    if (target.eq."mean") then  ; mean +/- stddev
      data2plot(:, 1) = data2plot(:, 2) - data2plot(:, 1)
      data2plot(:, 3) = data2plot(:, 2) + data2plot(:, 3)
    end if
    i_plev = ind(.not. ismissing(data2plot(:, 2)))
  else if (isdim(data, "models") .and. .not.isdim(data, "quantity")) then
    data2plot = data(models|:, plev|:)
    i_plev = ind(.not. ismissing(data2plot(i_ref, :)))
  else
    data2plot = data(plev|:)
    i_plev = ind(.not. ismissing(data2plot))
  end if
  end if
  end if

  ; y-axis range
  if (ptop.ne."full") then
    if (ptop .eq. "auto") then
      ymin = min(data2plot&plev(i_plev))
    else
      ymin = tofloat(ptop) * 100.  ; convert to Pa
    end if
  else
    ymin = min(data2plot&plev)
  end if
  if (pbot.ne."full") then
    if (pbot .eq. "auto") then
      ymax = max(data2plot&plev(i_plev))
    else
      ymax = tofloat(pbot) * 100.  ; convert to Pa
    end if
  else
    ymax = max(data2plot&plev)
  end if
  delete(i_plev)  ; update i_plev
  i_plev = ind(data2plot&plev.ge.ymin .and. data2plot&plev.le.ymax)

  ; Determine min & max values of x-axis, and arrow positions
  ; to indicate cutoff.
  if (isdim(data, "quantity") .and. isdim(data, "models")) then
    if (zoom.eq."yes") then
      if (isatt(zoom, "range")) then
        xmin = zoom@range(0)
        xmax = zoom@range(1)
      else
        xmin = min(data2plot(:, i_plev, 2))
        xmax = max(data2plot(:, i_plev, 2))
      end if
      ixmin = ind(data2plot(i_ref, :, 0).lt.xmin .or.\
                  data2plot(i_ref, :, 1).lt.xmin)  ; for arrows
      ixmax = ind(data2plot(i_ref, :, 4).gt.xmax .or.\
                  data2plot(i_ref, :, 3).gt.xmax)  ; to indicate cutoff
    else
      ixmin = new(1, "integer")  ; missing: no arrows
      ixmax = new(1, "integer")  ; to indicate cutoff
      xmin = min(data2plot(:, i_plev, :))
      xmax = max(data2plot(:, i_plev, :))
    end if
  else if (isdim(data, "quantity") .and. .not.isdim(data, "models")) then
    if (zoom.eq."yes") then
      if (isatt(zoom, "range")) then
        xmin = zoom@range(0)
        xmax = zoom@range(1)
      else
        xmin = min(data2plot(i_plev, 2))
        xmax = max(data2plot(i_plev, 2))
      end if
      ixmin = ind(data2plot.lt.xmin)  ; for arrows
      ixmax = ind(data2plot.gt.xmax)  ; to indicate cutoff
    else
      ixmin = new(1, "integer")  ; missing: no arrows
      ixmax = new(1, "integer")  ; to indicate cutoff
      xmin = min(data2plot(i_plev, :))
      xmax = max(data2plot(i_plev, :))
    end if
  else if (isdim(data, "models") .and. .not.isdim(data, "quantity")) then
    if (zoom.eq."yes" .and. isatt(zoom, "range")) then
      xmin = zoom@range(0)
      xmax = zoom@range(1)
      ixmin = ind(data2plot.lt.xmin)  ; for arrows
      ixmax = ind(data2plot.gt.xmax)  ; to indicate cutoff
    else
      ixmin = new(1, "integer")  ; missing: no arrows
      ixmax = new(1, "integer")  ; to indicate cutoff
      xmin = min(data2plot(:, i_plev))
      xmax = max(data2plot(:, i_plev))
    end if
  else
    if (zoom.eq."yes" .and. isatt(zoom, "range")) then
      xmin = zoom@range(0)
      xmax = zoom@range(1)
      ixmin = ind(data2plot.lt.xmin)  ; for arrows
      ixmax = ind(data2plot.gt.xmax)  ; to indicate cutoff
    else
      ixmin = new(1, "integer")  ; missing: no arrows
      ixmax = new(1, "integer")  ; to indicate cutoff
      xmin = min(data2plot(i_plev))
      xmax = max(data2plot(i_plev))
    end if
  end if
  end if
  end if

  ; Get default style parameters (diag_scripts/shared/plot/style.ncl)
  ; NOTE: These may or may not contain the reference model
  if (.not.isatt(diag_script_info, "styleset")) then
    diag_script_info@styleset = "DEFAULT"
  end if
  ; FIX-ME: project_style function has changed
  ; colors = project_style(diag_script_info, "colors")
  ; dashes = project_style(diag_script_info, "dashes")
  ; thicks = tofloat(project_style(diag_script_info, "thicks"))
  ; annots = project_style(diag_script_info, "annots")
  ; avgstd = project_style(diag_script_info, "avgstd")

  ; Set default ressources
  res = True
  res@gsnDraw           = True  ; Draw
  res@gsnFrame          = False  ; Advance frame
  res@tiMainString      = "Output of " + diag_script  ; Main title
  res@gsnLeftString     = ""  ; Annotation
  res@trYReverse        = True  ; reverse Y-axis
  res@trYAxisType       = "LogAxis"
  res@tmYLMode          = "Explicit"  ; explicit labels
  res@tmYLValues        = (/1000, 700, 500, 400, 300, 200, \
                           100, 50, 30, 10, 5, 1/) * 100  ; [Pa]
  res@tmYLLabels        = "" + res@tmYLValues / 100.  ; make strings [hPa]
  res@tiYAxisString     = "Pressure / hPa"
  res@xyMonoDashPattern = False
  res@tmEqualizeXYSizes = True
  res@txFontQuality     = "High"
  res@txFont            = font
  res@txFontHeightF     = 0.02  ; for subheader
  res@tiMainFont        = font
  res@tiXAxisFont       = font
  res@tiYAxisFont       = font
  res@tmXBLabelFont     = font
  res@tmYLLabelFont     = font
  res@tiMainFontHeightF    = 0.025 * font_size_fac  ; set font_size_fac above
  res@tiXAxisFontHeightF   = 0.02 * font_size_fac
  res@tiYAxisFontHeightF   = 0.02 * font_size_fac
  res@tmYLLabelFontHeightF = 0.02 * font_size_fac
  res@tmXBLabelFontHeightF = 0.02 * font_size_fac
  res@tmYUseLeft        = True
  res@trXMinF           = xmin - border * (xmax - xmin)
  res@trXMaxF           = xmax + border * (xmax - xmin)
  res@trYMaxF           = ymax + border * (ymax - ymin)
  ; Do not limit top to show models reaching higher
  ; One or more model lines are cut at res@trYMinF
  ;     for some mysterious reason -> do not consider border here.
  res@trYMinF           = ymin  ; - border * (ymax - ymin)

  ; Styles
  res@xyLineColors      = colors
  res@xyLineThicknesses = thicks
  res@xyDashPatterns    = dashes

  ; tiXAxisString
  res@tiXAxisString = short_name
  if (isatt(data, "units")) then
    res@tiXAxisString = \
      res@tiXAxisString + " [" + format_units(data@units) + "]"
  end if

  ; inline legend
  if (legend.eq."inline") then
    lgLabels = data&models
    res@pmLegendDisplayMode    = "Always"  ; turn on legend
    res@pmLegendSide           = "Right"
    res@lgJustification = "CenterLeft"
    res@lgLabelFontHeightF     = .02
    res@pmLegendHeightF        = \
      res@lgLabelFontHeightF * (1 + dimsizes(lgLabels))
    res@pmLegendWidthF         = 0.05  ; length of the lines
    res@pmLegendOrthogonalPosF = \
      -0.027 * max(strlen(lgLabels)) - res@pmLegendWidthF * font_size_fac
    res@lgLabelFont            = font
    res@lgLabelFontHeightF     = .02  ; change font height
    res@lgPerimOn              = False  ; no box around
    res@xyExplicitLegendLabels = " " + lgLabels
    res@trXMaxF = res@trXMaxF + (res@trXMaxF - res@trXMinF) * \
      abs(res@pmLegendOrthogonalPosF) * font_size_fac
  end if

  ; Override defaults with "res_" attributes of "data"
  ; Function in ~/interface_scripts/auxiliary.ncl
  res_new = att2var(data, "res_")
  copy_VarMeta(res_new, res)

  ; resources for whiskers
  res_whiskers                   = True
  res_whiskers@gsLineColor       = res@xyLineColors(i_ref)
  res_whiskers@gsLineDashPattern = res@xyDashPatterns(i_ref)
  res_whiskers@gsLineThicknessF  = res@xyLineThicknesses(i_ref) / 2.

  ; resources for arrow heads & refresh markers
  res_markers               = True
  res_markers@gsMarkerSizeF = 0.001 * res@xyLineThicknesses(i_ref)
  res_markers@gsMarkerColor = res@xyLineColors(i_ref)

  ; Plotting
  if (isdim(data, "quantity") .and. isdim(data, "models")) then

    ; mean / median
    plot = gsn_csm_xy(wks, data2plot(:, :, 2), data2plot&plev, res)

    ; sdtddev / 25%-75% (limit for blank border)
    left = where(data2plot(i_ref, :, 1).lt.xmin, xmin, \
                 data2plot(i_ref, :, 1))
    right = where(data2plot(i_ref, :, 3).gt.xmax, xmax, \
                  data2plot(i_ref, :, 3))
    horizontal_whiskers(wks, plot, res_whiskers, left, right, \
                        data2plot&plev)

    ; min-max / 5%-95% (limit for blank border)
    res_whiskers@gsLineDashPattern(:) = 2
    res_whiskers@gsLineThicknessF  = res@xyLineThicknesses(i_ref) / 4.
    left = where(data2plot(i_ref, :, 0).lt.xmin, xmin, \
                 data2plot(i_ref, :, 0))
    right = where(data2plot(i_ref, :, 4).gt.xmax, xmax, \
                  data2plot(i_ref, :, 4))
    horizontal_whiskers(wks, plot, res_whiskers, left, right, \
                        data2plot&plev)
    delete([/left, right/])

    ; arrow heads for cut off whiskers due to zooming
    if (.not. all(ismissing(ixmin))) then
      res_markers@gsMarkerIndex = 10  ; left arrow head
      add_markers(wks, plot, res_markers, \
                  xmin, data2plot&plev(ixmin))
    end if
    if (.not. all(ismissing(ixmax))) then
      res_markers@gsMarkerIndex = 11  ; right arrow head
      add_markers(wks, plot, res_markers, \
                  xmax, data2plot&plev(ixmax))
    end if

    ; refresh mean / median with markers
    res_markers@gsMarkerIndex = 16  ; solid circle
    add_markers(wks, plot, res_markers, \
                data2plot(i_ref, :, 2), data2plot&plev)

    else if (isdim(data, "quantity") .and. .not.isdim(data, "models")) then

      ; mean / median
      plot = gsn_csm_xy(wks, data2plot(:, 2), data2plot&plev, res)

      ; sdtddev / 25%-75% (limit for blank border)
      left = where(data2plot(:, 1).lt.xmin, xmin, data2plot(:, 1))
      right = where(data2plot(:, 3).gt.xmax, xmax, data2plot(:, 3))
      horizontal_whiskers(wks, plot, res_whiskers, left, right, \
                          data2plot&plev)

      ; min-max / 5%-95% (limit for blank border)
      res_whiskers@gsLineDashPattern(:) = 2
      res_whiskers@gsLineThicknessF  = res@xyLineThicknesses(i_ref) / 4.
      left = where(data2plot(:, 0).lt.xmin, xmin, data2plot(:, 0))
      right = where(data2plot(:, 4).gt.xmax, xmax, data2plot(:, 4))
      horizontal_whiskers(wks, plot, res_whiskers, left, right, \
                          data2plot&plev)
      delete([/left, right/])

      ; arrow heads for cut off whiskers due to zooming
      if (.not. all(ismissing(ixmin))) then
        res_markers@gsMarkerIndex = 10  ; left arrow head
        add_markers(wks, plot, res_markers, xmin, data2plot&plev(ixmin))
      end if
      if (.not. all(ismissing(ixmax))) then
        res_markers@gsMarkerIndex = 11  ; right arrow head
        add_markers(wks, plot, res_markers, xmax, data2plot&plev(ixmax))
      end if

      ; refresh mean / median with markers
      res_markers@gsMarkerIndex = 16  ; solid circle
      add_markers(wks, plot, res_markers, data2plot(:, 2), data2plot&plev)

    else

      ; plot everything, if there is no "quantity" coordinate
      plot = gsn_csm_xy(wks, data2plot, data2plot&plev, res)

      ; refresh mean / median with markers
      res_markers@gsMarkerIndex = 16  ; solid circle
      add_markers(wks, plot, res_markers, data2plot, data2plot&plev)

    end if
  end if

  ; outfile name
  if (isatt(wks, "fullname")) then
    plot@outfile = wks@fullname
  else
    plot@outfile = wks@name
    error_msg("w", scriptname, funcname, "wks@fullname missing, " + \
              "consider to use get_wks to open wks")
  end if

  ; confirmation of operation
  if (isatt(res, "gsnDraw")) then
    if (res@gsnDraw .eq. True) then
      log_info("Wrote " + plot@outfile)
    end if
  else
    log_info("Wrote " + plot@outfile)
  end if

  leave_msg(scriptname, funcname)
  return(plot)

end

; #############################################################################
undef("aerosol_profile")
function aerosol_profile(wks_in[1],
                         source_m,
                         source_o,
                         varname[1])
;
; Arguments
;    wks_in: workstations (graphic object or default will be used).
;    source_m: model data to be plotted or a NetCDF filename with data.
;    source_o: observations data to be plotted or a NetCDF filename with data.
;    varname: variable name in the file.
;
; Source_m prototype
;    source[*][*][*]
;    source!0 = model
;    source!1 = statistic
;    source!2 = plev
;
; Source_o prototype
;    source[*][*][*]
;    source!0 = case
;    source!1 = statistic
;    source!2 = plev
;
; Return value
;    A graphic variable.
;
; Description
;    Creates a plot of vertical profile (level vs. data)
;    Plots median, mean or both depending on availability of obervations.
;
; Caveats
;
; Modification history
;    20161013-righi_mattia: moved size distributions to a separate routine.
;    20140917-righi_mattia: renamed to aerosol_profile and extended for
;                           plotting size distributions.
;    20140705-righi_mattia: written.
;
local funcname, scriptname, tmp, colors, annots, res, res_new
begin

  funcname = "aerosol_profile"
  scriptname = "diag_scripts/shared/plot/xy_line.ncl"
  enter_msg(scriptname, funcname)

  ; Get model data, either directly or via netCDF file
  if (typeof(source_m) .eq. "string") then
    model = ncdf_read(source_m, varname)
  else
    model = source_m
    copy_VarMeta(source_m, model)
  end if

  ; Get observational data, either directly or via netCDF file
  if (typeof(source_o) .eq. "string") then
    obser = ncdf_read(source_o, varname)
  else
    obser = source_o
    copy_VarMeta(source_o, obser)
  end if

  ; Retrieve basic metadata from data
  defaults = (/"default", "dummy", "dummy_for_var", "Default", "Dummy"/)
  if (any(varname .eq. defaults)) then
    var = att2var(model, "var")
  else
    var = varname
  end if

  ; Check if a valid wks has been provided, otherwise invoke default
  wks = get_wks(wks_in, diag_script, var)

  ; Define line colors (first color is used for the observations)
  ; FIX-ME: project_style function has changed
  ; colors = project_style(diag_script_info, "colors")
  ; annots = project_style(diag_script_info, "annots")
  gsn_define_colormap(wks, array_append_record((/"white", "black"/), \
                      colors, 0))

  ; Define markers and dashes for median and mean
  marker_mean = 16
  dash_median = 0
  dash_mean = 1
  dash_stddev = 2

  ; Resources
  res = True
  res@gsnDraw = False
  res@gsnFrame = False
  res@trXAxisType = "LogAxis"
  res@trYAxisType = "LogAxis"
  res@tmXBMinorPerMajor = 8
  res@tmXTMinorPerMajor = 8
  res@tmYLMinorPerMajor = 8
  res@tmYRMinorPerMajor = 8
  res@tiXAxisString = varname + " [" + format_units(model@units) + "]"
  res@tiYAxisString = "Pressure [" + format_units(model&plev@units) + "]"
  res@gsnCenterStringFontHeightF = 0.015

  ; Lines
  resL = True
  resL@gsLineThicknessF = 2.0
  resL@gsLineDashSegLenF = 0.25

  ; Markers
  resM = True

  ; Polygons
  resP = True

  ; Text
  resT = True
  resT@txFont = 21

  ; Markers
  resM = True

  ; Override defaults with "res_" attributes of "data"
  res_new = att2var(model, "res_")
  copy_VarMeta(res_new, res)

  ; Set number of models
  nmodels = dimsizes(annots)

  ; Set number of cases
  ncases = dimsizes(obser&case)

  ; Set the index for the various statistics
  i_N      = ind(model&statistic.eq."N")
  i_mean   = ind(model&statistic.eq."mean")
  i_stddev = ind(model&statistic.eq."stddev")
  i_min    = ind(model&statistic.eq."min")
  i_max    = ind(model&statistic.eq."max")
  i_5      = ind(model&statistic.eq."5")
  i_10     = ind(model&statistic.eq."10")
  i_25     = ind(model&statistic.eq."25")
  i_median = ind(model&statistic.eq."median")
  i_75     = ind(model&statistic.eq."75")
  i_90     = ind(model&statistic.eq."90")
  i_95     = ind(model&statistic.eq."95")

  ; Set plot ranges
  modelmin = min((/min(model(:, i_mean, :)), min(model(:, i_median, :))/))
  modelmax = max((/max(model(:, i_mean, :)), max(model(:, i_median, :))/))
  obsermin = min((/min(obser(:, i_mean, :)), min(obser(:, i_median, :))/))
  obsermax = max((/max(obser(:, i_mean, :)), max(obser(:, i_median, :))/))
  res@tmXBMode = "Explicit"
  res@tmYLMode = "Explicit"
  res@trYReverse = True

  ; Set X-axis labels
  res@trXMinF = min((/modelmin, obsermin/)) / 2.
  res@trXMaxF = 2 * max((/modelmax, obsermax/))
  res@tmXBValues = set_log_ticks(res@trXMinF, res@trXMaxF, "major")
  res@tmXBLabels = res@tmXBValues
  res@tmXBMinorValues = set_log_ticks(res@trXMinF, res@trXMaxF, "minor")

  ; Set Y-axis labels
  res@trYMinF = 100
  res@trYMaxF = 1050
  res@tmYLValues = ispan(100, 1000, 100)
  res@tmYLLabels = res@tmYLValues

  ; Check available statistics in the observations
  l_median = .not.(all(ismissing(obser(:, i_median, :))))
  l_median25 = l_median .and. \
    .not.(all(ismissing(obser(:, i_25, :)))) .and. \
    .not.(all(ismissing(obser(:, i_75, :))))
  l_median10 = l_median .and. \
    .not.(all(ismissing(obser(:, i_10, :)))) .and. \
    .not.(all(ismissing(obser(:, i_90, :))))
  l_median5 = l_median .and. \
    .not.(all(ismissing(obser(:, i_5, :)))) .and. \
    .not.(all(ismissing(obser(:, i_95, :))))
  l_mean = .not.(all(ismissing(obser(:, i_mean, :))))
  l_stddev = .not.(all(ismissing(obser(:, i_stddev, :))))
  l_both = l_median.and.l_mean

  ; If both 10-90 and 5-95 are available, priority to 10-90
  if (l_median10.and.l_median5) then
    l_median5 = False
  end if

  ; Check if this is a summary plot
  l_summary = False
  if (ncases.gt.1) then
    l_summary = True
    l_stddev = False
    ; Only one stat and priority to median
    l_both = False
    if (l_median) then
      l_mean = False
    end if
  end if

  ; Set title for median only
  if (l_median.and..not.l_both) then
    res@gsnCenterString = "Median (lines), 25-75% percentiles (shades)"
    if (l_median10) then
      res@gsnCenterString = "Median (lines), " + \
        "25-75% and 10-90% percentiles (shades)"
    end if
    if (l_median5) then
      res@gsnCenterString = "Median (lines), " + \
        "25-75% and 5-95% percentiles (shades)"
    end if
    if (l_summary) then
      res@gsnCenterString = \
        str_sub_str(res@gsnCenterString, "(lines)", "(lines and crosses)")
    end if
  end if

  ; Set titles for mean only
  if (l_mean.and..not.l_both) then
    if (l_stddev) then
      res@gsnCenterString = "            " + \
        "Mean (dots and long-dashed lines) and " + \
        "~C~ standard deviation (whiskers and short-dashed lines)"
    else
      res@gsnCenterString = "Mean (dots and long-dashed lines) and " + \
        "standard deviation (short-dashed)"
    end if
    if (l_summary) then
      res@gsnCenterString = "Mean (crosses and long_dashed line) " + \
        "standard deviation (short-dashed)"
    end if
  end if

  ; Set titles for both median and mean
  if (l_both) then
    res@gsnCenterString =  "           " + \
      "Median and 25-75% percentiles " + \
      "(solid lines and shades), ~C~ mean and std. dev. "
    if (l_median10) then
      res@gsnCenterString =  "   " + \
        "Median, 25-75% and 10-90% percentiles " + \
        "(solid lines and shades), ~C~ mean and std. dev. "
    end if
    if (l_median5) then
      res@gsnCenterString =  "    " + \
        "Median, 25-75% and 5-95% percentiles " + \
        "(solid lines and shades), ~C~ mean and std."
    end if
    if (l_stddev) then
      res@gsnCenterString = res@gsnCenterString + \
        "(long- and short-dashed lines, dots and whiskers)"
    else
      res@gsnCenterString = res@gsnCenterString + \
        "(long- and short-dashed lines)"
    end if
  end if

  ; Draw a blank plot function, lines are dots are added below for
  ; better controlling the draw order
  plot = gsn_csm_blank_plot(wks, res)

  ; Draw percentiles as shaded areas
  if (l_median) then
    shade_flag_m = (/l_median5, l_median10, l_median/)
    shade_flag_o = (/l_median5, l_median10, l_median25/)
    shade_idx1 = (/i_5, i_10, i_25/)
    shade_idx2 = (/i_95, i_90, i_75/)
    shade_opac = (/0.1, 0.1, 0.15/)
    shade_name = (/"5_95", "10_90", "25_75"/)
    do shID = 0, dimsizes(shade_flag_m) - 1

      ; Model
      if (shade_flag_m(shID)) then
        resP@gsFillOpacityF = shade_opac(shID)
        g_obj = new(nmodels, graphic)
        do ii = 0, nmodels - 1
          resP@gsFillColor = colors(ii)
          x1 = model(ii, shade_idx1(shID), :)
          x2 = model(ii, shade_idx2(shID), :)
          y1 = model&plev
          y2 = y1
          xx = array_append_record( \
            array_append_record(x1, x2(::-1), 0), x1(0), 0)
          yy = array_append_record( \
            array_append_record(y1, y2(::-1), 0), y1(0), 0)
          q = ind(.not.ismissing(xx))
          if (dimsizes(q).ne.dimsizes(xx)) then
            log_debug("Some missing values in model percentiles")
          end if
          if (.not.all(ismissing(q))) then
            g_obj(ii) = gsn_add_polygon(wks, plot, xx(q), yy(q), resP)
          else
            log_info("All values in model percentiles are missing (skipping)")
          end if
          delete([/x1, x2, y1, y2, xx, yy, q/])
        end do
        str = "model_" + shade_name(shID)
        plot@$str$ = g_obj
        delete(g_obj)
        delete(str)
      end if

      ; Observations
      if (shade_flag_o(shID).and..not.l_summary) then
        resP@gsFillColor = "black"
        g_obj = new(ncases, graphic)
        do ii = 0, ncases - 1
          x1 = obser(ii, shade_idx1(shID), :)
          x2 = obser(ii, shade_idx2(shID), :)
          y1 = obser&plev
          y2 = y1
          xx = array_append_record( \
            array_append_record(x1, x2(::-1), 0), x1(0), 0)
          yy = array_append_record( \
            array_append_record(y1, y2(::-1), 0), y1(0), 0)
          q = ind(.not.ismissing(xx))
          if (dimsizes(q).ne.dimsizes(xx)) then
            log_debug("Some missing values in obs percentiles")
          end if
          if (.not.all(ismissing(q))) then
            g_obj(ii) = gsn_add_polygon(wks, plot, xx(q), yy(q), resP)
          else
            log_info("All values in obs percentiles are missing (skipping)")
          end if
          delete([/x1, x2, y1, y2, xx, yy, q/])
        end do
        str = "obser_" + shade_name(shID)
        plot@$str$ = g_obj
        delete(g_obj)
        delete(str)
      end if
    end do
  end if

  ; Draw median as solid lines
  if (l_median) then

    ; Model
    g_obj = new(nmodels, graphic)
    do ii = 0, nmodels - 1
      resL@gsLineColor = colors(ii)
      resL@gsLineDashPattern = dash_median
      xx = model(ii, i_median, :)
      yy = model&plev
      q = ind(.not.ismissing(xx))
      if (dimsizes(q).ne.dimsizes(xx)) then
        log_debug("Some missing values in model median")
      end if
      if (.not.all(ismissing(q))) then
        g_obj(ii) = gsn_add_polyline(wks, plot, xx(q), yy(q), resL)
      else
        log_info("All values in model median are missing (skipping)")
      end if
      delete([/xx, yy, q/])
    end do
    plot@model_median = g_obj
    delete(g_obj)

    ; Observations
    if (l_summary) then
      resM@gsMarkerColor = "black"
      resM@gsMarkerIndex = 5
      resM@gsMarkerSizeF = 0.015
    else
      resL@gsLineColor = "black"
    end if
    g_obj = new(ncases, graphic)
    do ii = 0, ncases - 1
      xx = obser(ii, i_median, :)
      yy = obser&plev
      q = ind(.not.ismissing(xx))
      if (dimsizes(q).ne.dimsizes(xx)) then
        log_debug("Some missing values in obs. median")
      end if
      if (.not.all(ismissing(q))) then
        if (l_summary) then
          g_obj(ii) = gsn_add_polymarker(wks, plot, xx(q), yy(q), resM)
        else
          g_obj(ii) = gsn_add_polyline(wks, plot, xx(q), yy(q), resL)
        end if
      else
        log_info("All values in obs median are missing (skipping)")
      end if
      delete([/xx, yy, q/])
    end do
    plot@obser_median = g_obj
    delete(g_obj)

  end if

  ; Draw mean and standard deviation as dashed/dotted (model) and dots/bars
  ; (observations)
  if (l_mean) then

    ; Model mean and std. dev.
    g_obj = new(nmodels, graphic)
    do ii = 0, nmodels - 1
      resL@gsLineColor = colors(ii)
      resL@gsLineDashPattern = dash_mean
      xx = model(ii, i_mean, :)
      yy = model&plev
      q = ind(.not.ismissing(xx))
      if (dimsizes(q).ne.dimsizes(xx)) then
        log_debug("Some missing values in model mean")
      end if
      if (.not.all(ismissing(q))) then
        g_obj(ii) = gsn_add_polyline(wks, plot, xx(q), yy(q), resL)
      else
        log_info("All values in model mean are missing (skipping)")
      end if
      delete([/xx, yy, q/])
    end do
    plot@model_mean = g_obj
    delete(g_obj)

    g_obj = new(nmodels, graphic)
    do ii = 0, nmodels - 1
      resL@gsLineColor = colors(ii)
      resL@gsLineDashPattern = dash_stddev
      xx = model(ii, i_mean, :) + model(ii, i_stddev, :)
      yy = model&plev
      q = ind(.not.ismissing(xx))
      if (dimsizes(q).ne.dimsizes(xx)) then
        log_debug("Some missing values in model std. dev.")
      end if
      if (.not.all(ismissing(q))) then
        g_obj(ii) = gsn_add_polyline(wks, plot, xx(q), yy(q), resL)
      else
        log_info("All values in model std. dev. are missing (skipping)")
      end if
      delete([/xx, yy, q/])
    end do
    plot@model_stddev = g_obj
    delete(g_obj)

    ; Observations mean (dots or lines, depending on standard deviation)
    if (l_stddev) then
      resM@gsMarkerColor = "black"
      resM@gsMarkerIndex = marker_mean
      resM@gsMarkerSizeF = 0.01
    else
      resL@gsLineColor = "black"
      resL@gsLineDashPattern = dash_mean
    end if
    g_obj = new(ncases, graphic)
    do ii = 0, ncases - 1
      xx = obser(ii, i_mean, :)
      yy = obser&plev
      q = ind(.not.ismissing(xx))
      if (dimsizes(q).ne.dimsizes(xx)) then
        log_debug("Some missing values in obs. mean")
      end if
      if (.not.all(ismissing(q))) then
        if (l_stddev) then
          g_obj(ii) = gsn_add_polymarker(wks, plot, xx(q), yy(q), resM)
        else
          g_obj(ii) = gsn_add_polyline(wks, plot, xx(q), yy(q), resL)
        end if
      else
        log_info("All values in obs. mean are missing (skipping)")
      end if
      delete([/xx, yy, q/])
    end do
    plot@obser_mean = g_obj
    delete(g_obj)

    ; Observations std. dev.
    if (l_stddev) then
      resL@gsLineColor = "black"
      resL@gsLineDashPattern = 0
      resL@gsLineThicknessF = 1
      do ii = 0, ncases - 1
        g_obj = new(dimsizes(obser&plev), graphic)
        do kk = 0, dimsizes(obser&plev) - 1
          xx = (/obser(ii, i_mean, kk), \
                obser(ii, i_mean, kk) + obser(ii, i_stddev, kk)/)
          yy = (/obser&plev(kk), obser&plev(kk)/)
          if (.not.ismissing(xx(0)) .and. .not.ismissing(xx(1))) then
            g_obj(kk) = gsn_add_polyline(wks, plot, xx, yy, resL)
          end if
        end do
        str = "obser" + ii + "_stddev"
        plot@$str$ = g_obj
        delete(str)
        delete([/xx, yy/])
        delete(g_obj)
      end do
    end if
  end if
  draw(plot)

  ; Append legend
  xpos = 0.21
  resT@txJust = "CenterLeft"
  ypos = 0.78
  resT@txFontHeightF = 0.020
  resT@txFontColor   = "black"
  gsn_text_ndc(wks, diag_script_info@campaign, xpos, ypos, resT)
  do mID = 0, dimsizes(annots) - 1
    ypos = ypos - 0.03
    resT@txFontColor   = colors(mID)
    gsn_text_ndc(wks, annots(mID), xpos, ypos, resT)
  end do

  frame(wks)
  leave_msg(scriptname, funcname)
  return(plot)

end

; #############################################################################
undef("aerosol_sizedist")
function aerosol_sizedist(wks_in[1],
                          source_m,
                          source_o,
                          varname[1])
;
; Arguments
;    wks_in: workstations (graphic object or default will be used).
;    source_m: model data to be plotted or a NetCDF filename with data.
;    source_o: observations data to be plotted or a NetCDF filename with data.
;    varname: variable name in the file.
;
; Source_m prototype
;    source[*][*][*]
;    source!0 = model
;    source!1 = statistic
;    source!2 = plev
;
; Source_o prototype
;    source[*][*][*]
;    source!0 = case
;    source!1 = statistic
;    source!2 = plev
;
; Return value
;    A graphic variable.
;
; Description
;    Creates a size distribution plot (data vs. diameter).
;    Plots median, mean or both depending on availability of obervations.
;
; Caveats
;
; Modification history
;    20161013-righi_mattia: written based on aerosol_profile.
;
local funcname, scriptname, tmp, colors, annots, res, res_new
begin

  funcname = "aerosol_sizedist"
  scriptname = "diag_scripts/shared/plot/xy_line.ncl"
  enter_msg(scriptname, funcname)

  ; Get model data, either directly or via netCDF file
  if (typeof(source_m) .eq. "string") then
    model = ncdf_read(source_m, varname)
  else
    model = source_m
    copy_VarMeta(source_m, model)
  end if

  ; Get observational data, either directly or via netCDF file
  if (typeof(source_o) .eq. "string") then
    obser = ncdf_read(source_o, varname)
  else
    obser = source_o
    copy_VarMeta(source_o, obser)
  end if

  ; Retrieve basic metadata from data
  defaults = (/"default", "dummy", "dummy_for_var", "Default", "Dummy"/)
  if (any(varname .eq. defaults)) then
    var = att2var(model, "var")
  else
    var = varname
  end if

  ; Check if a valid wks has been provided, otherwise invoke default
  wks = get_wks(wks_in, diag_script, var)

  ; Define line colors (first color is used for the observations)
  ; FIX-ME: project_style function has changed
  ; colors = project_style(diag_script_info, "colors")
  ; annots = project_style(diag_script_info, "annots")
  gsn_define_colormap(wks, array_append_record((/"white", "black"/), \
                      colors, 0))

  ; Define markers and dashes for median and mean
  marker_mean = 16
  dash_median = 0
  dash_mean = 1
  dash_stddev = 2

  ; Resources
  res = True
  res@gsnDraw = False
  res@gsnFrame = False
  res@trXAxisType = "LogAxis"
  res@trYAxisType = "LogAxis"
  res@tmXBMinorPerMajor = 8
  res@tmXTMinorPerMajor = 8
  res@tmYLMinorPerMajor = 8
  res@tmYRMinorPerMajor = 8
  res@tiYAxisString = varname + " [" + format_units(model@units) + "]"
  res@tiXAxisString = "Diameter [" + format_units(model&diam@units) + "]"
  res@gsnCenterStringFontHeightF = 0.015

  ; Lines
  resL = True
  resL@gsLineThicknessF = 2.0
  resL@gsLineDashSegLenF = 0.25

  ; Markers
  resM = True
  resM@gsMarkerSizeF = 0.01

  ; Polygons
  resP = True

  ; Text
  resT = True
  resT@txFont = 21

  ; Markers
  resM = True

  ; Override defaults with "res_" attributes of "data"
  res_new = att2var(model, "res_")
  copy_VarMeta(res_new, res)

  ; Set number of models
  nmodels = dimsizes(annots)

  ; Set number of cases
  ncases = dimsizes(obser&case)

  ; Set the index for the various statistics
  i_N      = ind(model&statistic.eq."N")
  i_mean   = ind(model&statistic.eq."mean")
  i_stddev = ind(model&statistic.eq."stddev")
  i_min    = ind(model&statistic.eq."min")
  i_max    = ind(model&statistic.eq."max")
  i_5      = ind(model&statistic.eq."5")
  i_10     = ind(model&statistic.eq."10")
  i_25     = ind(model&statistic.eq."25")
  i_median = ind(model&statistic.eq."median")
  i_75     = ind(model&statistic.eq."75")
  i_90     = ind(model&statistic.eq."90")
  i_95     = ind(model&statistic.eq."95")

  ; Set plot ranges
  modelmin = min((/min(model(:, i_mean, :)), min(model(:, i_median, :))/))
  modelmax = max((/max(model(:, i_mean, :)), max(model(:, i_median, :))/))
  obsermin = min((/min(obser(:, i_mean, :)), min(obser(:, i_median, :))/))
  obsermax = max((/max(obser(:, i_mean, :)), max(obser(:, i_median, :))/))
  res@tmXBMode = "Explicit"
  res@tmYLMode = "Explicit"

  ; Set X-axis labels
  res@trXMinF = 0.001
  res@trXMaxF = 10.
  res@tmXBValues = set_log_ticks(res@trXMinF, res@trXMaxF, "major")
  res@tmXBLabels = res@tmXBValues
  res@tmXBMinorValues = set_log_ticks(res@trXMinF, res@trXMaxF, "minor")

  ; Set Y-axis labels
  res@trYMaxF = 2 * max((/modelmax, obsermax/))
  res@trYMinF = res@trYMaxF / 1.e5
  res@tmYLValues = set_log_ticks(res@trYMinF, res@trYMaxF, "major")
  res@tmYLLabels = res@tmYLValues
  res@tmYLMinorValues = set_log_ticks(res@trYMinF, res@trYMaxF, "minor")

  ; Check available statistics in the observations
  l_median = .not.(all(ismissing(obser(:, i_median, :))))
  l_median25 = l_median .and. \
    .not.(all(ismissing(obser(:, i_25, :)))) .and. \
    .not.(all(ismissing(obser(:, i_75, :))))
  l_median10 = l_median .and. \
    .not.(all(ismissing(obser(:, i_10, :)))) .and. \
    .not.(all(ismissing(obser(:, i_90, :))))
  l_median5 = l_median .and. \
    .not.(all(ismissing(obser(:, i_5, :)))) .and. \
    .not.(all(ismissing(obser(:, i_95, :))))
  l_mean = .not.(all(ismissing(obser(:, i_mean, :))))
  l_stddev = .not.(all(ismissing(obser(:, i_stddev, :))))
  l_both = l_median.and.l_mean

  ; If both 10-90 and 5-95 are available, priority to 10-90
  if (l_median10.and.l_median5) then
    l_median5 = False
  end if

  ; Set title for median only
  if (l_median.and..not.l_both) then
    res@gsnCenterString = "Median (lines), 25-75% percentiles (shades)"
    if (l_median10) then
      res@gsnCenterString = "Median (lines), " + \
        "25-75% and 10-90% percentiles (shades)"
    end if
    if (l_median5) then
      res@gsnCenterString = "Median (lines), " + \
        "25-75% and 5-95% percentiles (shades)"
    end if
  end if

  ; Set titles for mean only
  if (l_mean.and..not.l_both) then
    if (l_stddev) then
      res@gsnCenterString = "            " + \
        "Mean (dots and long-dashed lines) and " + \
        "~C~ standard deviation (whiskers and short-dashed lines)"
    else
      res@gsnCenterString = "Mean (long-dashed) and " + \
        "standard deviation (short-dashed)"
    end if
  end if

  ; Set titles for both median and mean
  if (l_both) then
    res@gsnCenterString =  "           " + \
      "Median and 25-75% percentiles " + \
      "(solid lines and shades), ~C~ mean and std. dev. "
    if (l_median10) then
      res@gsnCenterString =  "   " + \
        "Median, 25-75% and 10-90% percentiles " + \
        "(solid lines and shades), ~C~ mean and std. dev. "
    end if
    if (l_median5) then
      res@gsnCenterString =  "    " + \
        "Median, 25-75% and 5-95% percentiles " + \
        "(solid lines and shades), ~C~ mean and std."
    end if
    if (l_stddev) then
      res@gsnCenterString = res@gsnCenterString + \
        "(long- and short-dashed lines, dots and whiskers)"
    else
      res@gsnCenterString = res@gsnCenterString + \
        "(long- and short-dashed lines)"
    end if
  end if

  ; Draw a blank plot function, lines are dots are added below for
  ; better controlling the draw order
  plot = gsn_csm_blank_plot(wks, res)

  ; Draw percentiles as shaded areas
  if (l_median) then
    shade_flag_m = (/l_median5, l_median10, l_median/)
    shade_flag_o = (/l_median5, l_median10, l_median25/)
    shade_idx1 = (/i_5, i_10, i_25/)
    shade_idx2 = (/i_95, i_90, i_75/)
    shade_opac = (/0.1, 0.1, 0.15/)
    shade_name = (/"5_95", "10_90", "25_75"/)
    do shID = 0, dimsizes(shade_flag_m) - 1

      ; Model
      if (shade_flag_m(shID)) then
        resP@gsFillOpacityF = shade_opac(shID)
        g_obj = new(nmodels, graphic)
        do ii = 0, nmodels - 1
          resP@gsFillColor = colors(ii)
          y1 = model(ii, shade_idx1(shID), :)
          y2 = model(ii, shade_idx2(shID), :)
          x1 = model&diam
          x2 = x1
          xx = array_append_record( \
            array_append_record(x1, x2(::-1), 0), x1(0), 0)
          yy = array_append_record( \
            array_append_record(y1, y2(::-1), 0), y1(0), 0)
          q = ind(.not.ismissing(yy))
          if (dimsizes(q).ne.dimsizes(yy)) then
            log_debug("Some missing values in model percentiles")
          end if
          if (.not.all(ismissing(q))) then
            g_obj(ii) = gsn_add_polygon(wks, plot, xx(q), yy(q), resP)
          else
            log_info("All values in model percentiles are missing (skipping)")
          end if
          delete([/x1, x2, y1, y2, xx, yy, q/])
        end do
        str = "model_" + shade_name(shID)
        plot@$str$ = g_obj
        delete(g_obj)
        delete(str)
      end if

      ; Observations
      if (shade_flag_o(shID)) then
        resP@gsFillColor = "black"
        g_obj = new(ncases, graphic)
        do ii = 0, ncases - 1
          y1 = obser(ii, shade_idx1(shID), :)
          y2 = obser(ii, shade_idx2(shID), :)
          x1 = obser&diam
          x2 = x1
          xx = array_append_record( \
            array_append_record(x1, x2(::-1), 0), x1(0), 0)
          yy = array_append_record( \
            array_append_record(y1, y2(::-1), 0), y1(0), 0)
          q = ind(.not.ismissing(yy))
          if (dimsizes(q).ne.dimsizes(yy)) then
            log_debug("Some missing values in obs percentiles")
          end if
          if (.not.all(ismissing(q))) then
            g_obj(ii) = gsn_add_polygon(wks, plot, xx(q), yy(q), resP)
          else
            log_info("All values in obs percentiles are missing (skipping)")
          end if
          delete([/x1, x2, y1, y2, xx, yy, q/])
          str = "obser_" + shade_name(shID)
          plot@$str$ = g_obj
          delete(g_obj)
          delete(str)
        end do
      end if

    end do
  end if

  ; Draw median as solid lines
  if (l_median) then

    ; Model
    g_obj = new(nmodels, graphic)
    do ii = 0, nmodels - 1
      resL@gsLineColor = colors(ii)
      resL@gsLineDashPattern = dash_median
      xx = model&diam
      yy = model(ii, i_median, :)
      q = ind(.not.ismissing(yy))
      if (dimsizes(q).ne.dimsizes(yy)) then
        log_debug("Some missing values in model median")
      end if
      if (.not.all(ismissing(q))) then
        g_obj(ii) = gsn_add_polyline(wks, plot, xx(q), yy(q), resL)
      else
        log_info("All values in model median are missing (skipping)")
      end if
      delete([/xx, yy, q/])
    end do
    plot@model_median = g_obj
    delete(g_obj)

    ; Observations
    resL@gsLineColor = "black"
    g_obj = new(ncases, graphic)
    do ii = 0, ncases - 1
      xx = obser&diam
      yy = obser(ii, i_median, :)
      q = ind(.not.ismissing(yy))
      if (dimsizes(q).ne.dimsizes(yy)) then
        log_debug("Some missing values in obs. median")
      end if
      if (.not.all(ismissing(q))) then
        g_obj(ii) = gsn_add_polyline(wks, plot, xx(q), yy(q), resL)
      else
        log_info("All values in obs median are missing (skipping)")
      end if
      delete([/xx, yy, q/])
    end do
    plot@obser_median = g_obj
    delete(g_obj)

  end if

  ; Draw mean and standard deviation as dashed/dotted (model) and dots/bars
  ; (observations)
  if (l_mean) then

    ; Model
    g_obj = new(nmodels, graphic)
    do ii = 0, nmodels - 1
      resL@gsLineColor = colors(ii)
      resL@gsLineDashPattern = dash_mean
      xx = model&diam
      yy = model(ii, i_mean, :)
      q = ind(.not.ismissing(yy))
      if (dimsizes(q).ne.dimsizes(yy)) then
        log_debug("Some missing values in model mean")
      end if
      if (.not.all(ismissing(q))) then
        g_obj(ii) = gsn_add_polyline(wks, plot, xx(q), yy(q), resL)
      else
        log_info("All values in model mean are missing (skipping)")
      end if
      delete([/xx, yy, q/])
    end do
    plot@model_mean = g_obj
    delete(g_obj)

    g_obj = new(nmodels, graphic)
    do ii = 0, nmodels - 1
      resL@gsLineColor = colors(ii)
      resL@gsLineDashPattern = dash_stddev
      xx = model&diam
      yy = model(ii, i_mean, :) + model(ii, i_stddev, :)
      q = ind(.not.ismissing(yy))
      if (dimsizes(q).ne.dimsizes(yy)) then
        log_debug("Some missing values in model std. dev.")
      end if
      if (.not.all(ismissing(q))) then
        g_obj(ii) = gsn_add_polyline(wks, plot, xx(q), yy(q), resL)
      else
        log_info("All values in model std. dev. are missing (skipping)")
      end if
      delete([/xx, yy, q/])
    end do
    plot@model_stddev = g_obj
    delete(g_obj)

        ; Observations (dots or lines, depending on standard deviation)
    if (l_stddev) then
      resM@gsMarkerColor = "black"
      resM@gsMarkerIndex = marker_mean
    else
      resL@gsLineColor = "black"
      resL@gsLineDashPattern = dash_mean
    end if
    g_obj = new(ncases, graphic)
    do ii = 0, ncases - 1
      xx = obser&diam
      yy = obser(ii, i_mean, :)
      q = ind(.not.ismissing(yy))
      if (dimsizes(q).ne.dimsizes(yy)) then
        log_debug("Some missing values in obs. mean")
      end if
      if (.not.all(ismissing(q))) then
        if (l_stddev) then
          g_obj(ii) = gsn_add_polymarker(wks, plot, xx(q), yy(q), resM)
        else
          g_obj(ii) = gsn_add_polyline(wks, plot, xx(q), yy(q), resL)
        end if
      else
        log_info("All values in obs. mean are missing (skipping)")
      end if
      delete([/xx, yy, q/])
    end do
    plot@obser_mean = g_obj
    delete(g_obj)

    ; Observations
    if (l_stddev) then
      resL@gsLineColor = "black"
      resL@gsLineDashPattern = 0
      resL@gsLineThicknessF = 1
      do ii = 0, ncases - 1
        g_obj = new(dimsizes(obser&diam), graphic)
        do kk = 0, dimsizes(obser&diam) - 1
          xx = (/obser&diam(kk), obser&diam(kk)/)
          yy = (/obser(ii, i_mean, kk), \
                obser(ii, i_mean, kk) + obser(ii, i_stddev, kk)/)
          if (.not.ismissing(xx(0)) .and. .not.ismissing(xx(1))) then
            g_obj(kk) = gsn_add_polyline(wks, plot, xx, yy, resL)
          end if
        end do
        str = "obser" + ii + "_stddev"
        plot@$str$ = g_obj
        delete(str)
        delete([/xx, yy/])
        delete(g_obj)
      end do
    end if
  end if
  draw(plot)

  ; Append legend
  xpos = 0.79
  resT@txJust = "CenterRight"
  ypos = 0.78
  resT@txFontHeightF = 0.020
  resT@txFontColor   = "black"
  gsn_text_ndc(wks, diag_script_info@campaign, xpos, ypos, resT)
  do mID = 0, dimsizes(annots) - 1
    ypos = ypos - 0.03
    resT@txFontColor   = colors(mID)
    gsn_text_ndc(wks, annots(mID), xpos, ypos, resT)
  end do

  frame(wks)

  leave_msg(scriptname, funcname)
  return(plot)

end

; #############################################################################
undef("xy_line")
procedure xy_line(wks[1],
                  source,
                  source_x,
                  source_stddev,
                  res_in:logical,
                  items:list)
;
; Arguments:
;    wks: workstation, must be passed - no default used yet!
;    source: data to be plotted (no netCDF input possible yet)
;    source_x: x-axis of array to be plotted (e.g. source&time, ... )
;    source_stddev: standard deviation of input, needed for multi_model_mean
;    res_in: diag_script-specific resources passed from diag_script
;    items: list of input_file_info metadata
;
; Source prototype
;
; Description
;    Defines default ressources, which are overridden by argument res.
;    Creates an xy-plot, according to wks & res.
;    Adds multi model mean and standard deviation if
;    diag_script_info@multi_model_mean is set to True.
;
; Caveats
;
; Modification history
;    20150511-senftleben_daniel: modified legend.
;    20140109-senftleben_daniel: written.
;
local funcname, scriptname, res, res_in, res_stddev, source, source_x, \
  source_stddev, wks, wks_in, colors, colors_mm, dashes, dashes_mm, thicks, \
  thicks_mm, annots, annots_mm, avgstd, avgstd_mm, temp, plot, \
  shading_plot, mm, lgres, nitems, lbid, amres, annoid, labels, lg_outfile, \
  psres, vpx, vph, vpy, vpw, bpres, tmborder, items_mmm, mmm_var
begin

  funcname = "xy_line"
  scriptname = "diag_scripts/shared/plot/xy_line.ncl"
  enter_msg(scriptname, funcname)

  ; Select colors and other plotting attributes
  ; (see ./diag_scripts/shared/plot/style.ncl)
  colors = project_style(items, diag_script_info, "colors")
  dashes = project_style(items, diag_script_info, "dashes")
  thicks = project_style(items, diag_script_info, "thicks")
  annots = project_style(items, diag_script_info, "annots")
  avgstd = project_style(items, diag_script_info, "avgstd")

  ; Select colors and other plotting attributes for multi-model mean
  if (diag_script_info@multi_model_mean) then
    items_mmm = NewList("fifo")
    mmm_var = True
    mmm_var@dataset = "MultiModelMean"
    ListPush(items_mmm, mmm_var)
    colors_mmm = project_style(items_mmm, diag_script_info, "colors")
    dashes_mmm = project_style(items_mmm, diag_script_info, "dashes")
    thicks_mmm = project_style(items_mmm, diag_script_info, "thicks")
    annots_mmm = project_style(items_mmm, diag_script_info, "annots")
    avgstd_mmm = project_style(items_mmm, diag_script_info, "avgstd")
  end if

  ; Set/copy resources
  res                   = True
  res@xyLineColors      = colors  ; change line color
  res@xyLineThicknesses = thicks  ; make 2nd lines thicker
  res@xyMonoDashPattern = False
  res@xyDashPatterns    = dashes
  res@gsnDraw           = False   ; don't draw yet
  res@gsnFrame          = False   ; don't advance frame yet
  res@tiMainFontHeightF = .025    ; font height
  res@gsnMaximize       = True
  res@vpHeightF = 0.4
  res@vpWidthF = 0.8
  res@trYMinF  = min(source) - 0.05 * (max(source) - min(source))
  res@trYMaxF  = max(source) + 0.05 * (max(source) - min(source))
  copy_VarMeta(res_in, res)  ; copy passed resources

  ; Plot
  plot = gsn_csm_xy(wks, source_x, source, res)

  ; Add multi model mean and stddev
  if (diag_script_info@multi_model_mean) then
    ; Stddev
    res_stddev = True
    copy_VarMeta(res, res_stddev)
    res_stddev@gsnXYFillColors = "LightGrey"
    delete(res_stddev@xyLineColors)
    res_stddev@xyLineColor = -1  ; Make lines transparent
    shading_plot = gsn_csm_xy(wks, source_x, source_stddev(2:3, :), \
                              res_stddev)
    overlay(plot, shading_plot)
    ; MMM
    delete([/res@xyLineThicknesses, res@xyLineColors, res@xyDashPatterns/])
    res@xyLineThicknesses = thicks_mmm
    res@xyLineColors = colors_mmm
    res@xyDashPatterns = dashes_mmm
    mmm = gsn_csm_xy(wks, source_x, source_stddev(0, :), res)
    overlay(plot, mmm)
  end if

<<<<<<< HEAD
  ; ***********************************************
  ; legend resources
  ; ***********************************************

  lgres                    = True
  lgres@lgItemType         = "Lines"   ; show lines only (default)
  lgres@lgLabelFontHeightF = .05       ; set the legend label font thickness
  lgres@vpWidthF           = 0.15      ; width of legend (NDC)
  lgres@vpHeightF          = 0.5       ; height of legend (NDC)
  lgres@lgPerimColor       = "gray"    ; draw the box perimeter in orange
  lgres@lgPerimThicknessF  = 1.0       ; thicken the box perimeter

=======
  ; Resources for a customized legend.
  lgres                     = True
  lgres@lgMonoLineThickness = False
  lgres@lgLabelFontHeightF  = .08      ; legend label font thickness
  lgres@vpWidthF            = 0.15     ; width of legend (NDC)
  lgres@vpHeightF           = 0.4      ; height of legend (NDC)
  lgres@lgPerimOn           = True
  lgres@lgPerimColor        = 0
  lgres@lgMonoDashIndex     = False
  lgres@lgBoxBackground     = 0
  lgres@lgPerimFill         = 0
  lgres@lgPerimFillColor    = 0
>>>>>>> be1f219a
  if (.not.isatt(diag_script_info, "EMs_in_lg")) then
    diag_script_info@EMs_in_lg = True  ; Set default
  end if
  if (.not.diag_script_info@EMs_in_lg) then
    datasets = metadata_att_as_array(items, "dataset")
    idcs_modelnames = UNIQ(datasets)
    colors := colors(idcs_modelnames)
    dashes := dashes(idcs_modelnames)
    thicks := thicks(idcs_modelnames)
<<<<<<< HEAD
    annots := models@name(idcs_modelnames)
  end if
  lgres@lgLineColors      = colors
  lgres@lgDashIndexes     = dashes
  lgres@lgLineThicknesses = thicks + 0.5
  labels = annots
=======
    annots := datasets(idcs_modelnames)
  end if
  if (diag_script_info@multi_model_mean) then
    lgres@lgLineColors      = array_append_record(colors, colors_mmm, 0)
    lgres@lgDashIndexes     = array_append_record(dashes, dashes_mmm, 0)
    lgres@lgLineThicknesses = \
      array_append_record(thicks, thicks_mmm, 0) + 0.5
    labels = array_append_record(annots, annots_mmm, 0)
  else
    lgres@lgLineColors      = colors
    lgres@lgDashIndexes     = dashes
    lgres@lgLineThicknesses = thicks + 0.5
    labels = annots
  end if
>>>>>>> be1f219a
  nitems = dimsizes(labels)
  lgres@lgItemOrder = ispan(nitems - 1, 0, 1)

  ; Create legend
  lbid = gsn_create_legend(wks, nitems, labels, lgres)

  amres = True
  amres@amParallelPosF   = 0.81
  amres@amOrthogonalPosF = 0.0
  annoid1 = gsn_add_annotation(plot, lbid, amres)

  resP = True
  resP@gsnMaximize = True
  resP@gsnPaperOrientation = "portrait"
  resP@gsnPaperMargin =  0.8

  gsn_panel(wks, plot, (/1, 1/), resP)

;  ; Resources for a customized legend.
;  lgres                     = True
;  lgres@lgMonoLineThickness = False
;  lgres@lgLabelFontHeightF  = .08      ; legend label font thickness
;  lgres@vpWidthF            = 0.15     ; width of legend (NDC)
;  lgres@vpHeightF           = 0.4      ; height of legend (NDC)
;  lgres@lgPerimOn           = True
;  lgres@lgPerimColor        = 0
;  lgres@lgMonoDashIndex     = False
;  lgres@lgBoxBackground     = 0
;  lgres@lgPerimFill         = 0
;  lgres@lgPerimFillColor    = 0
;  if (.not.isatt(diag_script_info, "EMs_in_lg")) then
;    diag_script_info@EMs_in_lg = True  ; Set default
;  end if
;  if (.not.diag_script_info@EMs_in_lg) then
;    datasets = metadata_att_as_array(items, "dataset")
;    idcs_modelnames = UNIQ(datasets)
;    colors := colors(idcs_modelnames)
;    dashes := dashes(idcs_modelnames)
;    thicks := thicks(idcs_modelnames)
;    annots := datasets(idcs_modelnames)
;  end if
;  if (diag_script_info@multi_model_mean) then
;    lgres@lgLineColors      = array_append_record(colors, colors_mmm, 0)
;    lgres@lgDashIndexes     = array_append_record(dashes, dashes_mmm, 0)
;    lgres@lgLineThicknesses = \
;      array_append_record(thicks, thicks_mmm, 0) + 0.5
;    labels = array_append_record(annots, annots_mmm, 0)
;  else
;    lgres@lgLineColors      = colors
;    lgres@lgDashIndexes     = dashes
;    lgres@lgLineThicknesses = thicks + 0.5
;    labels = annots
;  end if
;  nitems = dimsizes(labels)
;  lgres@lgItemOrder = ispan(nitems - 1, 0, 1)
;
;  ; Create legend
;  lbid = gsn_create_legend(wks, nitems, labels, lgres)
;
;  ; Add legend at the correct position
;  ; Point (0, 0) is the dead center of the plot. Point (0, .5) is center,
;  ; flush bottom. Point (0.5, 0.5) is flush bottom, flush right.
;  amres                  = True
;  amres@amJust           = "TopRight"  ; reference corner of box
;  ;amres@amParallelPosF   =  0.5        ; Move legend to +right, -left
;  ;amres@amOrthogonalPosF = -0.5        ; +down, -up
;  amres@amParallelPosF   = 0.81
;  amres@amOrthogonalPosF = 0.0
;
;
;  ; Draw and frame
;  psres = True
;  psres@gsnDraw = False
;  psres@gsnFrame = False
;  maximize_output(wks, psres)
;
;  ; Get plot size
;  getvalues plot
;    "vpXF"      : vpx
;    "vpYF"      : vpy
;    "vpWidthF"  : vpw
;    "vpHeightF" : vph
;  end getvalues
;  bres = True
;  bres@gsnDraw      = False
;  bres@gsnFrame     = False
;  bres@tmXBOn       = False
;  bres@tmYLOn       = False
;  bres@tmXTOn       = False
;  bres@tmYROn       = False
;  bres@tmXBBorderOn = False
;  bres@tmXTBorderOn = False
;  bres@tmYLBorderOn = False
;  bres@tmYRBorderOn = False
;
;  ; Create a blank plot with the same size as plot, attach legend
;  bres@vpXF      = vpx
;  bres@vpYF      = vpy
;  bres@vpWidthF  = vpw
;  bres@vpHeightF = vph
;  blank_plot = gsn_csm_blank_plot(wks, bres)
;
;  ; Add legend to plot
;  if (isatt(diag_script_info, "xy_line_legend")) then
;    if (diag_script_info@xy_line_legend .ne. False) then
;      annoid = gsn_add_annotation(blank_plot, lbid, amres)
;    end if
;  else
;    annoid = gsn_add_annotation(blank_plot, lbid, amres)
;  end if
;
;  ; Put legend into an extra file
;  if (isatt(source, "legend_outside")) then
;    if (source@legend_outside) then
;      lg_outfile = wks@legendfile
;      styles = True
;      styles@colors = colors
;      styles@dashes = dashes
;      styles@thicks = thicks
;      create_legend_lines(annots, styles, lg_outfile, "lines")
;    end if
;  end if
;
;  ; Create another blank plot to make sure plot border thickness is even
;  bres@tmXBBorderOn = True
;  bres@tmXTBorderOn = True
;  bres@tmYLBorderOn = True
;  bres@tmYRBorderOn = True
;  bres@tmBorderThicknessF = 3
;  blank_plot2 = gsn_csm_blank_plot(wks, bres)
;
;  ; Draw first plot with the actual values (+ grid lines if
;  ; tmXMajorGrid/gsnYRefLine are set)
;  draw(plot)
;
;  ; Draw second plot with legend on top of previous plot. This
;  ; is, as far as I know, the only way to draw the legend on top
;  ; of the grid lines
;  draw(blank_plot)
;
;  ; Redraw plot borders since the legend may (partially) cover some
;  ; of the borders drawn in the first 'plot'
;  draw(blank_plot2)
;
;  frame(wks)
;
;  ; outfile name
;  if (isatt(wks, "fullname")) then
;    outfile = wks@fullname
;  else
;    outfile = wks@name
;  end if
;  log_info(" Wrote " + outfile)
  leave_msg(scriptname, funcname)

end


; #############################################################################
undef("xy_line_anom")
procedure xy_line_anom(wks[1],
                       source_mean,
                       source,
                       source_x,
                       source_stddev,
                       ref_start,
                       ref_end,
                       res_in: logical,
                       res0_in: logical,
                       items: list)
;
; Arguments:
;    wks:  workstation, must be passed - no default used yet!
;    source_mean:   source_mean
;    source:        data to be plotted (no netCDF input possible yet)
;    source_x:      x-axis of array to be plotted (e.g. source&time, ... )
;    source_stddev: standard deviation of input, needed multi_model_mean
;    ref_start:     start year of the reference dataset
;    ref_end:       end year of the reference dataset
;    res_in:        diag_script-specific resources passed from diag_script
;    res0_in:       res0_in
;    items: list of input_file_info metadata
;
; Source prototype
;
; Description
;    Defines default ressources, which are overridden by argument res.
;    Creates an xy-plot, according to wks & res.
;    Adds multi model mean and standard deviation if
;    diag_script_info@multi_model_mean is set to True.
;
; Caveats
;
; Modification history
;    20160822-bock_lisa: written
;

local funcname, scriptname, verbosity, res, res_in, res_stddev, source, \
    source_x, source_stddev, wks, wks_in, colors, colors_mm, dashes, \
    dashes_mm, thicks, thicks_mm, annots, annots_mm, avgstd, avgstd_mm, temp, \
    plot, shading_plot, mm, lgres, nitems, lbid, amres, annoid, labels, \
    psres, vpx, vph, vpy, vpw, bpres, tmborder

begin

  funcname = "xy_line_anom"
  scriptname = "plot_scripts/ncl/xy_line.ncl"
  enter_msg(scriptname, funcname)

  ; Select colors and other plotting attributes
  ; (see ./diag_scripts/lib/ncl/style.ncl)
  colors = project_style(items, diag_script_info, "colors")
  dashes = project_style(items, diag_script_info, "dashes")
  thicks = project_style(items, diag_script_info, "thicks")
  annots = project_style(items, diag_script_info, "annots")
  avgstd = project_style(items, diag_script_info, "avgstd")

  ;; individual case for HadCRUT4 observations
  ;; FIX-ME: mean value comes from climatology file (absolute.nc).
  ;; There are no missing values as in the anomaly data.
  ;datasetnames = metadata_att_as_array(items, "dataset")
  ;if (any(datasetnames.eq."HadCRUT4-clim")) then
  ;  ind_wo_clim = ind(datasetnames .ne. "HadCRUT4-clim")
  ;  tmp1 = colors(ind_wo_clim)
  ;  delete(colors)
  ;  colors = tmp1
  ;  tmp2 = dashes(ind_wo_clim)
  ;  delete(dashes)
  ;  dashes = tmp2
  ;  tmp3 = thicks(ind_wo_clim)
  ;  delete(thicks)
  ;  thicks = tmp3
  ;  tmp4 = annots(ind_wo_clim)
  ;  delete(annots)
  ;  annots = tmp4
  ;  tmp5 = avgstd(ind_wo_clim)
  ;  delete(avgstd)
  ;  avgstd = tmp5
  ;  delete([/tmp1, tmp2, tmp3, tmp4, tmp5/])
  ;end if

  ; ************************************************
  ; plotting parameters
  ; ************************************************

  plot = new(1, graphic)

  res0 = True
  res0@gsnDraw   = False
  res0@gsnFrame  = False
  res0@vpHeightF = 0.5
  res0@vpWidthF  = 0.05
  res0@trYMinF = \
    min(source_mean) - 0.05 * (max(source_mean) - min(source_mean))
  res0@trYMaxF = \
    max(source_mean) + 0.05 * (max(source_mean) - min(source_mean))
  res0@trXMinF = 0.
  res0@trXMaxF = 2.
  res0@tmXTOn = False
  res0@tmXBOn = False
  res0@tmYLLabelsOn = False
  res0@tmYRLabelsOn = True
  res0@tmYRLabelFontHeightF = 0.016
  res0@tmYLLabelFontHeightF = 0.016
  res0@tiXAxisFontHeightF = 0.016
  res0@tiYAxisFontHeightF = 0.016
  res0@tiYAxisSide   = "Right"
  res0@tiYAxisAngleF = 90.
  res0@tiYAxisOn = True
  res0@pmLegendDisplayMode = "Never"
  res0@tmXBMajorOutwardLengthF = 0.006
  res0@tmYLMajorOutwardLengthF = 0.006
  res0@tmXBMinorOutwardLengthF = 0.003
  res0@tmYLMinorOutwardLengthF = 0.003
  res0@tmXBMajorLengthF = 0.006
  res0@tmYLMajorLengthF = 0.006
  res0@tmXBMinorLengthF = 0.003
  res0@tmYLMinorLengthF = 0.003

  res0@xyDashPatterns    = dashes
  res0@xyLineThicknesses = thicks
  res0@xyLineColors      = colors

  copy_VarMeta(res0_in, res0)  ; copy passed resources

  res           = True
  res@gsnDraw   = False
  res@gsnFrame  = False

  res@vpXF      = 0.05
  res@vpYF      = 0.7
  res@vpHeightF = 0.4
  res@vpWidthF  = 0.7
  res@pmLegendDisplayMode = "Never"
  res@tmYRLabelFontHeightF = 0.016
  res@tmYLLabelFontHeightF = 0.016
  res@tiXAxisFontHeightF = 0.016
  res@tiYAxisFontHeightF = 0.016
  res@tmXBMajorOutwardLengthF = 0.006
  res@tmYLMajorOutwardLengthF = 0.006
  res@tmXBMinorOutwardLengthF = 0.003
  res@tmYLMinorOutwardLengthF = 0.003
  res@tmXBMajorLengthF = 0.006
  res@tmYLMajorLengthF = 0.006
  res@tmXBMinorLengthF = 0.003
  res@tmYLMinorLengthF = 0.003

  res@trYMinF  = min(source) - 0.05 * (max(source) - min(source))
  res@trYMaxF  = max(source) + 0.05 * (max(source) - min(source))
  res@tiYAxisOn = True
  res@tiXAxisString = "Year"
  res@gsnStringFontHeightF = 0.016

  res@xyDashPatterns    = dashes
  res@xyLineThicknesses = thicks  ; make 2nd lines thicker
  res@xyLineColors      = colors  ; change line color

  copy_VarMeta(res_in, res)  ; copy passed resources

  ; ***************************************
  ; panel first two plots
  ; ***************************************

  plot(0) = gsn_csm_xy(wks, source_x, source, res)  ; create plot

  if (diag_script_info@ts_anomaly .eq. "anom") then

    if (diag_script_info@ref_value) then
      ; Add right panel with mean values in anomaly plot

      var = fspan(0., 2., 3)
      mean = new((/dimsizes(source_mean), 3/), double)
      mean(:, 0) = source_mean(:)
      mean(:, 1) = source_mean(:)
      mean(:, 2) = source_mean(:)

      plot2 = gsn_csm_xy(wks, var, mean, res0)  ; create plot
    end if

    ; ---------------------------------------------------------------------
    ; yellow shading of reference period
    ; ---------------------------------------------------------------------
    gsres                = True
    gsres@gsFillColor    = "yellow"
    gsres@gsFillOpacityF = 0.1
    xbox = (/ref_start, ref_end, ref_end, ref_start, ref_start/)
    ybox = (/res@trYMinF, res@trYMinF, res@trYMaxF, res@trYMaxF, res@trYMinF/)
    newplot00 = gsn_add_polygon(wks, plot(0), xbox, ybox, gsres)

    txtres               = True
    txtres@txFont        = "helvetica-bold"
    txtres@txFontColor   = "yellow3"
    txtres@txFontHeightF = 0.013
    ref_txt = gsn_add_text(wks, plot, "reference period", \
                           (ref_start + ref_end) / 0.5, -1., txtres)

  end if

  ; ---------------------------------------------------------------------
  ; add lines and names for volcanic eruptions
  ; ---------------------------------------------------------------------
  if (diag_script_info@volcanoes .eq. True) then
    vres = True
    vres@gsLineColor       = "grey20"
    vres@gsLineThicknessF  = 1.
    vres@gsLineDashPattern = 2.
    txres               = True
    txres@txAngleF      = 90
    txres@txFont        = "helvetica-bold"
    txres@txFontColor   = "grey20"
    txres@txFontHeightF = 0.013

    yy = (/res@trYMinF, res@trYMaxF/)

    vol_name1 = gsn_add_text(wks, plot, "Krakatoa", 1885, 1.1, txres)
    xx = (/1883.0, 1883.0/)
    vol1 = gsn_add_polyline(wks, plot(0), xx, yy, vres)
    vol_name2 = gsn_add_text(wks, plot, "Santa Maria", 1904, 1.1, txres)
    xx = (/1902.0, 1902.0/)
    vol2 = gsn_add_polyline(wks, plot(0), xx, yy, vres)
    vol_name3 = gsn_add_text(wks, plot, "Agung", 1965, 1.1, txres)
    xx = (/1963.0, 1963.0/)
    vol3 = gsn_add_polyline(wks, plot(0), xx, yy, vres)
    vol_name4 = gsn_add_text(wks, plot, "El Chichon", 1984, 1.1, txres)
    xx = (/1982.0, 1982.0/)
    vol4 = gsn_add_polyline(wks, plot(0), xx, yy, vres)
    vol_name5 = gsn_add_text(wks, plot, "Pinatubo", 1993, 1.1, txres)
    xx = (/1991.0, 1991.0/)
    vol5 = gsn_add_polyline(wks, plot(0), xx, yy, vres)
  end if

  ; ---------------------------------------------------------------------
  ; add line at 0.0
  ; ---------------------------------------------------------------------
  res_lines                   = True      ; polyline mods desired
  res_lines@tfPolyDrawOrder   = "Predraw"
  res_lines@gsLineColor       = "grey20"  ; line color
  res_lines@gsLineThicknessF  = 1.        ; line thicker
  res_lines@gsLineDashPattern = 1.        ; dash pattern

  xx = (/res@trXMinF, res@trXMaxF/)
  yy = (/0.0, 0.0/)
  dum0 = gsn_add_polyline(wks, plot(0), xx, yy, res_lines)

  ; Add right panel with mean values in anomaly plot
  if (diag_script_info@ref_value) then
    var = fspan(0., 2., 3)
    mean = new((/dimsizes(source_mean), 3/), double)
    mean(:, 0) = source_mean(:)
    mean(:, 1) = source_mean(:)
    mean(:, 2) = source_mean(:)

    plot2 = gsn_csm_xy(wks, var, mean, res0)  ; create plot
    newplot = gsn_attach_plots(plot(0), plot2, res, res0)
  end if

  ; ***********************************************
  ; legend resources
  ; ***********************************************

  lgres                    = True
  lgres@lgItemType         = "Lines"   ; show lines only (default)
  lgres@lgLabelFontHeightF = .05       ; set the legend label font thickness
  lgres@vpWidthF           = 0.15      ; width of legend (NDC)
  lgres@vpHeightF          = 0.5       ; height of legend (NDC)
  lgres@lgPerimColor       = "gray"    ; draw the box perimeter in orange
  lgres@lgPerimThicknessF  = 1.0       ; thicken the box perimeter

  lgres@lgLineColors      = colors
  lgres@lgDashIndexes     = dashes
  lgres@lgLineThicknesses = thicks + 0.5
  labels = annots
  nitems = dimsizes(labels)
  lgres@lgItemOrder = ispan(nitems - 1, 0, 1)

  ; Create legend
  lbid = gsn_create_legend(wks, nitems, labels, lgres)

  amres = True
  amres@amParallelPosF   = 0.81
  amres@amOrthogonalPosF = 0.0
  annoid1 = gsn_add_annotation(plot(0), lbid, amres)

  resP = True
  resP@gsnMaximize = True
  resP@gsnPaperOrientation = "portrait"
  resP@gsnPaperMargin =  0.8

  gsn_panel(wks, plot, (/1, 1/), resP)

  leave_msg(scriptname, funcname)

end

; #############################################################################
undef("xy_line_collect")
procedure xy_line_collect(wks[1],
                          source_mean,
                          source,
                          source_x,
                          source_stat,
                          ref_start,
                          ref_end,
                          res_in: logical,
                          res0_in: logical,
                          items: list)
;
; Arguments:
;    wks:  workstation, must be passed - no default used yet!
;    source_mean:   source_mean
;    source:        data to be plotted (no netCDF input possible yet)
;    source_x:      x-axis of array to be plotted (e.g. source&time, ... )
;    source_stat:   statistics of multi_model_mean, e.g. 5 and 95% quantile
;                   or stddev
;    ref_start:     start year of the reference dataset
;    ref_end:       end year of the reference dataset
;    res_in:        diag_script-specific resources passed from diag_script
;    res0_in:       res0_in
;    items:         list of input_file_info metadata
;
; Source prototype
;
; Description
;    Defines default ressources, which are overridden by argument res.
;    Creates an xy-plot, according to wks & res.
;    Adds multi model mean and standard deviation if
;    diag_script_info@multi_model_mean is set to "y".
;
; Caveats
;
; Modification history
;    20160822_A_bock_li: written
;

local funcname, scriptname, verbosity, res, res_in, res_stat, source, \
    source_x, source_stat, wks, wks_in, colors, colors_mm, dashes, \
    dashes_mm, thicks, thicks_mm, annots, annots_mm, avgstd, avgstd_mm, temp, \
    plot, shading_plot, mm, lgres, nitems, lbid, amres, annoid, labels, \
    psres, vpx, vph, vpy, vpw, bpres, tmborder

begin

  funcname = "xy_line_collect"
  scriptname = "plot_scripts/ncl/xy_line.ncl"
  enter_msg(scriptname, funcname)

  ; Select colors and other plotting attributes
  ; (see ./diag_scripts/lib/ncl/style.ncl)
  colors = project_style(items, diag_script_info, "colors")
  dashes = project_style(items, diag_script_info, "dashes")
  thicks = project_style(items, diag_script_info, "thicks")
  annots = project_style(items, diag_script_info, "annots")
  avgstd = project_style(items, diag_script_info, "avgstd")

  ; ************************************************
  ; plotting parameters
  ; ************************************************

  plot = new(1, graphic)

  res           = True
  res@gsnDraw   = False
  res@gsnFrame  = False

  res@vpXF      = 0.05
  res@vpYF      = 0.7
  res@vpHeightF = 0.4
  res@vpWidthF  = 0.7
  res@pmLegendDisplayMode = "Never"
  res@tmYRLabelFontHeightF = 0.016
  res@tmYLLabelFontHeightF = 0.016
  res@tiXAxisFontHeightF = 0.016
  res@tiYAxisFontHeightF = 0.016
  res@tmXBMajorOutwardLengthF = 0.006
  res@tmYLMajorOutwardLengthF = 0.006
  res@tmXBMinorOutwardLengthF = 0.003
  res@tmYLMinorOutwardLengthF = 0.003
  res@tmXBMajorLengthF = 0.006
  res@tmYLMajorLengthF = 0.006
  res@tmXBMinorLengthF = 0.003
  res@tmYLMinorLengthF = 0.003

  if (isatt(diag_script_info, "ref")) then
    min_tmp = (/min(source_mean), min(source), min(source_stat)/)
    max_tmp = (/max(source_mean), max(source), max(source_stat)/)
  else
    min_tmp = (/min(source_mean), min(source_stat)/)
    max_tmp = (/max(source_mean), max(source_stat)/)
  end if
  res@trYMinF  = min(min_tmp) - 0.05 * (max(max_tmp) - min(min_tmp))
  res@trYMaxF  = max(max_tmp) + 0.05 * (max(max_tmp) - min(min_tmp))
  res@tiYAxisOn = True
  res@tiXAxisString = "Year"
  res@gsnStringFontHeightF = 0.016

  copy_VarMeta(res_in, res)  ; copy passed resources

  ; ---------------------------------------------------------------------
  ; add multi model mean of different experiments
  ; ---------------------------------------------------------------------
  ; number of different experiments
  tmp = dimsizes(source_mean)
  nexp     = tmp(0)
  delete(tmp)

  cmap = read_colormap_file("$diag_scripts/shared/plot/rgb/ipcc-ar6_line_06.rgb")
  res@xyDashPatterns    = (/0, 0, 0, 0, 0, 0/)
  res@xyLineThicknesses = (/3, 3, 3, 3, 3, 3/)
  res@xyLineColors = cmap(1:5,:)

  if (nexp .gt. 6) then
    error_msg("w", scriptname, funcname, "Color palette not defined for " \
              + "more than " + nexp + " experiments")
  end if

  res@pmLegendDisplayMode = "Always"
  res@xyExplicitLegendLabels = source_mean&experiment
  res@lgBoxMinorExtentF      = 0.2       ; Shorten the legend lines

  plot(0) = gsn_csm_xy(wks, source_x, source_mean, res)  ; create plot

  res@pmLegendDisplayMode = "Never"

  ; ---------------------------------------------------------------------
  ; Add multi model statistics (5% and 95% quantile)
  ; ---------------------------------------------------------------------
  if (isatt(diag_script_info, "stat_shading")) then
    if (diag_script_info@stat_shading .ne. False) then
      res_stat = True
      cmap = read_colormap_file("$diag_scripts/shared/plot/rgb/ipcc-ar6_line_shading.rgb")
      copy_VarMeta(res, res_stat)
      res_stat@gsnXYFillColors = cmap(1,:)
      delete(res_stat@xyLineColors)
      ; We don't want the line, so make it transparent.
      res_stat@xyLineColor = -1
      shading_plot = gsn_csm_xy(wks, source_x, source_stat(0:1, 0, :), \
                                res_stat)
      overlay(plot(0), shading_plot)
      if(nexp .ge. 2) then
        res_stat@gsnXYFillColors = cmap(2,:)
        shading_plot = gsn_csm_xy(wks, source_x, source_stat(0:1, 1, :), \
                                  res_stat)
        overlay(plot(0), shading_plot)
      end if
      if(nexp .ge. 3) then
        res_stat@gsnXYFillColors = cmap(3,:)
        shading_plot = gsn_csm_xy(wks, source_x, source_stat(0:1, 2, :), \
                                  res_stat)
        overlay(plot(0), shading_plot)
      end if
      if(nexp .gt. 3) then
        error_msg("w", scriptname, funcname, "Color palette not defined for " \
                  + nexp + " experiments")
      end if
    end if
  end if

  ; ---------------------------------------------------------------------
  ; add reference datasets
  ; ---------------------------------------------------------------------
  if (isatt(diag_script_info, "ref")) then
    delete(res@xyDashPatterns)
    delete(res@xyLineThicknesses)
    delete(res@xyLineColors)
    res@xyDashPatterns    = dashes
    res@xyLineThicknesses = thicks  ; make 2nd lines thicker
    res@xyLineColors      = colors  ; change line color

    ref_p = gsn_csm_xy(wks, source_x, source, res)  ; create plot
    overlay(plot(0), ref_p)
  end if

  ; ---------------------------------------------------------------------
  ; Procedure to attach a box to the given plot, given the lower left
  ; corner, width, color, and opacity.
  ; ---------------------------------------------------------------------
  gsres                = True
  gsres@gsFillColor    = "yellow"
  gsres@gsFillOpacityF = 0.2
  xbox = (/ref_start, ref_end, ref_end, ref_start, ref_start/)
  ybox = (/res@trYMinF, res@trYMinF, res@trYMaxF, res@trYMaxF, res@trYMinF/)
  newplot00 = gsn_add_polygon(wks, plot(0), xbox, ybox, gsres)

  ; ---------------------------------------------------------------------
  ; Draw some lines to create a legend
  ; ---------------------------------------------------------------------
  res_lines                   = True      ; polyline mods desired
  res_lines@tfPolyDrawOrder   = "Predraw"
  res_lines@gsLineColor       = "grey"    ; line color
  res_lines@gsLineThicknessF  = 1.        ; line thicker
  res_lines@gsLineDashPattern = 1.        ; dash pattern

  xx = (/res@trXMinF, res@trXMaxF/)
  yy = (/0.0, 0.0/)
  dum0 = gsn_add_polyline(wks, plot(0), xx, yy, res_lines)

  resP = True
  resP@gsnMaximize = True
  resP@gsnPaperOrientation = "portrait"
  resP@gsnPaperMargin =  0.8

  gsn_panel(wks, plot, (/1, 1/), resP)

  leave_msg(scriptname, funcname)

end

; #############################################################################
undef("timeseries_station")
function timeseries_station(wks_in[1],
                            source,
                            varname[1]: string)
;
; Arguments
;    wks_in: workstations (graphic object or default will be used).
;    source: data to be plotted or a NetCDF filename with data.
;              @stname: station name
;              @stlat: station latitude
;              @stlon: station longitude
;              @stalt: station altitude
;    varname: variable name, needed for netCDF files with multiple variables
;
; Source prototype
;    source[*][*]
;    source!0 = model
;    source!1 = time or year
;
; Return value
;    A graphic variable.
;
; Description
;    Creates a time series plot for station data.
;
; Caveats:
;    Selection of defaults for res almost arbitrary.
;
; Modification history:
;    20140325-righi_mattia: written.
;
local funcname, scriptname
begin

  funcname = "timeseries_station"
  scriptname = "diag_scripts/shared/plot/xy_line.ncl"
  enter_msg(scriptname, funcname)

  ; Get data, either directly or via netCDF file
  if (typeof(source) .eq. "string") then
    data = ncdf_read(source, varname)
  else
    data = source
    copy_VarMeta(source, data)
  end if

  ; Retrieve basic metadata from data
  defaults = (/"default", "dummy", "dummy_for_var", "Default", "Dummy"/)
  if (any(varname .eq. defaults)) then
    var = att2var(data, "var")
  else
    var = varname
  end if

  ; Check if a valid wks has been provided, otherwise invoke default
  wks_out = get_wks(wks_in, diag_script, var)

  ; Default resources
  res = True
  res@gsnDraw             = False
  res@gsnFrame            = False
  res@tiMainFont          = 22
  res@tiMainString        = var
  res@tiYAxisString       = "[" + format_units(data@units) + "]"
  res@trYMinF             = 0.
  res@trYMaxF             = max(1.3 * data)
  res@tmXTOn              = False
  res@tmXBLabelAngleF     = 45.
  res@tmXBLabelJust       = "TopRight"
  res@tmXBMode            = "Explicit"
  res@tmLabelAutoStride   = True
  if (diag_script_info@time_avg.eq."monthly") then
    res@trXMinF             = min(data&time) - 50
    res@trXMaxF             = max(data&time) + 50
    res@tmXBValues          = data&time(::12)
    res@tmXBMinorValues     = data&time
    years                   = cd_calendar(data&time, 0)
    res@tmXBLabels          = years(::12, 0)
  else
    res@trXMinF             = min(data&year) - 0.2
    res@trXMaxF             = max(data&year) + 0.2
    res@tmXBValues          = data&year
    res@tmXBLabels          = data&year
  end if

  if (isatt(data, "long_name")) then
    res@gsnCenterString = data@long_name
  end if

  ; Override defaults with "res_" attributes of "data"
  res_new = att2var(data, "res_")
  copy_VarMeta(res_new, res)

  ; Plot
  dimnames = getvardims(data)
  plot = gsn_csm_xy(wks_out, data&$dimnames(1)$, data, res)

  ; Append legend
  resT = True
  resT@txFont = 21
  resT@txFontColor = "black"
  resT@txFontHeightF = 0.016
  if (.not.diag_script_info@legend_outside) then
    resT@txJust = "CenterLeft"
    resL = True
    xpos = 0.215
    ypos = 0.785
    do mID = 0, dimsizes(data&model) - 1
      resL@gsLineColor = res@xyLineColors(mID)
      resL@gsLineThicknessF = res@xyLineThicknesses(mID)
      resL@gsLineDashPattern = res@xyDashPatterns(mID)
      gsn_polyline_ndc(wks_out, (/xpos, xpos + 0.045/), \
                       (/ypos, ypos/), resL)
      gsn_text_ndc(wks_out, data&model(mID), xpos + 0.055, ypos, resT)
      ypos = ypos - 0.022
    end do
  end if

  ; Append station info
  resT@txJust = "CenterRight"
  xpos = 0.785
  ypos = 0.785

  if (isatt(data, "stname")) then
    gsn_text_ndc(wks_out, data@stname, xpos, ypos, resT)
    ypos = ypos - 0.022
  end if

  if (isatt(data, "stlat")) then
    latinfo = sprintf("%4.2f", abs(data@stlat)) + \
      where(data@stlat .lt. 0, " S", " N")
    gsn_text_ndc(wks_out, latinfo, xpos, ypos, resT)
    ypos = ypos - 0.022
  end if

  if (isatt(data, "stlon")) then
    if (data@stlon .gt. 180) then
      loninfo = sprintf("%5.2f", abs(data@stlon - 360.)) + " W"
    else if (data@stlon .lt. 0) then
      loninfo = sprintf("%5.2f", abs(data@stlon)) + " W"
    else
      loninfo = sprintf("%5.2f", data@stlon) + " E"
    end if
    end if
    gsn_text_ndc(wks_out, loninfo, xpos, ypos, resT)
    ypos = ypos - 0.022
  end if

  if (isatt(data, "stalt")) then
    if (.not.ismissing(data@stalt)) then
      gsn_text_ndc(wks_out, sprintf("%4.0f", data@stalt) + " m", \
                   xpos, ypos, resT)
    end if
  end if

  leave_msg(scriptname, funcname)
  return(plot)

end

; #############################################################################
undef("cycle_plot")
function cycle_plot(wks_in[1],
                    source,
                    varname[1]: string,
                    items: list)
;
; Arguments
;    wks_in: workstations (graphic object or default will be used).
;    source: data to be plotted or a NetCDF filename with data.
;    varname: variable name in the file.
;    items: list of input_file_info metadata
;
; Source prototype
;    source(*, *, 2)
;    source!0 = model
;    source!1 = month or season
;    source!2 = statistic
;    source@legend_outside = draw a legend withing the plot or in a separate
;                            file
;
; Return value
;    A graphic variable.
;
; Description
;    Draw an annual or seasonal cycle plot.
;
; Caveats
;
; Modification history
;    20131206-frank_franziska: written.
;
local funcname, scriptname, wks_out, wks_in, data, source, res, atts, base, \
  varname
begin

  funcname = "cycle_plot"
  scriptname = "diag_scripts/shared/plot/xy_line.ncl"
  enter_msg(scriptname, funcname)

  ; Get data, either directly or via netCDF file
  if (typeof(source) .eq. "string") then
    data = ncdf_read(source, varname)
  else
    data = source
    copy_VarMeta(source, data)
  end if

  ; Retrieve basic metadata from data
  defaults = (/"default", "dummy", "dummy_for_var", "Default", "Dummy"/)
  if (any(varname .eq. defaults)) then
    var = att2var(data, "var")
    DIAG_SCRIPT = att2var(data, "diag_script")
  else
    var = varname
  end if

  if (.not.isatt(diag_script_info, "styleset")) then
    diag_script_info@styleset = "DEFAULT"
  end if

  ; Select colors and other plotting attributes from the project style files
  ; See ./diag_scripts/shared/plot/style.ncl
  colors = project_style(items, diag_script_info, "colors")
  dashes = project_style(items, diag_script_info, "dashes")
  thicks = project_style(items, diag_script_info, "thicks")
  annots = project_style(items, diag_script_info, "annots")
  avgstd = project_style(items, diag_script_info, "avgstd")

  ; Check if a valid wks has been provided, otherwise invoke default
  wks_out = get_wks(wks_in, DIAG_SCRIPT, var)

  ; Define default plot resources
  res                  = True
  res@gsnDraw          = False
  res@gsnFrame         = False
  res@gsnMaximize      = True
  res@gsnPaperOrientation = "landscape"
  res@xyLineThicknesses = thicks + 0.5
  res@xyLineColors      = colors
  res@xyMonoDashPattern = False
  res@xyDashPatterns    = dashes

  coord_names = getvardims(data)
  x_axis = data&$coord_names(1)$
  x_axis_num = ispan(1, dimsizes(data&$coord_names(1)$), 1)

  res@trXMinF  = min(x_axis_num) - 0.05 * (max(x_axis_num) - min(x_axis_num))
  res@trXMaxF  = max(x_axis_num) + 0.25 * (max(x_axis_num) - min(x_axis_num))
  if (data@legend_outside) then
    res@trXMinF  = min(x_axis_num) - 0.3
    res@trXMaxF  = max(x_axis_num) + 0.3
  end if
  ymax = max(data(:, :, 0) + data(:, :, 1))
  ymin = min(data(:, :, 0) - data(:, :, 1))
  res@trYMinF = ymin - 0.05 * (ymax - ymin)
  res@trYMaxF = ymax + 0.05 * (ymax - ymin)
  res@tiMainFontHeightF    = 0.025
  res@vpHeightF = 0.4
  res@vpWidthF  = 0.8
  res@tmXBMode   = "Explicit"
  res@tmXTOn = False
  res@tmXBValues = x_axis_num
  res@tmXBLabels = x_axis

  res@tiMainString = "Annual cycle"
  if (isatt(data, "units"))
    res@tiYAxisString = "[" + format_units(data@units) + "]"
  else
    res@tiYAxisString = varname
  end if

  ; Override defaults with "res_" attributes of "data"
  res_new = att2var(data, "res_")
  copy_VarMeta(res_new, res)

  ; Create plot
  plot = gsn_csm_xy(wks_out, x_axis_num, data(:, :, 0), res)
  plot@outfile = wks_out@name

  ; Add standard deviation
  if (isatt(data, "plot_stddev")) then
    if (.not.(data@plot_stddev.eq."none")) then

      ; Stddev
      res_stddev = True
      res_stddev@tfPolyDrawOrder = "Predraw"
      res_stddev@gsFillOpacityF = 0.15

      ; Assign edges of polygons, second round reverted
      data_new = new((/dimsizes(data&model), 2 * dimsizes(x_axis)/), float)
      data_new(:, 0:dimsizes(x_axis) - 1) = data(:, :, 0)
      data_new(:, 0:dimsizes(x_axis) - 1) = data(:, :, 0) + data(:, :, 1)
      data_new(:, dimsizes(x_axis):) = data(:, ::-1, 0)
      data_new(:, dimsizes(x_axis):) = data(:, ::-1, 0) - data(:, ::-1, 1)
      data_new&$coord_names(1)$(0:dimsizes(x_axis) - 1) = x_axis_num
      data_new&$coord_names(1)$(dimsizes(x_axis):) = x_axis_num(::-1)

      ;: Loop over models
      shading = new((/dimsizes(data(:, 0, 0))/), "graphic")
      do imod = 0, dimsizes(shading) - 1
        if ((any(data@plot_stddev.eq.annots(imod))).or.\
            (data@plot_stddev.eq."all").or.\
            ((data@plot_stddev.eq."ref_model").and.\
            (any(data@ref_model.eq.annots(imod))))) then
          if (dimsizes(dimsizes(colors)).eq.2) then
            ; Assign model corresponding color (RGB arrays)
            res_stddev@gsFillColor = colors(imod, :)
          else
            ; Assign model corresponding color (String arrays)
            res_stddev@gsFillColor = colors(imod)
          end if
          shading(imod) = \
            gsn_add_polygon(wks_out, plot, \
                            tofloat(data_new&$coord_names(1)$), \
                            data_new(imod, :), res_stddev)
          str = "shade" + imod
          plot@$str$ = shading(imod)
        end if
      end do
      delete(data_new)
    end if
  end if

  if (data@legend_outside) then

    lg_outfile = wks_out@legendfile

    ; Attach line styles
    styles = True
    styles@colors = colors
    styles@dashes = dashes
    styles@thicks = thicks
    create_legend_lines(annots, styles, lg_outfile, "lines")

  else

    nitems = dimsizes(annots)

    ; Resources for a customized legend
    lgres                    = True
    lgres@lgMonoLineThickness = False
    lgres@lgLabelFontHeightF = 0.08
    lgres@vpWidthF           = 0.15
    lgres@vpHeightF          = 0.4
    lgres@lgPerimOn          = False
    lgres@lgMonoDashIndex    = False
    lgres@lgLineColors       = colors(::-1)
    lgres@lgDashIndexes      = dashes(::-1)
    lgres@lgLineThicknesses  = thicks(::-1) + 0.5

    ; Create legends within plot
    lbid_ta = gsn_create_legend(wks_out, nitems, annots(::-1), lgres)

    ; Add legend at the correct position
    ; Point (0, 0) is the dead center of the plot. Point (0, .5)
    ; is center, flush bottom. Point (0.5, 0.5) is flush bottom,
    ; flush right.
    amres                  = True
    amres@amJust           = "TopRight"  ; reference corner of box
    amres@amParallelPosF   = 0.5         ; Move legend to +right, -left
    amres@amOrthogonalPosF = -0.5        ; +down, -up

    ; Add legend to plot
    annoid = gsn_add_annotation(plot, lbid_ta, amres)
    plot@annoid = annoid

  end if

  leave_msg(scriptname, funcname)
  return(plot)

end

; #############################################################################
undef("errorbar_plot")
function errorbar_plot(wks_in[1],
                       source,
                       varname[1]:string)
;
; Arguments
;    wks_in: workstations (graphic object or default will be used).
;    source: data to be plotted or a NetCDF filename with data.
;    varname: variable name in the file.
;
; Source prototype
;
; Return value
;    A graphic variable.
;
; Description
;    source = (2, npoints)
;    source(0, :) = mean
;    source(1, :) = standard deviation
;    source!0 = statistic
;    source!1 = dataset
;
; Caveats
;
; Modification history
;    20151105-righi_mattia: written.
;
local funcname, scriptname, data, defaults, var, wks, res, ren_new, resL, \
  error_bar
begin

  funcname = "errorbar_plot"
  scriptname = "diag_scripts/shared/plot/xy_line.ncl"
  enter_msg(scriptname, funcname)

  ; Get data, either directly or via netCDF file
  if (typeof(source) .eq. "string") then
    data = ncdf_read(source, varname)
  else
    data = source
    copy_VarMeta(source, data)
  end if

  ; Retrieve basic metadata from data
  defaults = (/"default", "dummy", "dummy_for_var", "Default", "Dummy"/)
  if (any(varname .eq. defaults)) then
    var = att2var(data, "var")
    diag_script = att2var(data, "diag_script")
  else
    var = varname
    diag_script = DIAG_SCRIPT
  end if

  ; Check if a valid wks has been provided, otherwise invoke default
  wks = get_wks(wks_in, diag_script, var)

  ; Default resources
  res = True
  res@gsnFrame = False
  res@gsnDraw = False
  res@xyMarkLineMode = "Markers"
  res@xyMarkers = 16
  res@xyMarkerSizeF = 0.01
  res@tiYAxisString = varname
  if (isatt(data, "units")) then
    res@tiYAxisString = \
      res@tiYAxisString + " [" + format_units(data@units) + "]"
  end if
  res@vpWidthF = 0.7
  res@vpHeightF = 0.25
  res@txFontHeightF = 0.01
  res@tiMainFontHeightF = 0.025
  res@tmXBMode = "Explicit"
  res@trXMinF = -1
  res@trXMaxF = dimsizes(data&dataset)
  res@tmXBValues = ispan(0, dimsizes(data&dataset) - 1, 1)
  res@trYMinF = min(data(0, :) - data(1, :) / 2.)
  res@trYMinF = where(res@trYMinF.lt.0, 1.1 * res@trYMinF, 0.9 * res@trYMinF)
  res@trYMaxF = max(data(0, :) + data(1, :) / 2.)
  res@trYMaxF = where(res@trYMaxF.gt.0, 1.1 * res@trYMaxF, 0.9 * res@trYMaxF)
  res@tiMainString = varname + " - " + diag_script_info@region
  res@tmXBLabels = data&dataset
  res@tmXBLabelAngleF = 45.
  res@tmXBLabelJust = "CenterRight"

  ; Override defaults with "res_" attributes of "data"
  res_new = att2var(data, "res_")
  copy_VarMeta(res_new, res)

  ; Draw plot
  plot = gsn_csm_y(wks, data(0, :), res)

  ; Draw errorbars
  resL = True
  resL@gsLineThicknessF = 1.
  error_bar = new(dimsizes(data&dataset), graphic)
  do imod = 0, dimsizes(data&dataset) - 1
    error_bar(imod) = \
      gsn_add_polyline(wks, plot, (/imod, imod/), \
                       (/data(0, imod) + data(1, imod) / 2, \
                         data(0, imod) - data(1, imod) / 2/), resL)
    str = "bar" + imod
    plot@$str$ = error_bar(imod)
  end do

  leave_msg(scriptname, funcname)
  return(plot)

end

; #############################################################################
undef("evolution_base_plot")
function evolution_base_plot(wks_in[1],
                             source,
                             varname[1] : string,
                             anomaly)
;
; Arguments
;     wks_in: workstations (graphic object or default will be used).
;     source: data to be plotted or a NetCDF filename with data.
;     varname: variable name in the file.
;     anomaly: anomaly plot or not - used in axis labels.
;
;     Source prototype:
;         source(5, *)
;         source!0 = reference dataset.
;         source!1 = multi model mean.
;         source!2 = multi model min.
;         source!3 = multi model max.
;         source!4 = years.
;         source!5 = multi model std.
;         source@legend_outside = draw a legend within the plot or in a
;                                 separate file.
;         source@dim_Mod = number of models.
;
; Return value:
;     A graphic variable.
;
; Description:
;     Draw an evolution plot from yearly means, including multi-model mean
;     and uncertainty.
;
; Modification history:
;     20180822-schlund_manuel: ported to v2.0.
;     20170308-gier_bettina: written.
;
local funcname, scriptname, verbosity, wks_out, wks_in, data, source, res, \
  atts, base, varname, multi_model, refmean

begin

  funcname = "evolution_plot"
  scriptname = "plot_scripts/ncl/xy_line.ncl"
  enter_msg(scriptname, funcname)

  ; Get data, either directly or via netCDF file
  if(typeof(source) .eq. "string") then
    data = ncdf_read(source, varname)
  else
    data = source
    copy_VarMeta(source, data)
  end if

  ; Retrieve basic metadata from data
  defaults = (/"default", "dummy", "dummy_for_var", "Default", "Dummy"/)
  if (any(varname .eq. defaults)) then
    var = att2var(data, "var")
    diag_script = att2var(data, "diag_script")
  else
    var = varname
    diag_script = DIAG_SCRIPT
  end if
  if (.not.isatt(diag_script_info, "styleset")) then
    diag_script_info@styleset = "DEFAULT"
  end if

  ; Check if a valid wks has been provided, otherwise invoke default
  wks_out = get_wks(wks_in, diag_script, var)

  ; Calculation for confidence polygons
  n_val = 17
  new_arr2 = new((/n_val, 2*dimsizes(data(4, :))/), float)
  new_arr2!0 = "intervals"
  new_arr2&intervals = fspan(0.9, 0.1, n_val)
  new_arr2!1 = "dtime"
  new_arr2&dtime = array_append_record(data(4, :), data(4, ::-1), 0)
  do n = 0, n_val - 1
    do time_i = 0, (dimsizes(data(4, :)) - 1)
      t_var = cdft_t(0.5 - new_arr2&intervals(n) / 2, (data@dim_Mod - 1))

      ; Offset from mean, use symmetry of t-distribution
      y_off = t_var * data(5, time_i) / sqrt(data@dim_Mod - 1)
      new_arr2(n, time_i) = data(1, time_i) - y_off
      new_arr2(n, dimsizes(new_arr2&dtime) - 1 - time_i) = \
        data(1, time_i) + y_off
    end do
  end do

  ; Define default plot resources
  res = True
  res@gsnDraw = False
  res@gsnFrame = False
  res@gsnMaximize = True
  res@gsnPaperOrientation = "landscape"
  res@xyLineThicknesses = (/2, 2/)
  res@xyLineColors = (/"black", "white"/)
  res@xyDashPatterns = (/0.0, 0.0/)            ; make all lines solid
  ; res@xyMonoDashPattern = False
  ; res@xyDashPatterns = dashes

  coord_names = getvardims(data)
  ; x_axis = data&$coord_names(1)$
  x_axis_num = data(4, :)
  ; x_axis_num = ispan(1, dimsizes(data&$coord_names(1)$), 1)

  res@trXMinF = min(x_axis_num)
  res@trXMaxF = max(x_axis_num)
  ymax = max((/max(data(3, :)), max(data(0, :))/))
  ymin = min((/min(data(2, :)), min(data(0, :))/))
  res@trYMinF = ymin - 0.05 * (ymax - ymin)
  res@trYMaxF = ymax + 0.15 * (ymax - ymin)
  res@tiMainFontHeightF = 0.025
  res@vpHeightF = 0.4
  res@vpWidthF = 0.8
  res@tmXBMode = "Explicit"
  res@tmXTOn = False
  res@tiXAxisString = "Time [years]"        ; x-axis should always be time

  ; Axis title
  if (anomaly) then
    res@tiYAxisString = varname + " Anomaly [" + data@units + "]"
  else
    res@tiYAxisString = varname + " [" + data@units + "]"
  end if

  ; After overlaying the plots, add titles and legend manually
  delete(res@xyLineColors)
  res@gsnXYFillColors = "gray60"
  res@xyLineColor = -1        ; We don't want the line, so make it transparent.

  ; Set contour color
  res_contour = True
  if isatt(data, "contour_color") then
    contour_color = data@contour_color
  else
    var_lower = str_lower(var)
    contour_color = 0         ; default: red
    if (.not. ismissing(str_index_of_substr(var_lower, "fgco2", -1))) then
      contour_color = 200
    end if
    if (.not. ismissing(str_index_of_substr(var_lower, "nbp", -1))) then
      contour_color = 100
    end if
    if (.not. ismissing(str_index_of_substr(var_lower, "tas", -1))) then
      contour_color = 0
    end if
    if (.not. ismissing(str_index_of_substr(var_lower, "pr", -1))) then
      contour_color = 230
    end if
    if (.not. ismissing(str_index_of_substr(var_lower, "tos", -1))) then
      contour_color = 40
    end if
  end if

  ; cmap = read_colormap_file("MPL_Reds")
  ; opt = True
  ; opt@NumColorsInTable = n_val + 2
  ; cmap = span_named_colors((/"gray", contour_color/), opt)
  ; interval_colors = cmap(2:, :)

  hsv_colors = new((/n_val, 3/), "float")
  hsv_colors(:, 0) = contour_color            ; hue
  hsv_colors(:, 1) = fspan(0, 1, n_val)       ; saturation
  hsv_colors(:, 2) = 0.9                      ; value
  interval_colors = hsvrgb(hsv_colors)

  ; Override defaults with "res_" attributes of "data"
  res_new = att2var(data, "res_")
  copy_VarMeta(res_new, res)

  ; Create filled xy plot
  plot = gsn_csm_xy(wks_out, x_axis_num, data(2:3, :), res)
  plot@outfile = wks_out@name

  ; Create lines for Volcanic eruptions
  res_lines = True                          ; polyline mods desired
  res_lines@gsLineDashPattern = 0.0   ; solid line
  res_lines@gsLineThicknessF = 5.0    ; line thicker
  res_lines@gsLineColor = "gray40"    ; line color
  res_text = True                     ; text mods desired
  res_text@txFontHeightF = 0.01       ; change text size
  res_text@txJust = "CenterLeft"      ; text justification
  if (isatt(diag_script_info, "evolution_plot_volcanoes") .and. \
      diag_script_info@evolution_plot_volcanoes) then
    ymax = max((/max(data(3, :)), max(data(0, :))/))
    ymin = min((/min(data(2, :)), min(data(0, :))/))
    ytop = ymax + 0.1*(ymax - ymin)
    yy = (/(ymin - 0.05 * (ymax - ymin)), (ymax + 0.15*(ymax-ymin))/)

    ; Agung
    xx = (/1963.0, 1963.0/)
    plot@$unique_string("dum")$ = gsn_add_polyline(wks_out, plot, xx, yy, \
                                                   res_lines)
    plot@$unique_string("dum")$ = gsn_add_text(wks_out, plot, "Agung", \
                                               (xx(1) + 0.5), (ytop), \
                                               res_text)

    ; El Chichon
    xx = (/1982.0, 1982.0/)
    plot@$unique_string("dum")$ = gsn_add_polyline(wks_out, plot, xx, yy, \
                                                   res_lines)
    plot@$unique_string("dum")$ = gsn_add_text(wks_out, plot, \
                                               "El Chichon", \
                                               (xx(1)), (ytop), res_text)

    ; Pinatubo
    xx = (/1991.0, 1991.0/)
    plot@$unique_string("dum")$ = gsn_add_polyline(wks_out, plot, xx, yy, \
                                                   res_lines)
    plot@$unique_string("dum")$ = gsn_add_text(wks_out, plot, "Pinatubo", \
                                               (xx(1)), (ytop), res_text)

    ; El Nino
    res_lines@gsLineColor = "orange"
    xx = (/1998.0, 1998.0/)
    plot@$unique_string("dum")$ = gsn_add_polyline(wks_out, plot, xx, yy, \
                                                   res_lines)
    plot@$unique_string("dum")$ = gsn_add_text(wks_out, plot, "El Nino", \
                                               (xx(1) + 0.5), (ytop), \
                                               res_text)
  end if

  ; Add legend manually
  res_lines@gsLineDashPattern = 0.0         ; solid line
  res_lines@gsLineThicknessF  = 5.0         ; line thicker
  res_lines@gsLineColor = "gray50"          ; line color
  xx = (/(min(x_axis_num) + 0.01 * (max(x_axis_num) - min(x_axis_num))), \
        (min(x_axis_num) + 0.05 * (max(x_axis_num) - min(x_axis_num)))/)
  yy = (/(ymax + 0.07 * (ymax - ymin)), (ymax + 0.07 * (ymax - ymin))/)

  res_lines@gsLineColor = "black"
  plot@$unique_string("dum")$ = gsn_add_polyline(wks_out, plot, xx, yy, \
                                                 res_lines)
  plot@$unique_string("dum")$ = gsn_add_text(wks_out, plot, data@ref_name, \
                                             (xx(1) + 0.3 * (xx(1) - xx(0))), \
                                             yy(0), res_text)

  yy = (/ymax, ymax/)
  delete(res_lines@gsLineColor)
  res_lines@gsLineColor = interval_colors(n_val-1, :)
  plot@$unique_string("dum")$ = gsn_add_polyline(wks_out, plot, xx, yy, \
                                                 res_lines)
  plot@$unique_string("dum")$ = gsn_add_text(wks_out, plot, "CMIP5", \
                                             (xx(1) + 0.3 * (xx(1) - xx(0))), \
                                             yy(0), res_text)

  ; Add confidence contours as polygons
  do n = 0, n_val - 1
    res_contour@gsFillColor = interval_colors(n, :)
    plot@$unique_string("dum")$ = gsn_add_polygon(wks_out, plot, \
                                                  new_arr2&dtime, \
                                                  new_arr2(n, :), \
                                                  res_contour)
  end do

  lbres = True
  lbres@vpWidthF = 0.25                             ; width
  lbres@vpHeightF = 0.05                            ; height
  lbres@lbPerimOn = False                           ; Turn off perimeter
  lbres@lbOrientation = "Horizontal"                ; Default is vertical
  ; lbres@lbLabelAlignment = "ExternalEdges"        ; Default is "BoxCenters"
  lbres@cnLabelBarEndStyle = "IncludeMinMaxLabels"  ; turn on end labels
  lbres@lbFillColors = interval_colors(::-1, :)     ; colors for boxes
  lbres@lbMonoFillPattern = True                    ; fill them all solid
  lbres@lbLabelFontHeightF = 0.008                  ; label font height
  lbres@lbTitleString = "Confidence (%)"
  lbres@lbTitlePosition = "Bottom"
  ; lbres@lbTitleDirection = "Across"
  lbres@lbBoxLinesOn = False
  lbres@lbLabelStride = 2

  labels = tostring_with_format(fspan(10, 90, n_val), "%2.0f")

  ; Override defaults with "res_" attributes of "data"
  ; lbres_new = att2var(data, "lbres_")
  ; copy_VarMeta(lbres_new, lbres)

  gsn_labelbar_ndc(wks_out, n_val, labels, 0.3, 0.74, lbres)
  ; drawNDCGrid(wks_out)

  leave_msg(scriptname, funcname)
  return(plot)

end<|MERGE_RESOLUTION|>--- conflicted
+++ resolved
@@ -11,7 +11,6 @@
 ;    function aerosol_sizedist
 ;    procedure xy_line
 ;    procedure xy_line_anom
-;    procedure xy_line_collect
 ;    function timeseries_station
 ;    function cycle_plot
 ;    function errorbar_plot
@@ -1571,20 +1570,6 @@
     overlay(plot, mmm)
   end if
 
-<<<<<<< HEAD
-  ; ***********************************************
-  ; legend resources
-  ; ***********************************************
-
-  lgres                    = True
-  lgres@lgItemType         = "Lines"   ; show lines only (default)
-  lgres@lgLabelFontHeightF = .05       ; set the legend label font thickness
-  lgres@vpWidthF           = 0.15      ; width of legend (NDC)
-  lgres@vpHeightF          = 0.5       ; height of legend (NDC)
-  lgres@lgPerimColor       = "gray"    ; draw the box perimeter in orange
-  lgres@lgPerimThicknessF  = 1.0       ; thicken the box perimeter
-
-=======
   ; Resources for a customized legend.
   lgres                     = True
   lgres@lgMonoLineThickness = False
@@ -1597,7 +1582,6 @@
   lgres@lgBoxBackground     = 0
   lgres@lgPerimFill         = 0
   lgres@lgPerimFillColor    = 0
->>>>>>> be1f219a
   if (.not.isatt(diag_script_info, "EMs_in_lg")) then
     diag_script_info@EMs_in_lg = True  ; Set default
   end if
@@ -1607,14 +1591,6 @@
     colors := colors(idcs_modelnames)
     dashes := dashes(idcs_modelnames)
     thicks := thicks(idcs_modelnames)
-<<<<<<< HEAD
-    annots := models@name(idcs_modelnames)
-  end if
-  lgres@lgLineColors      = colors
-  lgres@lgDashIndexes     = dashes
-  lgres@lgLineThicknesses = thicks + 0.5
-  labels = annots
-=======
     annots := datasets(idcs_modelnames)
   end if
   if (diag_script_info@multi_model_mean) then
@@ -1629,164 +1605,106 @@
     lgres@lgLineThicknesses = thicks + 0.5
     labels = annots
   end if
->>>>>>> be1f219a
   nitems = dimsizes(labels)
   lgres@lgItemOrder = ispan(nitems - 1, 0, 1)
 
   ; Create legend
   lbid = gsn_create_legend(wks, nitems, labels, lgres)
 
-  amres = True
-  amres@amParallelPosF   = 0.81
-  amres@amOrthogonalPosF = 0.0
-  annoid1 = gsn_add_annotation(plot, lbid, amres)
-
-  resP = True
-  resP@gsnMaximize = True
-  resP@gsnPaperOrientation = "portrait"
-  resP@gsnPaperMargin =  0.8
-
-  gsn_panel(wks, plot, (/1, 1/), resP)
-
-;  ; Resources for a customized legend.
-;  lgres                     = True
-;  lgres@lgMonoLineThickness = False
-;  lgres@lgLabelFontHeightF  = .08      ; legend label font thickness
-;  lgres@vpWidthF            = 0.15     ; width of legend (NDC)
-;  lgres@vpHeightF           = 0.4      ; height of legend (NDC)
-;  lgres@lgPerimOn           = True
-;  lgres@lgPerimColor        = 0
-;  lgres@lgMonoDashIndex     = False
-;  lgres@lgBoxBackground     = 0
-;  lgres@lgPerimFill         = 0
-;  lgres@lgPerimFillColor    = 0
-;  if (.not.isatt(diag_script_info, "EMs_in_lg")) then
-;    diag_script_info@EMs_in_lg = True  ; Set default
-;  end if
-;  if (.not.diag_script_info@EMs_in_lg) then
-;    datasets = metadata_att_as_array(items, "dataset")
-;    idcs_modelnames = UNIQ(datasets)
-;    colors := colors(idcs_modelnames)
-;    dashes := dashes(idcs_modelnames)
-;    thicks := thicks(idcs_modelnames)
-;    annots := datasets(idcs_modelnames)
-;  end if
-;  if (diag_script_info@multi_model_mean) then
-;    lgres@lgLineColors      = array_append_record(colors, colors_mmm, 0)
-;    lgres@lgDashIndexes     = array_append_record(dashes, dashes_mmm, 0)
-;    lgres@lgLineThicknesses = \
-;      array_append_record(thicks, thicks_mmm, 0) + 0.5
-;    labels = array_append_record(annots, annots_mmm, 0)
-;  else
-;    lgres@lgLineColors      = colors
-;    lgres@lgDashIndexes     = dashes
-;    lgres@lgLineThicknesses = thicks + 0.5
-;    labels = annots
-;  end if
-;  nitems = dimsizes(labels)
-;  lgres@lgItemOrder = ispan(nitems - 1, 0, 1)
-;
-;  ; Create legend
-;  lbid = gsn_create_legend(wks, nitems, labels, lgres)
-;
-;  ; Add legend at the correct position
-;  ; Point (0, 0) is the dead center of the plot. Point (0, .5) is center,
-;  ; flush bottom. Point (0.5, 0.5) is flush bottom, flush right.
-;  amres                  = True
-;  amres@amJust           = "TopRight"  ; reference corner of box
-;  ;amres@amParallelPosF   =  0.5        ; Move legend to +right, -left
-;  ;amres@amOrthogonalPosF = -0.5        ; +down, -up
-;  amres@amParallelPosF   = 0.81
-;  amres@amOrthogonalPosF = 0.0
-;
-;
-;  ; Draw and frame
-;  psres = True
-;  psres@gsnDraw = False
-;  psres@gsnFrame = False
-;  maximize_output(wks, psres)
-;
-;  ; Get plot size
-;  getvalues plot
-;    "vpXF"      : vpx
-;    "vpYF"      : vpy
-;    "vpWidthF"  : vpw
-;    "vpHeightF" : vph
-;  end getvalues
-;  bres = True
-;  bres@gsnDraw      = False
-;  bres@gsnFrame     = False
-;  bres@tmXBOn       = False
-;  bres@tmYLOn       = False
-;  bres@tmXTOn       = False
-;  bres@tmYROn       = False
-;  bres@tmXBBorderOn = False
-;  bres@tmXTBorderOn = False
-;  bres@tmYLBorderOn = False
-;  bres@tmYRBorderOn = False
-;
-;  ; Create a blank plot with the same size as plot, attach legend
-;  bres@vpXF      = vpx
-;  bres@vpYF      = vpy
-;  bres@vpWidthF  = vpw
-;  bres@vpHeightF = vph
-;  blank_plot = gsn_csm_blank_plot(wks, bres)
-;
-;  ; Add legend to plot
-;  if (isatt(diag_script_info, "xy_line_legend")) then
-;    if (diag_script_info@xy_line_legend .ne. False) then
-;      annoid = gsn_add_annotation(blank_plot, lbid, amres)
-;    end if
-;  else
-;    annoid = gsn_add_annotation(blank_plot, lbid, amres)
-;  end if
-;
-;  ; Put legend into an extra file
-;  if (isatt(source, "legend_outside")) then
-;    if (source@legend_outside) then
-;      lg_outfile = wks@legendfile
-;      styles = True
-;      styles@colors = colors
-;      styles@dashes = dashes
-;      styles@thicks = thicks
-;      create_legend_lines(annots, styles, lg_outfile, "lines")
-;    end if
-;  end if
-;
-;  ; Create another blank plot to make sure plot border thickness is even
-;  bres@tmXBBorderOn = True
-;  bres@tmXTBorderOn = True
-;  bres@tmYLBorderOn = True
-;  bres@tmYRBorderOn = True
-;  bres@tmBorderThicknessF = 3
-;  blank_plot2 = gsn_csm_blank_plot(wks, bres)
-;
-;  ; Draw first plot with the actual values (+ grid lines if
-;  ; tmXMajorGrid/gsnYRefLine are set)
-;  draw(plot)
-;
-;  ; Draw second plot with legend on top of previous plot. This
-;  ; is, as far as I know, the only way to draw the legend on top
-;  ; of the grid lines
-;  draw(blank_plot)
-;
-;  ; Redraw plot borders since the legend may (partially) cover some
-;  ; of the borders drawn in the first 'plot'
-;  draw(blank_plot2)
-;
-;  frame(wks)
-;
-;  ; outfile name
-;  if (isatt(wks, "fullname")) then
-;    outfile = wks@fullname
-;  else
-;    outfile = wks@name
-;  end if
-;  log_info(" Wrote " + outfile)
+  ; Add legend at the correct position
+  ; Point (0, 0) is the dead center of the plot. Point (0, .5) is center,
+  ; flush bottom. Point (0.5, 0.5) is flush bottom, flush right.
+  amres                  = True
+  amres@amJust           = "TopRight"  ; reference corner of box
+  amres@amParallelPosF   =  0.5        ; Move legend to +right, -left
+  amres@amOrthogonalPosF = -0.5        ; +down, -up
+
+  ; Draw and frame
+  psres = True
+  psres@gsnDraw = False
+  psres@gsnFrame = False
+  maximize_output(wks, psres)
+
+  ; Get plot size
+  getvalues plot
+    "vpXF"      : vpx
+    "vpYF"      : vpy
+    "vpWidthF"  : vpw
+    "vpHeightF" : vph
+  end getvalues
+  bres = True
+  bres@gsnDraw      = False
+  bres@gsnFrame     = False
+  bres@tmXBOn       = False
+  bres@tmYLOn       = False
+  bres@tmXTOn       = False
+  bres@tmYROn       = False
+  bres@tmXBBorderOn = False
+  bres@tmXTBorderOn = False
+  bres@tmYLBorderOn = False
+  bres@tmYRBorderOn = False
+
+  ; Create a blank plot with the same size as plot, attach legend
+  bres@vpXF      = vpx
+  bres@vpYF      = vpy
+  bres@vpWidthF  = vpw
+  bres@vpHeightF = vph
+  blank_plot = gsn_csm_blank_plot(wks, bres)
+
+  ; Add legend to plot
+  if (isatt(diag_script_info, "xy_line_legend")) then
+    if (diag_script_info@xy_line_legend .ne. False) then
+      annoid = gsn_add_annotation(blank_plot, lbid, amres)
+    end if
+  else
+    annoid = gsn_add_annotation(blank_plot, lbid, amres)
+  end if
+
+  ; Put legend into an extra file
+  if (isatt(source, "legend_outside")) then
+    if (source@legend_outside) then
+      lg_outfile = wks@legendfile
+      styles = True
+      styles@colors = colors
+      styles@dashes = dashes
+      styles@thicks = thicks
+      create_legend_lines(annots, styles, lg_outfile, "lines")
+    end if
+  end if
+
+  ; Create another blank plot to make sure plot border thickness is even
+  bres@tmXBBorderOn = True
+  bres@tmXTBorderOn = True
+  bres@tmYLBorderOn = True
+  bres@tmYRBorderOn = True
+  bres@tmBorderThicknessF = 3
+  blank_plot2 = gsn_csm_blank_plot(wks, bres)
+
+  ; Draw first plot with the actual values (+ grid lines if
+  ; tmXMajorGrid/gsnYRefLine are set)
+  draw(plot)
+
+  ; Draw second plot with legend on top of previous plot. This
+  ; is, as far as I know, the only way to draw the legend on top
+  ; of the grid lines
+  draw(blank_plot)
+
+  ; Redraw plot borders since the legend may (partially) cover some
+  ; of the borders drawn in the first 'plot'
+  draw(blank_plot2)
+
+  frame(wks)
+
+  ; outfile name
+  if (isatt(wks, "fullname")) then
+    outfile = wks@fullname
+  else
+    outfile = wks@name
+  end if
+  log_info(" Wrote " + outfile)
   leave_msg(scriptname, funcname)
 
 end
-
 
 ; #############################################################################
 undef("xy_line_anom")
@@ -1847,29 +1765,29 @@
   annots = project_style(items, diag_script_info, "annots")
   avgstd = project_style(items, diag_script_info, "avgstd")
 
-  ;; individual case for HadCRUT4 observations
-  ;; FIX-ME: mean value comes from climatology file (absolute.nc).
-  ;; There are no missing values as in the anomaly data.
-  ;datasetnames = metadata_att_as_array(items, "dataset")
-  ;if (any(datasetnames.eq."HadCRUT4-clim")) then
-  ;  ind_wo_clim = ind(datasetnames .ne. "HadCRUT4-clim")
-  ;  tmp1 = colors(ind_wo_clim)
-  ;  delete(colors)
-  ;  colors = tmp1
-  ;  tmp2 = dashes(ind_wo_clim)
-  ;  delete(dashes)
-  ;  dashes = tmp2
-  ;  tmp3 = thicks(ind_wo_clim)
-  ;  delete(thicks)
-  ;  thicks = tmp3
-  ;  tmp4 = annots(ind_wo_clim)
-  ;  delete(annots)
-  ;  annots = tmp4
-  ;  tmp5 = avgstd(ind_wo_clim)
-  ;  delete(avgstd)
-  ;  avgstd = tmp5
-  ;  delete([/tmp1, tmp2, tmp3, tmp4, tmp5/])
-  ;end if
+  ; individual case for HadCRUT4 observations
+  ; FIX-ME: mean value comes from climatology file (absolute.nc).
+  ; There are no missing values as in the anomaly data.
+  datasetnames = metadata_att_as_array(items, "dataset")
+  if (any(datasetnames.eq."HadCRUT4-clim")) then
+    ind_wo_clim = ind(datasetnames .ne. "HadCRUT4-clim")
+    tmp1 = colors(ind_wo_clim)
+    delete(colors)
+    colors = tmp1
+    tmp2 = dashes(ind_wo_clim)
+    delete(dashes)
+    dashes = tmp2
+    tmp3 = thicks(ind_wo_clim)
+    delete(thicks)
+    thicks = tmp3
+    tmp4 = annots(ind_wo_clim)
+    delete(annots)
+    annots = tmp4
+    tmp5 = avgstd(ind_wo_clim)
+    delete(avgstd)
+    avgstd = tmp5
+    delete([/tmp1, tmp2, tmp3, tmp4, tmp5/])
+  end if
 
   ; ************************************************
   ; plotting parameters
@@ -2033,18 +1951,7 @@
   xx = (/res@trXMinF, res@trXMaxF/)
   yy = (/0.0, 0.0/)
   dum0 = gsn_add_polyline(wks, plot(0), xx, yy, res_lines)
-
-  ; Add right panel with mean values in anomaly plot
-  if (diag_script_info@ref_value) then
-    var = fspan(0., 2., 3)
-    mean = new((/dimsizes(source_mean), 3/), double)
-    mean(:, 0) = source_mean(:)
-    mean(:, 1) = source_mean(:)
-    mean(:, 2) = source_mean(:)
-
-    plot2 = gsn_csm_xy(wks, var, mean, res0)  ; create plot
-    newplot = gsn_attach_plots(plot(0), plot2, res, res0)
-  end if
+  newplot = gsn_attach_plots(plot(0), plot2, res, res0)
 
   ; ***********************************************
   ; legend resources
@@ -2072,219 +1979,6 @@
   amres@amParallelPosF   = 0.81
   amres@amOrthogonalPosF = 0.0
   annoid1 = gsn_add_annotation(plot(0), lbid, amres)
-
-  resP = True
-  resP@gsnMaximize = True
-  resP@gsnPaperOrientation = "portrait"
-  resP@gsnPaperMargin =  0.8
-
-  gsn_panel(wks, plot, (/1, 1/), resP)
-
-  leave_msg(scriptname, funcname)
-
-end
-
-; #############################################################################
-undef("xy_line_collect")
-procedure xy_line_collect(wks[1],
-                          source_mean,
-                          source,
-                          source_x,
-                          source_stat,
-                          ref_start,
-                          ref_end,
-                          res_in: logical,
-                          res0_in: logical,
-                          items: list)
-;
-; Arguments:
-;    wks:  workstation, must be passed - no default used yet!
-;    source_mean:   source_mean
-;    source:        data to be plotted (no netCDF input possible yet)
-;    source_x:      x-axis of array to be plotted (e.g. source&time, ... )
-;    source_stat:   statistics of multi_model_mean, e.g. 5 and 95% quantile
-;                   or stddev
-;    ref_start:     start year of the reference dataset
-;    ref_end:       end year of the reference dataset
-;    res_in:        diag_script-specific resources passed from diag_script
-;    res0_in:       res0_in
-;    items:         list of input_file_info metadata
-;
-; Source prototype
-;
-; Description
-;    Defines default ressources, which are overridden by argument res.
-;    Creates an xy-plot, according to wks & res.
-;    Adds multi model mean and standard deviation if
-;    diag_script_info@multi_model_mean is set to "y".
-;
-; Caveats
-;
-; Modification history
-;    20160822_A_bock_li: written
-;
-
-local funcname, scriptname, verbosity, res, res_in, res_stat, source, \
-    source_x, source_stat, wks, wks_in, colors, colors_mm, dashes, \
-    dashes_mm, thicks, thicks_mm, annots, annots_mm, avgstd, avgstd_mm, temp, \
-    plot, shading_plot, mm, lgres, nitems, lbid, amres, annoid, labels, \
-    psres, vpx, vph, vpy, vpw, bpres, tmborder
-
-begin
-
-  funcname = "xy_line_collect"
-  scriptname = "plot_scripts/ncl/xy_line.ncl"
-  enter_msg(scriptname, funcname)
-
-  ; Select colors and other plotting attributes
-  ; (see ./diag_scripts/lib/ncl/style.ncl)
-  colors = project_style(items, diag_script_info, "colors")
-  dashes = project_style(items, diag_script_info, "dashes")
-  thicks = project_style(items, diag_script_info, "thicks")
-  annots = project_style(items, diag_script_info, "annots")
-  avgstd = project_style(items, diag_script_info, "avgstd")
-
-  ; ************************************************
-  ; plotting parameters
-  ; ************************************************
-
-  plot = new(1, graphic)
-
-  res           = True
-  res@gsnDraw   = False
-  res@gsnFrame  = False
-
-  res@vpXF      = 0.05
-  res@vpYF      = 0.7
-  res@vpHeightF = 0.4
-  res@vpWidthF  = 0.7
-  res@pmLegendDisplayMode = "Never"
-  res@tmYRLabelFontHeightF = 0.016
-  res@tmYLLabelFontHeightF = 0.016
-  res@tiXAxisFontHeightF = 0.016
-  res@tiYAxisFontHeightF = 0.016
-  res@tmXBMajorOutwardLengthF = 0.006
-  res@tmYLMajorOutwardLengthF = 0.006
-  res@tmXBMinorOutwardLengthF = 0.003
-  res@tmYLMinorOutwardLengthF = 0.003
-  res@tmXBMajorLengthF = 0.006
-  res@tmYLMajorLengthF = 0.006
-  res@tmXBMinorLengthF = 0.003
-  res@tmYLMinorLengthF = 0.003
-
-  if (isatt(diag_script_info, "ref")) then
-    min_tmp = (/min(source_mean), min(source), min(source_stat)/)
-    max_tmp = (/max(source_mean), max(source), max(source_stat)/)
-  else
-    min_tmp = (/min(source_mean), min(source_stat)/)
-    max_tmp = (/max(source_mean), max(source_stat)/)
-  end if
-  res@trYMinF  = min(min_tmp) - 0.05 * (max(max_tmp) - min(min_tmp))
-  res@trYMaxF  = max(max_tmp) + 0.05 * (max(max_tmp) - min(min_tmp))
-  res@tiYAxisOn = True
-  res@tiXAxisString = "Year"
-  res@gsnStringFontHeightF = 0.016
-
-  copy_VarMeta(res_in, res)  ; copy passed resources
-
-  ; ---------------------------------------------------------------------
-  ; add multi model mean of different experiments
-  ; ---------------------------------------------------------------------
-  ; number of different experiments
-  tmp = dimsizes(source_mean)
-  nexp     = tmp(0)
-  delete(tmp)
-
-  cmap = read_colormap_file("$diag_scripts/shared/plot/rgb/ipcc-ar6_line_06.rgb")
-  res@xyDashPatterns    = (/0, 0, 0, 0, 0, 0/)
-  res@xyLineThicknesses = (/3, 3, 3, 3, 3, 3/)
-  res@xyLineColors = cmap(1:5,:)
-
-  if (nexp .gt. 6) then
-    error_msg("w", scriptname, funcname, "Color palette not defined for " \
-              + "more than " + nexp + " experiments")
-  end if
-
-  res@pmLegendDisplayMode = "Always"
-  res@xyExplicitLegendLabels = source_mean&experiment
-  res@lgBoxMinorExtentF      = 0.2       ; Shorten the legend lines
-
-  plot(0) = gsn_csm_xy(wks, source_x, source_mean, res)  ; create plot
-
-  res@pmLegendDisplayMode = "Never"
-
-  ; ---------------------------------------------------------------------
-  ; Add multi model statistics (5% and 95% quantile)
-  ; ---------------------------------------------------------------------
-  if (isatt(diag_script_info, "stat_shading")) then
-    if (diag_script_info@stat_shading .ne. False) then
-      res_stat = True
-      cmap = read_colormap_file("$diag_scripts/shared/plot/rgb/ipcc-ar6_line_shading.rgb")
-      copy_VarMeta(res, res_stat)
-      res_stat@gsnXYFillColors = cmap(1,:)
-      delete(res_stat@xyLineColors)
-      ; We don't want the line, so make it transparent.
-      res_stat@xyLineColor = -1
-      shading_plot = gsn_csm_xy(wks, source_x, source_stat(0:1, 0, :), \
-                                res_stat)
-      overlay(plot(0), shading_plot)
-      if(nexp .ge. 2) then
-        res_stat@gsnXYFillColors = cmap(2,:)
-        shading_plot = gsn_csm_xy(wks, source_x, source_stat(0:1, 1, :), \
-                                  res_stat)
-        overlay(plot(0), shading_plot)
-      end if
-      if(nexp .ge. 3) then
-        res_stat@gsnXYFillColors = cmap(3,:)
-        shading_plot = gsn_csm_xy(wks, source_x, source_stat(0:1, 2, :), \
-                                  res_stat)
-        overlay(plot(0), shading_plot)
-      end if
-      if(nexp .gt. 3) then
-        error_msg("w", scriptname, funcname, "Color palette not defined for " \
-                  + nexp + " experiments")
-      end if
-    end if
-  end if
-
-  ; ---------------------------------------------------------------------
-  ; add reference datasets
-  ; ---------------------------------------------------------------------
-  if (isatt(diag_script_info, "ref")) then
-    delete(res@xyDashPatterns)
-    delete(res@xyLineThicknesses)
-    delete(res@xyLineColors)
-    res@xyDashPatterns    = dashes
-    res@xyLineThicknesses = thicks  ; make 2nd lines thicker
-    res@xyLineColors      = colors  ; change line color
-
-    ref_p = gsn_csm_xy(wks, source_x, source, res)  ; create plot
-    overlay(plot(0), ref_p)
-  end if
-
-  ; ---------------------------------------------------------------------
-  ; Procedure to attach a box to the given plot, given the lower left
-  ; corner, width, color, and opacity.
-  ; ---------------------------------------------------------------------
-  gsres                = True
-  gsres@gsFillColor    = "yellow"
-  gsres@gsFillOpacityF = 0.2
-  xbox = (/ref_start, ref_end, ref_end, ref_start, ref_start/)
-  ybox = (/res@trYMinF, res@trYMinF, res@trYMaxF, res@trYMaxF, res@trYMinF/)
-  newplot00 = gsn_add_polygon(wks, plot(0), xbox, ybox, gsres)
-
-  ; ---------------------------------------------------------------------
-  ; Draw some lines to create a legend
-  ; ---------------------------------------------------------------------
-  res_lines                   = True      ; polyline mods desired
-  res_lines@tfPolyDrawOrder   = "Predraw"
-  res_lines@gsLineColor       = "grey"    ; line color
-  res_lines@gsLineThicknessF  = 1.        ; line thicker
-  res_lines@gsLineDashPattern = 1.        ; dash pattern
-
-  xx = (/res@trXMinF, res@trXMaxF/)
-  yy = (/0.0, 0.0/)
-  dum0 = gsn_add_polyline(wks, plot(0), xx, yy, res_lines)
 
   resP = True
   resP@gsnMaximize = True
