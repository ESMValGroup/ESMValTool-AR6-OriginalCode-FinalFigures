--- conflicted
+++ resolved
@@ -46,6 +46,14 @@
 logger = logging.getLogger(os.path.basename(__file__))
 
 
+###############################################################################
+# Setup diagnostic
+###############################################################################
+
+# Experiments
+# 'piControl' and 'abrupt4xCO2'
+
+
 def main(cfg):
     """Run the diagnostic.
 
@@ -60,10 +68,26 @@
     ###########################################################################
     # Get Input data
     input_data = (cfg['input_data'].values())
-    required_vars = ('tas', 'rsnstcs', 'rsnstcsnorm', 'prw')
-
-    if not variables_available(cfg, required_vars):
-        raise ValueError(f"This diagnostic needs {required_vars} variables")
+
+    if not variables_available(cfg, ['tas', 'rsnstcs',
+                                     'rsnstcsnorm', 'prw']):
+        raise ValueError("This diagnostic needs 'tas', " +
+                         "'rsnstcs', 'rsnstcsnorm', and 'prw' variables")
+
+    available_exp = list(group_metadata(cfg['input_data'].values(), 'exp'))
+
+    if 'abrupt-4xCO2' not in available_exp:
+        if 'abrupt4xCO2' not in available_exp:
+            raise ValueError("The diagnostic needs an experiment with " +
+                             "4 times CO2.")
+
+    if 'piControl' not in available_exp:
+        raise ValueError("The diagnostic needs a pre industrial control " +
+                         "experiment.")
+
+    if len(available_exp) != 2:
+        raise ValueError("The diagnostic needs two model experiments: " +
+                         "pre industrial control and 4 times CO2.")
 
     ###########################################################################
     # Read data
@@ -84,10 +108,8 @@
                 meas_tub_rsnstcsnorm.append(ctub)
 
     if len(meas_tub_rsnstcsnorm) > 1:
-        raise ValueError(
-            "This diagnostic expects one (or no) observational "
-            "dataset for rsnstcsnorm"
-        )
+        raise ValueError("This diagnostic expects one (or no) observation " +
+                         "data set for rsnstcsnorm")
 
     ###########################################################################
     # Process data
@@ -116,6 +138,10 @@
                                              reg_prw_obs)
 
     plot_deangelis_fig3b4(cfg, data_model, reg_prw_obs)
+
+    ###########################################################################
+    # Write data
+    ###########################################################################
 
 
 def _get_sel_files_var(cfg, varnames):
@@ -666,105 +692,6 @@
     return data_model
 
 
-###############################################################################
-# Setup diagnostic
-###############################################################################
-
-# Experiments
-# 'piControl' and 'abrupt4xCO2'
-
-<<<<<<< HEAD
-=======
-
-def main(cfg):
-    """Run the diagnostic.
-
-    Parameters :
-    ----------
-    cfg : dict
-        Configuration dictionary of the recipe.
-
-    """
-    ###########################################################################
-    # Read recipe data
-    ###########################################################################
-    # Get Input data
-    input_data = (cfg['input_data'].values())
-
-    if not variables_available(cfg, ['tas', 'rsnstcs',
-                                     'rsnstcsnorm', 'prw']):
-        raise ValueError("This diagnostic needs 'tas', " +
-                         "'rsnstcs', 'rsnstcsnorm', and 'prw' variables")
-        
-    available_exp = list(group_metadata(cfg['input_data'].values(), 'exp'))
-
-    if 'abrupt-4xCO2' not in available_exp:
-        if 'abrupt4xCO2' not in available_exp:
-            raise ValueError("The diagnostic needs an experiment with " +
-                             "4 times CO2.")
-    
-    if 'piControl' not in available_exp:
-        raise ValueError("The diagnostic needs a pre industrial control " +
-                         "experiment.")
-
-    if len(available_exp) != 2:
-        raise ValueError("The diagnostic needs two model experiments: " +
-                         "pre industrial control and 4 times CO2.")
-
-    ###########################################################################
-    # Read data
-    ###########################################################################
-
-    grid_pw = {}
-    grid_pw["x"] = np.arange(12.0, 59.0, 2, dtype=float)
-    # Create iris cube for each dataset and save annual means
-    cubes = reform_data_iris_deangelis3b4(input_data)
-
-    meas_tub_rsnstcsnorm = []
-    meas_tub_prw = []
-    for ctub in cubes:
-        if ctub[2] == 'nomodel':
-            if ctub[1] == 'prw':
-                meas_tub_prw.append(ctub)
-            if ctub[1] == 'rsnstcsnorm':
-                meas_tub_rsnstcsnorm.append(ctub)
-
-    if len(meas_tub_rsnstcsnorm) > 1:
-        raise ValueError("This diagnostic expects one (or no) observation " +
-                         "data set for rsnstcsnorm")
-
-    ###########################################################################
-    # Process data
-    ###########################################################################
-
-    # Observations (one rsnstcsnorm, X PRW data set, DeAngelis contains 3
-    data_prw_obs = OrderedDict()
-    grid_pw["yobs"] = OrderedDict()
-    reg_prw_obs = OrderedDict()
-    if np.min(np.array([len(meas_tub_rsnstcsnorm), len(meas_tub_prw)])) > 0:
-        data_rsnstcsnorm_obs = cubes[meas_tub_rsnstcsnorm[0]]
-        for kmeas_tub_prw in meas_tub_prw:
-            data_prw_obs[kmeas_tub_prw[0]] = \
-                cubes[kmeas_tub_prw]
-            (grid_pw["yobs"])[kmeas_tub_prw[0]] = \
-                make_grid_prw(grid_pw["x"],
-                              data_prw_obs[kmeas_tub_prw[0]],
-                              data_rsnstcsnorm_obs)
-            reg_prw_obs[kmeas_tub_prw[0]] = \
-                stats.linregress(grid_pw["x"],
-                                 (grid_pw["yobs"])[kmeas_tub_prw[0]])
-    else:
-        logger.info('No observations, only model data used')
-
-    data_model = substract_and_reg_deangelis(cfg, cubes, grid_pw,
-                                             reg_prw_obs)
-
-    plot_deangelis_fig3b4(cfg, data_model, reg_prw_obs)
-
->>>>>>> 25ed982d
-    ###########################################################################
-    # Write data
-    ###########################################################################
 if __name__ == '__main__':
     with run_diagnostic() as config:
         main(config)