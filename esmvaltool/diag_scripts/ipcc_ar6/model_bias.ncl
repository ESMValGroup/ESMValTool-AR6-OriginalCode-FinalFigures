--- conflicted
+++ resolved
@@ -300,10 +300,6 @@
 
   rmsd = calculate_metric(refdata, mmdata, "RMSD")
   bias = area_operations(diff, -90., 90., 0., 360., "average", True)
-<<<<<<< HEAD
-
-  ;delete(refdata)
-=======
   mean = area_operations(mmdata, -90., 90., 0., 360., "average", True)
 
   ; ----------------------------------------------
@@ -345,7 +341,6 @@
     end if
   end if
 
->>>>>>> c6a42b42
 
   ; ========================================================================
   ; ============================= plotting =================================
@@ -417,9 +412,6 @@
 
   diff@res_tiMainFontHeightF  = 0.016
 
-<<<<<<< HEAD
-  diff@res_tiMainString = "Multi-Model Mean Bias"
-=======
   diff@res_gsnRightStringParallelPosF = 0.8
 
   if(isatt(diag_script_info, "bias_caption")) then
@@ -427,45 +419,28 @@
   else
     diff@res_tiMainString = "Multi-Model Mean Bias"
   end if
->>>>>>> c6a42b42
 
   copy_VarMeta(diff, mmdata)
   delete(mmdata@res_cnLevels)
 
-<<<<<<< HEAD
-  mmdata@res_tiMainString = "Multi-Model Mean"
-=======
   if(isatt(diag_script_info, "mean_caption")) then
     mmdata@res_tiMainString = diag_script_info@mean_caption
   else
     mmdata@res_tiMainString = "Multi-Model Mean"
   end if
->>>>>>> c6a42b42
 
   mmdata@res_gsnLeftStringFontHeightF = 0.015
   mmdata@res_gsnRightStringFontHeightF = 0.015
   mmdata@res_gsnRightString  = " "
   mmdata@res_gsnLeftString   = " "
-<<<<<<< HEAD
-
 
 
   if (var0.eq."tas") then
-    ;mmdata@res_tiMainString = "Near-Surface Temperature ~C~   Multi-Model Mean"
-=======
-
-
-  if (var0.eq."tas") then
->>>>>>> c6a42b42
     mmdata@res_cnLevels = ispan(-35, 35, 5)
 
     pal = read_colormap_file("$diag_scripts/shared/plot/rgb/" \
                              + "ipcc-ar6_temperature_div.rgb")
     mmdata@res_cnFillPalette = pal
-<<<<<<< HEAD
-    ;diff@res_tiMainString = "Near-Surface Temperature ~C~  Multi-Model Mean Bias"
-=======
->>>>>>> c6a42b42
     diff@res_cnFillPalette = pal
     if (plot_abs_diff) then
       pal3 = read_colormap_file("$diag_scripts/shared/plot/rgb/" \
@@ -480,20 +455,12 @@
                                 + "ipcc-ar6_temperature_seq.rgb")
     end if
   elseif (var0.eq."pr") then
-<<<<<<< HEAD
-    ;mmdata@res_tiMainString = "Precipitation ~C~Multi Model Mean"
-=======
->>>>>>> c6a42b42
     mmdata@res_cnLevels = ispan(1, 10, 1)
 
     pal = read_colormap_file("$diag_scripts/shared/plot/rgb/" \
                              + "ipcc-ar6_precipitation_seq.rgb")
     mmdata@res_cnFillPalette = pal
-<<<<<<< HEAD
-    ;diff@res_tiMainString = "Precipitation ~C~Multi Model Mean Bias"
-=======
     mmdata@res_lbBoxEndCapStyle = "TriangleHighEnd"
->>>>>>> c6a42b42
     pal2 = read_colormap_file("$diag_scripts/shared/plot/rgb/" \
                               + "ipcc-ar6_precipitation_div.rgb")
     diff@res_cnFillPalette = pal2
@@ -628,16 +595,10 @@
     plotsperline(1) = plotsperline(1) + 1
   end if
 
-<<<<<<< HEAD
-  ; add global bias and rmsd value
-  diff@res_gsnRightString = "rmsd = " + sprintf("%6.3f", rmsd)
-  diff@res_gsnLeftString  = "bias = " + sprintf("%6.3f", bias)
-=======
   ;; add global mean, bias and rmsd value
   ;mmdata@res_gsnRightString = "mean = " + sprintf("%6.3f", mean)
   ;diff@res_gsnRightString = "mean = " + sprintf("%6.3f", bias)
   ;rmsdiff@res_gsnRightString = "mean = " + sprintf("%6.3f", rmsd)
->>>>>>> c6a42b42
  
 
   ; panelling resources
@@ -686,15 +647,6 @@
       plots(4) = contour_map(wks, reldiff, var0)
     end if
 
-<<<<<<< HEAD
-      caption = "Multi-model values, from top left to bottom right: " \
-                + "mean, bias"
-      if (plot_abs_diff) then
-        caption = caption + ", absolute error"
-      end if
-      if (plot_rms_diff) then
-        caption = caption + ", root mean square error"
-=======
     ; add significance
     if (stippandhatch) then
       ; resources dots
@@ -722,7 +674,6 @@
       ; plot dots
       if all(to_plot_signif(:, :) .eq. 1) then
         to_plot_signif(0, 0) = 0
->>>>>>> c6a42b42
       end if
       if (max(to_plot_signif(:, :)) .gt. \
           min(to_plot_signif(:, :))) then
@@ -798,13 +749,9 @@
   ; # output to netCDF                        #
   ; ###########################################
 
-<<<<<<< HEAD
-  nc_filename = work_dir + "model_bias_" + var0 + ".nc"
-=======
   nc_filename = work_dir + "model_bias_" + var0 + "_annualclim_" \
                 + input_file_info[0]@project + ".nc"
 
->>>>>>> c6a42b42
   nc_filename@existing = "overwrite"
 
   mmdata@var = var0 + "_mean"
@@ -812,10 +759,7 @@
   nc_outfile = ncdf_write(mmdata, nc_filename)
 
   nc_filename@existing = "append"
-<<<<<<< HEAD
-=======
-
->>>>>>> c6a42b42
+
   refdata@var = var0 + "_ref"
   refdata@long_name = var0 + " (reference data)"
   nc_outfile = ncdf_write(refdata, nc_filename)
