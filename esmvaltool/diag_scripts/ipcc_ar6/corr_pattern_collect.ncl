--- conflicted
+++ resolved
@@ -339,12 +339,8 @@
   ; Resources for obs data markers
   res_circ = True
   res_circ@gsMarkerIndex = 16
-<<<<<<< HEAD
-  res_circ@gsMarkerColor = (/178,178,178,255/) / 255.
-=======
   ;res_circ@gsMarkerColor = (/178,178,178,255/) / 255.
   res_circ@gsMarkerColor = (/120,120,120,255/) / 255.
->>>>>>> c6a42b42
   res_circ@gsMarkerSizeF = 2 * marker_size
   res_circ@gsMarkerOpacityF = 0.4
 
