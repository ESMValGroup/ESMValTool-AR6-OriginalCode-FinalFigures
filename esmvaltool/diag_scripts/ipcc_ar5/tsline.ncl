; #############################################################################
; PLOTS TIME SERIES
; Author: Irene Cionni (ENEA, Italy), Veronika Eyring (DLR, Germany)
; ESMVal project
; #############################################################################
;
; Description
;    This script is based on the original CCMVal script tsline.ncl and has
;    been further developed as part of the ESMValTool.
;
; Required diag_script_info attributes (diagnostic specific)
;    styleset: as in diag_scripts/shared/plot/style.ncl functions
;
; Optional diag_script_info attributes (diagnostic specific)
;    time_avg: type of time average (currently only "yearly" and "monthly" are
;              available).
;    ts_anomaly: calculates anomalies with respect to the defined period
;    ref_start: start year of reference period for anomalies
;    ref_end: end year of reference period for anomalies
;    ref_value: if true, right panel with mean values is attached
;    ref_mask: if true, model fields will be masked by reference fields
;    plot_units: variable unit for plotting
;    write_stat: if true, write multi model statistics in nc-file
;    stat: statistics for multi model nc-file (MinMax,5-95,10-90)
;    y-min: set min of y-axis
;    y-max: set max of y-axis
;    mean_nh_sh: if true, calculate first NH and SH mean
;    run_ave: if not equal 0 than calculate running mean over this number 
;             of years
;
; Caveats
;
; Modification history
;    20181112-A_bock_ls: code rewritten for ESMValTool v2.0
;    20170623-A_laue_ax: added tags for reporting
;    20160905-A-Bock_li: implemented multi-model mean and variable refence
;                        period for anomaly with refence mean value.
;    20151027-A_laue_ax: moved call to 'write_references' to the beginning
;                        of the code
;    20150622-A_wenz_sa: added optional anomaly calculation, choise of
;                        area opperations (sum, average) and detrending of
;                        time series.
;    20150420-A_righ_ma: adapted to new structure. Some of the original
;                        features not ported yet (seasonal average, smoothing,
;                        multi-model mean, etc.).
;    20??????-A_cion_ir: written.
;
; #############################################################################

load "$diag_scripts/../interface_scripts/interface.ncl"

load "$diag_scripts/shared/latlon.ncl"
load "$diag_scripts/shared/statistics.ncl"
load "$diag_scripts/shared/scaling.ncl"
load "$diag_scripts/shared/ensemble.ncl"

load "$diag_scripts/shared/plot/style.ncl"
load "$diag_scripts/shared/plot/xy_line.ncl"


begin

  enter_msg(DIAG_SCRIPT, "")

  var0 = variable_info[0]@short_name
  field_type0 = variable_info[0]@field
  exp0 = variable_info[0]@exp
  project0 = input_file_info[0]@project
  info_items = select_metadata_by_name(input_file_info, var0)
  datasetnames = metadata_att_as_array(info_items, "dataset")
  dim_MOD = ListCount(info_items)
  dim_VAR = ListCount(variable_info)

  ; Create output plot directory
  plot_dir = config_user_info@plot_dir
  system("mkdir -p " + plot_dir)

  ; Check field type
  plot_fields = (/"T2Ms"/)
  ind_f = any(field_type0 .eq. plot_fields)
  if (all(ismissing(ind_f))) then
    error_msg("f", DIAG_SCRIPT, "", "can't use field " + field_type0)
  end if
  delete(plot_fields)
  delete(ind_f)

  ; Plot file type
  file_type = config_user_info@output_file_type
  if (ismissing(file_type)) then
    file_type = "ps"
  end if

  ; Time averaging
  if (isatt(diag_script_info, "time_avg")) then
    time_avg = diag_script_info@time_avg
    if (all(time_avg.ne.(/"yearly", "monthly"/))) then
        error_msg("f", DIAG_SCRIPT, "", \
                  "time averaging option " + time_avg + " not yet " + \
                  "implemented")
    end if
  else
    time_avg = "monthly"
  end if

  ; Check for required settings
  exit_if_missing_atts(diag_script_info, "styleset")

  ; Set default values for non-required diag_script_info attributes
  set_default_att(diag_script_info, "time_avg", "monthly")
  set_default_att(diag_script_info, "ts_anomaly", "noanom")
  set_default_att(diag_script_info, "ref_value", True)
  set_default_att(diag_script_info, "ref_mask", False)
  set_default_att(diag_script_info, "region", "global")
  set_default_att(diag_script_info, "write_stat", False)
  set_default_att(diag_script_info, "stat", "MinMax")
  set_default_att(diag_script_info, "mean_nh_sh", False)
  set_default_att(diag_script_info, "run_ave", 0)

  ; Determine time range
  start_year = min(metadata_att_as_array(info_items, "start_year"))
  end_year = max(metadata_att_as_array(info_items, "end_year"))
  all_years = ispan(start_year, end_year, 1)

  ; Create time coordinate
  if (time_avg.eq."monthly") then
    ntime = 12 * (end_year - start_year + 1)
    time = new(ntime, integer)
    do yy = start_year, end_year
        do mm = 1, 12
            time(12 * (yy - start_year) + mm - 1) = 100 * yy + mm
        end do
    end do
  else if (time_avg.eq."yearly") then
    ntime = end_year - start_year + 1
    time = new(ntime, integer)
    time = ispan(start_year, end_year, 1)
  end if
  end if

  ; get multi-model mean index
  mmm_ind = ind(datasetnames .eq. "MultiModelMean")

  ; Set index of the reference (and alternative) dataset
  if (isatt(variable_info[0], "reference_dataset")) then
    ref_ind = ind(datasetnames.eq.variable_info[0]@reference_dataset)
    A_ref = read_data(info_items[ref_ind])
  end if

;  ; individual case for HadCRUT4 observations
;  ; FIX-ME: mean value comes from climatology file (absolute.nc).
;  ; There are no missing values as in the anomaly data.
;  clim_ind = -1
;  if (any(datasetnames.eq."HadCRUT4-clim")) then
;    clim_ind = ind(datasetnames.eq."HadCRUT4-clim")
;    ind_wo_clim = ind(datasetnames.ne."HadCRUT4-clim")
;  end if

  ; Anomaly
  if (isatt(diag_script_info, "ts_anomaly")) then
    anom = diag_script_info@ts_anomaly
    if (anom .eq. "anom") then
      if (isatt(diag_script_info, "ref_start") .and. \
          isatt(diag_script_info, "ref_end")) then
        ref_start = diag_script_info@ref_start
        ref_end   = diag_script_info@ref_end
        if ((ref_start.lt.start_year) .or. (ref_end.gt.end_year) .or. \
            (ref_end.lt.ref_start)) then
          error_msg("f", DIAG_SCRIPT, "", \
                    "period for reference years is not properly defined")
        end if
      else
        error_msg("f", DIAG_SCRIPT, "", \
                  "period for reference years is not defined " + \
                  "(needed for anomaly)")
      end if

      anom_ref = new((/dim_MOD/), double)
      anom_ref!0 = "model"
      anom_ref&model = datasetnames
    end if
  else
    anom = "noanom"
  end if

  ; if true, right panel with mean values is attached
  if (isatt(diag_script_info, "ref_value")) then
    ref_value = diag_script_info@ref_value
  end if

  ; TODO
  model_arr_stddev = 0

  ; Create model array
  model_arr = new((/dim_MOD, ntime/), double)
  model_arr!0 = "model"
  model_arr!1 = "time"
  model_arr&model = datasetnames
  model_arr&time = time
  model_arr@_FillValue = 1e+20
  model_arr = model_arr@_FillValue

  ; Loop over models
  do imod = 0, dim_MOD - 1

    ;if(imod.ne.clim_ind) then

      ; Read data
      A0 = read_data(info_items[imod])
      dnames = getVarDimNames(A0)

      ; Convert units for plotting (if required)
      if (isatt(diag_script_info, "plot_units")) then
        A0 = convert_units(A0, diag_script_info@plot_units)
      end if

      ; time, lat, lon
      if (field_type0.eq."T2Ms") then

        if (isatt(variable_info[0], "reference_dataset")) then

          ; save field with no masking for mean reference value
          if (anom .eq. "anom" .and. ref_value .eq. True)
            A0_nomask = A0
          end if

          if(diag_script_info@ref_mask .and. imod .ne. ref_ind) then
            ; Determine start/end year
            start_year = info_items[imod]@start_year
            end_year = info_items[imod]@end_year
            A_ref_mask = time_operations(A_ref, start_year, \
                                         end_year, "extract", "", 0)
            A0 = where(A_ref_mask.eq.A_ref_mask@_FillValue, \
                       A_ref_mask@_FillValue, A0)
            delete(A_ref_mask)
          end if

        end if

        ; Anomaly
        if(anom .eq. "anom") then
          A0_timavg_ref = time_operations(A0, ref_start, ref_end, \
                                          "average", "annualclim", True)
          do i = 0, dimsizes(A0&time) - 1
            A0(i, :, :) = A0(i, :, :) - A0_timavg_ref(:, :)
          end do

          if (ref_value.eq.True)
            A0_timavg_ref_nomask = time_operations(A0_nomask, ref_start, \
                                                   ref_end, "average",   \
                                                   "annualclim", True)
            anom_ref(imod) = area_operations(A0_timavg_ref_nomask, -90., 90., \
                                             0., 360., "average", True)
            delete(A0_timavg_ref_nomask)
            delete(A0_nomask)
          end if
          delete(A0_timavg_ref)

        end if

<<<<<<< HEAD
        if(imod .ne. ref_ind) then
          procmod = area_operations(A0_mask, -90., 90., 0., \
                                    360., "average", True)
          delete(A0_mask)
        else
          procmod = area_operations(A0, -90., 90., 0., 360., \
                                    "average", True)
=======
        procmod = area_operations(A0, -90., 90., 0., 360., \
                                  "average", True)

        if (diag_script_info@mean_nh_sh) then
          ; calculate global mean first for each hemisphere

          tmp1 = area_operations(A0, -90., 0., 0., 360., \
                                 "average", True)
          tmp2 = area_operations(A0, 0., 90., 0., 360., \
                                 "average", True)
          procmod = (tmp1 + tmp2) /2.
          delete(tmp1)
          delete(tmp2)
>>>>>>> 37a3e511
        end if

      end if

      ; time
      if (field_type0.eq."T0M") then

        ; Anomaly
        if(anom .eq. "anom") then
          A0_timavg_ref = time_operations(A0, ref_start, ref_end, \
                                          "average", "annualclim", \
                                          True)
          do i = 0, dimsizes(A0&time) - 1
            A0(i) = A0(i) - A0_timavg_ref
          end do
        end if

        procmod = A0

      end if

      if (.not.isdefined("procmod")) then
        error_msg("f", diag_script_info, "", "cannot process this " + \
                  "field type " + field_type0)
      end if
      delete(A0)

      ; Detrend
      if (isatt(diag_script_info, "ts_detrend")) then
        detr = diag_script_info@ts_detrend
        tmp = runave_Wrap(procmod, 2, 0)
        delete(procmod)
        procmod = tmp
        delete(tmp)
      else
        detr = "nodetr"
      end if

      ; Calculate time average
      if (time_avg.ne."monthly") then
        A0_timavg = time_operations(procmod, -1, -1, "average", \
                                    time_avg, True)
        if(diag_script_info@run_ave .gt. 0) then
          A0_timavg = runave_Wrap(A0_timavg, diag_script_info@run_ave, 1)
        end if
      else
        A0_timavg = procmod
      end if
      delete(procmod)
      procmod = A0_timavg
      delete(A0_timavg)

      ; Match time coordinate
      if (time_avg.eq."monthly") then
        date = cd_calendar(procmod&time, -1)
      else if (time_avg.eq."yearly") then
        date = procmod&year
      end if
      end if
      idx1 = ind(date(0).eq.model_arr&time)
      idx2 = ind(date(dimsizes(date) - 1).eq.model_arr&time)
      model_arr(imod, idx1:idx2) = (/procmod/)
      if (imod.eq.0) then
        copy_VarAtts(procmod, model_arr)
      end if
      delete(procmod)
      delete(date)

    ;end if

  end do

  ; calculate multi model statistics
  if (diag_script_info@write_stat) then
    if (isatt(variable_info[0], "reference_dataset")) then
      ;if (clim_ind .ne. -1) then
      ;  ind_mod = ind(datasetnames.ne."MultiModelMean" .and. \
      ;                datasetnames.ne.variable_info[0]@reference_dataset .and. \
      ;                datasetnames.ne."HadCRUT4-clim")
      ;else
        ind_mod = ind(datasetnames.ne."MultiModelMean" .and. \
                      datasetnames.ne.variable_info[0]@reference_dataset)
      ;end if
    else
      ind_mod = ind(datasetnames.ne."MultiModelMean")
    end if

    model_arr_stat = new((/3, ntime/), double)
    model_arr_stat!0 = "stat"
    model_arr_stat!1 = "time"
    model_arr_stat&time = time
    model_arr_stat&stat = (/"mean", "min", "max"/)

    model_arr_stat(0, :) = (/model_arr(mmm_ind, :)/)
    do i = 0, ntime-1
      statb = stat_dispersion(model_arr(ind_mod, i), False)
      if (diag_script_info@stat .eq. "MinMax") then
        ; min
        model_arr_stat(1,i) = (/statb(2)/)
        ; max
        model_arr_stat(2, i) = (/statb(14)/)
      elseif (diag_script_info@stat .eq. "5-95") then
        ; 5% quantile
        model_arr_stat(0, i) = statb(24)
        ; 95% quantile
        model_arr_stat(0,i) = statb(25)
      elseif (diag_script_info@stat .eq. "10-90") then
        ; 10% quantile
        model_arr_stat(1, i) = (/statb(3)/)
        ; 90% quantile
        model_arr_stat(2, i) = (/statb(13)/)
      end if
    end do
  end if

  ; individual case for HadCRUT4 observations
  ; FIX-ME: mean value comes from climatology file (absolute.nc).
  ; There are no missing values as in the anomaly data.
  if (isatt(variable_info[0], "reference_dataset") .and. variable_info[0]@reference_dataset .eq. "HadCRUT4") then
    anom_ref(ref_ind) = 14.0
  end if
;  if (ref_value .and. any(datasetnames.eq."HadCRUT4-clim")) then
;    ; Read data
;    A0 = read_data(info_items[clim_ind])
;    dnames = getVarDimNames(A0)
;
;    ; Convert units for plotting (if required)
;    if (isatt(diag_script_info, "plot_units")) then
;      A0 = convert_units(A0, diag_script_info@plot_units)
;    end if
;
;    if (ref_value.eq.True)
;      A0_timavg_clim = time_operations(A0, 1990, 1990, "average", \
;                                       "annualclim", True)
;      clim_ref = area_operations(A0_timavg_clim, -90., 90., 0., 360., \
;                                 "average", True)
;      anom_ref(ref_ind) = clim_ref
;
;      tmp = model_arr(ind_wo_clim, :)
;      delete(model_arr)
;      model_arr = tmp
;      delete(tmp)
;      tmp = anom_ref(ind_wo_clim)
;      delete(anom_ref)
;      anom_ref = tmp
;      delete(tmp)
;    end if
;  end if

  ; Convert time coordinate to years (required by the plot routine)
  if (time_avg.eq."monthly") then
    year = model_arr&time / 100
    xmin = min(year)
    xmax = max(year)
    month = model_arr&time - 100 * year
    time = todouble(year + month/12.)
    delete(model_arr&time)
    model_arr&time = time
    delete(time)
    delete(year)
    delete(month)
  else if (time_avg.eq."yearly")
    xmin = min(model_arr&time)
    xmax = max(model_arr&time)
    tmp = todouble(model_arr&time)
    delete(model_arr&time)
    model_arr&time = tmp
    delete(tmp)
  end if
  end if

  ; Optional output to NetCDF
  if (config_user_info@write_netcdf.eq."True") then
    out_path = config_user_info@work_dir
    system("mkdir -p " + out_path)
    out_path1 = out_path + "tsline_" + var0 + "_" + anom + "_" + detr + ".nc"
      ; + start_year + "-" + end_year + ".nc"
    model_arr@ncdf = out_path
    model_arr@experiment = project0 + "_" + exp0
    model_arr@diag_script = DIAG_SCRIPT
    model_arr@var = var0
    ncdf_outfile = ncdf_write(model_arr, out_path1)
    ; statistics
    if (diag_script_info@write_stat) then
      out_path2 = out_path + "tsline_mm_" + var0 + "_stat.nc"
      model_arr_stat@ncdf = out_path
      model_arr_stat@experiment = project0 + "_" + exp0
      model_arr_stat@diag_script = DIAG_SCRIPT
      model_arr_stat@var = var0
      ncdf_outfile = ncdf_write(model_arr_stat, out_path2)
    end if
  end if

  ; Define workstation
  outfile = config_user_info@plot_dir + var0 + "_" + diag_script_info@region \
    + "_" + project0 + "_" + exp0 + "_" + anom + "_" + detr + "_" \
    + start_year + "-" + end_year
  wks = gsn_open_wks(file_type, outfile)

  ; Set resources
  res = True
  res@trXMinF = xmin
  res@trXMaxF = xmax
  ; res@trXMaxF = xmax + 0.25 * (xmax - xmin)
  res@tmXBMode = "Explicit"
  if (xmax - xmin.gt.20) then
    res@tmXBValues = ispan(xmin, xmax, 10)
    res@tmXBLabels = ispan(xmin, xmax, 10)
    res@tmXBMinorValues =  ispan(xmin, xmax, 5)
  else
    res@tmXBValues = ispan(xmin, xmax, 5)
    res@tmXBLabels = ispan(xmin, xmax, 5)
    res@tmXBMinorValues =  ispan(xmin, xmax, 1)
  end if
  res@tmXBLabelAngleF = 45
  res@tmXBLabelJust     = "CenterRight"
  if (isatt(diag_script_info, "y_min")) then
    res@trYMinF = diag_script_info@y_min
  end if
  if (isatt(diag_script_info, "y_max")) then
    res@trYMaxF = diag_script_info@y_max
  end if

  res@tiMainString = diag_script_info@region

  if (isatt(diag_script_info, "ts_anomaly")) then
    res@tiYAxisString = var0 + " Anomaly" + " [" + model_arr@units + "]"
  else
    res@tiYAxisString = var0 + " [" + model_arr@units + "]"
  end if

  res0 = True
  ref_start = diag_script_info@ref_start
  ref_end = diag_script_info@ref_end
  res0@tiYAxisString = tostring(ref_start) + "-" + tostring(ref_end) \
    + " " + var0 + " Mean" + " [" + model_arr@units + "]"

  if(anom .eq. "anom") then
    xy_line_anom(wks, anom_ref, model_arr, model_arr&time, \
                 model_arr_stddev, ref_start, ref_end, res, res0, info_items)
  else
    xy_line(wks, model_arr, model_arr&time, model_arr_stddev, res, info_items)
  end if

  log_info(" wrote " + outfile + "." + file_type)

;  ; add meta data to plot (for reporting)
;
;  climofiles = new(dim_MOD, string)
;  climofiles = input_file_info@filename
;
;  domain = "DM_global"
;
;  if (anom .eq. "anom") then
;    stat = "ST_anomaly"
;    captionadd = "anomalies"
;  else
;    stat = "ST_mean"
;    captionadd = "means"
;  end if
;
;  alltags = array_append_record(tags, (/"PT_time", stat, domain/), 0)
;
;  if (diag_script_info@multi_model_mean.eq."y") then
;    allmodelnames = array_append_record(dataset_info@dataset, \
;                                        (/"multi-model-mean"/), 0)
;  else
;    allmodelnames = dataset_info@dataset
;  end if
;
;  caption = "Time series of the " + captionadd + " for variable " \
;    + variables(0) + ", similar to IPCC AR5, fig. 9.8."
;
;  id = DIAG_SCRIPT + "_" + variables(0)
;
;  contrib_authors = (/"A_cion_ir", "A_righ_ma", "A_wenz_sa", "A_bock_ls"/)
;
;  ; ESMValMD(wks@fullname, alltags, caption, id, variables(0), \
;  ;          allmodelnames, climofiles, DIAG_SCRIPT, contrib_authors)

  leave_msg(DIAG_SCRIPT, "")

end<|MERGE_RESOLUTION|>--- conflicted
+++ resolved
@@ -257,15 +257,6 @@
 
         end if
 
-<<<<<<< HEAD
-        if(imod .ne. ref_ind) then
-          procmod = area_operations(A0_mask, -90., 90., 0., \
-                                    360., "average", True)
-          delete(A0_mask)
-        else
-          procmod = area_operations(A0, -90., 90., 0., 360., \
-                                    "average", True)
-=======
         procmod = area_operations(A0, -90., 90., 0., 360., \
                                   "average", True)
 
@@ -279,7 +270,6 @@
           procmod = (tmp1 + tmp2) /2.
           delete(tmp1)
           delete(tmp2)
->>>>>>> 37a3e511
         end if
 
       end if
