; #############################################################################
; MAIN SCRIPT FOR PERFORMANCE METRICS
; Authors: Mattia Righi (DLR, Germany) and Franziska Frank (DLR, Germany)
; ESMVal project
; #############################################################################
;
; Description
;    Calculates and (optionally) plots annual/seasonal cycles, zonal means,
;    lat-lon fields and time-lat-lon fields from input 2D/3D monthly data.
;    The calculated fields can be plotted as difference w.r.t. a given
;    reference dataset. It also calculates grading and taylor metrics.
;    Input data have to be regridded to a common grid in the preprocessor.
;
; Required diag_script_info attributes
;    plot_type: cycle (time), zonal (plev, lat), latlon (lat, lon) or
;               cycle_latlon (time, lat, lon)
;    time_avg: type of time average (see time_operations in
;              diag_scripts/shared/statistics.ncl)
;    region: selected region (see select_region in
;            diag_scripts/shared/latlon.ncl)
;
; Optional diag_script_info attributes
;    styleset (for cycle): as in diag_scripts/shared/plot/style.ncl functions
;    plot_stddev (for cycle): plot standard deviation
;    legend_outside (for cycle): save legend in a separate file
;    t_test (for zonal and latlon): calculate t-test in difference plots
;                                   (default: False)
;    conf_level (for zonal and latlon): confidence level for the t-test
;                                       (default: False)
;    projection: map projection for lat-lon plots (default:
;                CylindricalEquidistant)
;    plot_diff: draw difference plots (default: False)
;    calc_grading: calculate grading (default: False)
;    stippling: use stippling to mark stat. significant differences (default:
;               False = mask out non-significant differences in gray)
;    show_global_avg: diplay global avaerage as right string on lat-lon plots
;                     (default: False)
;    metric: grading metric (if calc_grading is True)
;    normalization: metric normalization (for RMSD and BIAS metrics)
;    abs_levs: (min, max, spacing) contour levels for absolute plot
;    diff_levs: (min, max, spacing) contour levels for difference plot
;    zonal_cmap (for zonal): color table (default: "amwg_blueyellowred")
;    zonal_ymin (for zonal): minimum pressure on the plots (default: 5. hPa)
;    latlon_cmap (for latlon): color table (default: "amwg_blueyellowred")
;    plot_units: plotting units (if different from standard CMOR units)
;
; Required variable_info attributes:
;    reference_dataset: reference dataset to compare with (usualy observations)
;
; Optional variable_info attributes:
;    alternative_dataset: a second dataset to compare with
;
; Caveats
;
; Modification history
;    20200506-gier_bettina: implemented support for multiple occurence of
;                           models with different experiments and ensembles
;    20190405-righi_mattia: added provenance logging
;    20190315-hassler_birgit: extended to smpi metric
;    20180503-righi_mattia: completely rewritten and modularized
;    20171215-righi_mattia: merged with perfmetrics_grading and
;                           permetrics_taylor.ncl
;    20171124-righi_mattia: completely revised to adapt it to the new backend
;                           (level selection, regridding and masking now done
;                           by the python preprocessor)
;    20161220-lauer_axel: added option to set map projection for lat-lon plots
;                         (diag_script_info@projection)
;                         added option to choose how to plot t-test results:
;                         stippling or masking out in gray (lat-lon plots only)
;    20161019-lauer_axel: changed plotting of t-test results:
;                         now stippling significant grid cells (old version:
;                         masking out non-significant values in gray)
;    20160628-righi_mattia: moving ref_model specification from cfg- files to
;                        recipe file
;    20160628-senftleben_daniel: added regridding for irregular grids
;                                (ESMF_regrid).
;    20151027-lauer_axel: moved call to 'write_references' to the beginning
;                         of the code.
;    20151013-righi_mattia: fixed t-test mask in lat-lon difference plots.
;    20150325-lauer_axel: modified reference tags used for acknowledgements
;                         (projects, observations, etc.).
;    20150119-gottschaldt_klaus-dirk: removed "grid", "region" from req_atts
;                                     (for T2Ms vmrco).
;    20150113-gottschaldt_klaus-dirk: reconciled generalised regridding with
;                                     T1* & T0*
;    20140905-righi_mattia: consistent regridding and missing values mask.
;    20140701-gottschaldt_klaus-dirk: Adapted for T1M.
;    20140630-gottschaldt_klaus-dirk: Adapted for T0Ms.
;    20131203-frank_franziska: written.
;
; #############################################################################

load "$diag_scripts/../interface_scripts/interface.ncl"

load "$diag_scripts/shared/latlon.ncl"
load "$diag_scripts/shared/statistics.ncl"
load "$diag_scripts/shared/regridding.ncl"
load "$diag_scripts/shared/ensemble.ncl"
load "$diag_scripts/shared/scaling.ncl"

load "$diag_scripts/shared/plot/style.ncl"

begin

  enter_msg(DIAG_SCRIPT, "")

  ; Get variables and datasets
  var0 = variable_info[0]@short_name
  info_items = select_metadata_by_name(input_file_info, var0)
  nDatasets = ListCount(info_items)

  ; Check required diag_script_info attributes
  exit_if_missing_atts(diag_script_info, (/"plot_type", "time_avg", "region"/))

  ; Define region
  region = select_region(diag_script_info@region)

  ; Store required attributes
  ptype = diag_script_info@plot_type

  if (all(ptype.ne. \
          (/"cycle", "zonal", "latlon", "cycle_latlon", "cycle_zonal"/))) then
    error_msg("f", DIAG_SCRIPT, "", "plot_type " + ptype + " is not a " + \
              "supported plot_type in this diagnostic")
  end if

  ; Check for plot-type specific settings
  if (ptype.eq."cycle") then
    exit_if_missing_atts(diag_script_info, \
                         (/"legend_outside", "styleset", "plot_stddev"/))
  end if

  if ((ptype.eq."zonal" .or. ptype.eq."latlon") .and. \
      diag_script_info@region.ne."global") then
    error_msg("f", DIAG_SCRIPT, "", "plot_type " + ptype + \
              " implemented only for region 'global'")
  end if

  ; Set default values for non-required diag_script_info attributes
  set_default_att(diag_script_info, "projection", "CylindricalEquidistant")
  set_default_att(diag_script_info, "plot_diff", False)
  set_default_att(diag_script_info, "calc_grading", False)
  set_default_att(diag_script_info, "stippling", False)
  set_default_att(diag_script_info, "t_test", False)
  set_default_att(diag_script_info, "show_global_avg", False)
  set_default_att(diag_script_info, "zonal_ymin", 5.)
  set_default_att(diag_script_info, "zonal_cmap", "amwg_blueyellowred")
  set_default_att(diag_script_info, "latlon_cmap", "amwg_blueyellowred")

  ; Check consistency of diff plots settings
  if (diag_script_info@t_test .and. .not.diag_script_info@plot_diff) then
    error_msg("f", DIAG_SCRIPT, "", "plot_diff must be True to apply t-test")
  end if
  if (diag_script_info@t_test .and. .not.diag_script_info@conf_level) then
    error_msg("f", DIAG_SCRIPT, "", \
              "conf_level must be specified to apply t-test")
  end if

  ; Check metric
  if (diag_script_info@calc_grading) then
    exit_if_missing_atts(diag_script_info, (/"metric", "normalization"/))
    if (dimsizes(diag_script_info@metric).ne.\
        dimsizes(diag_script_info@normalization)) then
      error_msg("f", DIAG_SCRIPT, "", "normalization must be " + \
                "provided for each requested metric")
    end if
  end if

  ; Set dataset names
  datasetnames = metadata_att_as_array(info_items, "dataset")

<<<<<<< HEAD
  ; Save projects
  projectnames = metadata_att_as_array(info_items, "project")
=======
  ; Extend model name by ensemble/experiment on multiple occurence
  if (.not. (dimsizes(datasetnames) .eq. \
      count_unique_values(datasetnames))) then
    new_datasetnames = datasetnames
    experiments = metadata_att_as_array(info_items, "exp")
    ensembles = metadata_att_as_array(info_items, "ensemble")

    do imod = 0, dimsizes(datasetnames) - 1
      do jmod = 0, dimsizes(datasetnames) - 1
        if imod.eq.jmod then
          continue
        else
          if (datasetnames(imod) .eq. datasetnames(jmod)) then
            if (experiments(imod) .ne. experiments(jmod)) then
              new_datasetnames(imod) = new_datasetnames(imod) + " " + \
                                        experiments(imod)
              break
            end if
          end if
        end if
      end do
    end do
    do imod = 0, dimsizes(datasetnames) - 1
      do jmod = 0, dimsizes(datasetnames) - 1
        if imod.eq.jmod then
          continue
        else
          if (datasetnames(imod) .eq. datasetnames(jmod)) then
            if (ensembles(imod) .ne. ensembles(jmod)) then
              new_datasetnames(imod) = new_datasetnames(imod) + " " + \
                                        ensembles(imod)
              break
            end if
          end if
        end if
      end do
    end do
    datasetnames = new_datasetnames
    delete(new_datasetnames)
  end if
>>>>>>> 355deeca

  ; Save list of preproc files for provenance in collect.ncl
  preproc_files = metadata_att_as_array(info_items, "filename")

  ; Check for reference dataset definition
  if (variable_info[0]@reference_dataset.eq."None") then
    error_msg("f", DIAG_SCRIPT, "", "no reference dataset is specified")
  end if

  ; Set index of the reference (and alternative) dataset
  l_altern = False
  nobs = 1
  ref_ind = ind(datasetnames.eq.variable_info[0]@reference_dataset)
  ref_inds = ref_ind
  if (isatt(variable_info[0], "alternative_dataset")) then
    l_altern = True
    nobs = 2
    alt_ind = ind(datasetnames.eq.variable_info[0]@alternative_dataset)
    ref_inds := (/ref_ind, alt_ind/)
  end if

  ; Create output plot directory
  if (config_user_info@write_plots) then
    plot_dir = config_user_info@plot_dir
    system("mkdir -p " + plot_dir)
  end if

  ; Plot file type
  file_type = config_user_info@output_file_type
  if (ismissing(file_type)) then
    file_type = "ps"
  end if

  ; Grading settings
  if (diag_script_info@calc_grading) then

    ; Define grading arrays
    nmetrics = dimsizes(diag_script_info@metric)
    ncdf_dir = new(nmetrics, string)
    nModels = dimsizes(datasetnames) - nobs

    grading = new((/nmetrics, 1, nModels, nobs/), float)
    grading!0 = "metric"
    grading!1 = "diagnostics"  ; dummy coord. to facilitate appending
    grading!2 = "models"
    grading!3 = "reference"
    grading&diagnostics = \
      variable_info[0]@diagnostic + "-" + diag_script_info@region
    grading&models = remove_index(datasetnames, ref_inds)
    if (isdim(grading, "reference")) then
      grading&reference = datasetnames(ref_inds)
    end if
    grading@projects = str_join(remove_index(projectnames, ref_inds), " ")

    ; Special case Taylor
    if (any(diag_script_info@metric.eq."taylor")) then
      nModels = dimsizes(datasetnames) - 1  ; always 1 reference dataset
      taylor = new((/1, nModels, 2/), float)
      taylor!0 = "diagnostics"  ; dummy coord. to facilitate appending
      taylor!1 = "models"
      taylor!2 = "statistic"
      taylor&diagnostics = \
        variable_info[0]@diagnostic + "-" + diag_script_info@region
      taylor&statistic = (/"stddev_ratio", "correlation"/)
      taylor&models = remove_index(datasetnames, ref_ind)
    end if

    ; Special case SMPI
    if (any(diag_script_info@metric.eq."SMPI")) then
      nModels = dimsizes(datasetnames) - 1  ; always 1 reference model
      smpi = new((/diag_script_info@smpi_n_bootstrap + 1, nModels/), float)
      smpi!0 = "bootstrap_member"
      smpi!1 = "models"
      smpi&bootstrap_member = ispan(0, diag_script_info@smpi_n_bootstrap, 1)
      smpi&models = remove_index(datasetnames, ref_ind)
    end if

    ; Define grading filename
    do met = 0, nmetrics - 1
      ncdf_dir(met) = config_user_info@work_dir + \
        diag_script_info@metric(met) + "_" + \
        variable_info[0]@diagnostic + "-" + diag_script_info@region + ".nc"
    end do

  end if

  ; Load plot-type-specific script
  loadscript("$diag_scripts/perfmetrics/" + ptype + ".ncl")

end

begin

  ; Call plot-type-specific script
  perfmetrics_ptype_script()

  ; Finalize grading calculations
  if (diag_script_info@calc_grading) then

    do met = 0, nmetrics - 1

      if (diag_script_info@metric(met).eq."RMSD") then

        metric = grading(met, :, :, :)
        metric@title = diag_script_info@metric(met) + " metric"
        metric@long_name = \
          "Grading table of metric " + diag_script_info@metric(met)
        metric@var = "grade"

        ; Normalization
        do iobs = 0, nobs - 1
          metric(:, :, iobs) = \
            normalize_metric(metric(:, :, iobs), \
                             diag_script_info@normalization(met))
        end do

        ; Reduce dimensionality if no alternative dataset
        if (.not.l_altern) then
          metric := metric(:, :, 0)
          delete(metric@reference)
        end if

        ; Provenance information
        statistics = (/"rmsd"/)
        authors = (/"frank_franziska", "righi_mattia", "eyring_veronika"/)
        references = (/"righi15gmd", "gleckler08jgr"/)

      elseif (diag_script_info@metric(met).eq."BIAS") then

        metric = grading(met, :, :, :)
        metric@title = diag_script_info@metric(met) + " metric"
        metric@long_name = \
          "Grading table of metric " + diag_script_info@metric(met)
        metric@var = "grade"

        ; Normalization
        do iobs = 0, nobs - 1
          metric(:, :, iobs) = \
            normalize_metric(metric(:, :, iobs), \
                             diag_script_info@normalization(met))
        end do

        ; Reduce dimensionality if no alternative dataset
        if (.not.l_altern) then
          metric := metric(:, :, 0)
          delete(metric@reference)
        end if

        ; Provenance information
        statistics = (/"diff"/)
        authors = (/"frank_franziska", "righi_mattia", "eyring_veronika"/)
        references = (/"righi15gmd", "gleckler08jgr"/)

      elseif (diag_script_info@metric(met).eq."taylor") then

        metric = taylor
        metric@title = diag_script_info@metric(met) + " metric"
        metric@long_name = \
          "Grading table of metric " + diag_script_info@metric(met)
        metric@var = "grade"

        ; Provenance information
        statistics = (/"rmsd", "corr"/)
        authors = (/"frank_franziska", "righi_mattia", "eyring_veronika"/)
        references = (/"righi15gmd", "gleckler08jgr"/)

      elseif (diag_script_info@metric(met).eq."SMPI") then

        metric = smpi
        metric@title = "metrics"
        metric@long_name = "1 variable's Performance Index for " + \
          "the Single Model Performance Index"
        metric@var = "performance_index"
        metric@invar = var0
        metric@ensemble_name = diag_script_info@normalization(met)

        ; Normalization
        ens_idx = new(dimsizes(metric&models), integer)
        atts = True
        atts@project = diag_script_info@normalization(met)
        info = select_metadata_by_atts(input_file_info, atts)
        delete(atts)

        do ii = 0, dimsizes(ens_idx) - 1
          if (dimsizes(info).ne.0) then
            ens_idx(ii) = ii
          end if
        end do
        if (all(ismissing(ens_idx))) then
          error_msg("f", DIAG_SCRIPT, "", "No datasets for the selected " + \
                    "normalization (" + diag_script_info@normalization(met) + \
                    ") found")
        end if
        ens_idx := ens_idx(ind(.not.ismissing(ens_idx)))
        do iboot = 0, dimsizes(metric&bootstrap_member)-1
          metric(iboot, :) = metric(iboot, :) / avg(metric(iboot, ens_idx))
        end do

        ; Provenance information
        statistics = "smpi"
        authors = (/"gier_bettina", "hassler_birgit"/)
        references = (/"rk2008bams"/)

      else
        error_msg("f", DIAG_SCRIPT, "", "unrecognized metric " + \
                  diag_script_info@metric(met))
      end if

      ; Common attributes
      metric@metric = diag_script_info@metric(met)
      metric@diag_script = (/DIAG_SCRIPT/)
      metric@region = region@name
      metric@num_preproc_files = dimsizes(preproc_files)
      do imod = 0, metric@num_preproc_files - 1
        num_preproc = "preproc_file_" + imod
        metric@$num_preproc$ = preproc_files(imod)
      end do
      metric@ncdf_dir = ncdf_dir(met)
      ncdf_outfile = ncdf_write(metric, metric@ncdf_dir)

      ; Call provenance logger
      log_provenance(ncdf_outfile, "n/a", "n/a", statistics, \
                     diag_script_info@region, "other", authors, references, \
                     preproc_files)
      delete([/statistics, authors, references/])

      ; Write results of temporary grading list
      temp_dir = config_user_info@work_dir + "/" + \
        diag_script_info@metric(met) + ".nc"

      if (fileexists(temp_dir)) then
      ;  temp_file = addfile(temp_dir, "r")
      ;  temp_list = temp_file->temp_list
      ;  temp_list := tostring(temp_list)
      ;  temp_list := array_append_record(temp_list, ncdf_dir(met), 0)
      ;  temp_list := tochar(temp_list)
        system("rm -f " + temp_dir)
      end if
      ;else
        ncdf_char = tochar(ncdf_dir(met))
        temp_list = new((/1, dimsizes(ncdf_char)/), character)
        temp_list(0, :) = ncdf_char
        delete(ncdf_char)
      ;end if

      ; Create new file and add list
      temp = addfile(temp_dir, "c")
      temp->temp_list = temp_list

      delete([/metric, temp_dir, temp_list/])

    end do

  end if

  leave_msg(DIAG_SCRIPT, "")

end<|MERGE_RESOLUTION|>--- conflicted
+++ resolved
@@ -169,10 +169,9 @@
   ; Set dataset names
   datasetnames = metadata_att_as_array(info_items, "dataset")
 
-<<<<<<< HEAD
   ; Save projects
   projectnames = metadata_att_as_array(info_items, "project")
-=======
+
   ; Extend model name by ensemble/experiment on multiple occurence
   if (.not. (dimsizes(datasetnames) .eq. \
       count_unique_values(datasetnames))) then
@@ -213,7 +212,6 @@
     datasetnames = new_datasetnames
     delete(new_datasetnames)
   end if
->>>>>>> 355deeca
 
   ; Save list of preproc files for provenance in collect.ncl
   preproc_files = metadata_att_as_array(info_items, "filename")
