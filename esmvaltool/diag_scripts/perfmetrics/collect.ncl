--- conflicted
+++ resolved
@@ -370,11 +370,8 @@
           end if
           pid3 = sort_alphabetically(data_temp&models(id3), id3_mm, "begin")
           n3 = dimsizes(id3)
-<<<<<<< HEAD
           breakpoints := array_append_record(breakpoints, n1+n2, 0)
-=======
-          breakpoints := array_append_record(breakpoints, n2, 0)
->>>>>>> 2dd910d6
+          ; breakpoints := array_append_record(breakpoints, n2, 0)
           if (dimsizes(dimsizes(data_all)).eq.3) then
             data_all(:, (n1+n2):(n1+n2+n3-1), :) = data_temp(:, id3(pid3), :)
           else
