--- conflicted
+++ resolved
@@ -332,33 +332,6 @@
     elseif (isatt(diag_script_info, "project_order")) then
       data_temp = data_all
       n_proj = dimsizes(diag_script_info@project_order)
-<<<<<<< HEAD
-      id1 = ind(projectnames.eq.diag_script_info@project_order(0)) 
-      n1 = dimsizes(id1)
-      pid1 = sort_alphabetically(data_all&models(id1), -1, "begin")
-      if (dimsizes(dimsizes(data_all)).eq.3) then
-        data_all(:, 0:(n1-1), :) = data_temp(:, id1(pid1), :) 
-      else
-        data_all(:, 0:(n1-1)) = data_temp(:, id1(pid1)) 
-      end if
-      if (n_proj .gt. 1) then
-        id2 = ind(projectnames.eq.diag_script_info@project_order(1)) 
-        pid2 = sort_alphabetically(data_temp&models(id2), -1, "begin")
-        n2 = dimsizes(id2)
-        if (dimsizes(dimsizes(data_all)).eq.3) then
-          data_all(:, n1:(n1+n2-1), :) = data_temp(:, id2(pid2), :) 
-        else
-          data_all(:, n1:(n1+n2-1)) = data_temp(:, id2(pid2)) 
-        end if
-        if (n_proj .gt. 2) then
-          id3 = ind(projectnames.eq.diag_script_info@project_order(2)) 
-          pid3 = sort_alphabetically(data_temp&models(id3), -1, "begin")
-          n3 = dimsizes(id3)
-          if (dimsizes(dimsizes(data_all)).eq.3) then
-            data_all(:, (n1+n2):(n1+n2+n3-1), :) = data_temp(:, id3(pid3), :) 
-          else
-            data_all(:, (n1+n2):(n1+n2+n3-1)) = data_temp(:, id3(pid3)) 
-=======
       id1 = ind(projectnames.eq.diag_script_info@project_order(0))
       id1_mm = (/ind(data_all&models(id1) .eq. diag_script_info@project_order(0)+"_mean"), \
                  ind(data_all&models(id1) .eq. diag_script_info@project_order(0)+"_median") /)
@@ -402,17 +375,13 @@
             data_all(:, (n1+n2):(n1+n2+n3-1), :) = data_temp(:, id3(pid3), :)
           else
             data_all(:, (n1+n2):(n1+n2+n3-1)) = data_temp(:, id3(pid3))
->>>>>>> c6a42b42
           end if
           if (n_proj .gt. 3) then
             error_msg("w", DIAG_SCRIPT, "", "number of projects greater" + \
                       "than 3, not implemented")
           end if
         end if
-<<<<<<< HEAD
-=======
         data_all@breakpoints = breakpoints
->>>>>>> c6a42b42
       end if
     end if
 
