--- conflicted
+++ resolved
@@ -41,9 +41,5 @@
         mip: fx
     scripts:
       my_diagnostic:
-<<<<<<< HEAD
         # Replace this path with the absolute path to your diagnostic (eg. /path/to/your/my_little_diagnostic.py)
-        script: examples/my_little_diagnostic.py
-=======
-        script: /path/to/your/my_little_diagnostic.py
->>>>>>> d5fce96e
+        script: examples/my_little_diagnostic.py