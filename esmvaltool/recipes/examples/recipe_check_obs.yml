--- conflicted
+++ resolved
@@ -775,7 +775,7 @@
          type: reanaly, version: Oct13, start_year: 1989, end_year: 2005}
     scripts: null
 
-    
+
   MAC-LWP:
     description: MAC-LWP check
     variables:
@@ -786,7 +786,7 @@
          type: sat, version: v1, start_year: 1988, end_year: 2016}
     scripts: null
 
-<<<<<<< HEAD
+
   MAC-LWP:
     description: MAC-LWP check
     variables:
@@ -798,9 +798,6 @@
     scripts: null
 
 
-=======
-    
->>>>>>> 9a27aeb5
   MERRA2:
     description: MERRA2 check
     variables:
