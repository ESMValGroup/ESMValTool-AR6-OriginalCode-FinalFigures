# ESMValTool
# recipe_check_obs.yml
---
documentation:
  description: |
    Test recipe for OBS, no proprocessor or diagnostics are applied,
    just to check correct reading of the CMORized data.

  authors:
    - righi_mattia

diagnostics:

  ### TIER 2 ##################################################################

  CRU:
    description: CRU check
    variables:
      tas:
      pr:
    additional_datasets:
      - {dataset: CRU, project: OBS, mip: Amon, tier: 2,
         type: reanaly, version: TS4.02, start_year: 1901, end_year: 2017}
<<<<<<< HEAD
=======
    scripts: null


  Duveiller2018:
    description: Duveiller2018 check
    variables:
      albDiffiTr13:
    additional_datasets:
      - {dataset: Duveiller2018, project: OBS, mip: Amon, tier: 2,
         type: clim, version: v2018, start_year: 2010, end_year: 2010}
>>>>>>> 26981e40
    scripts: null


  Eppley-VGPM-MODIS:
    description: Eppley-VGPM-MODIS check
    variables:
      intpp:
    additional_datasets:
      - {dataset: Eppley-VGPM-MODIS, project: OBS, mip: Omon, tier: 2,
         type: sat, version: R2018, start_year: 2003, end_year: 2018}
    scripts: null


  ESACCI-AEROSOL:
    description: ESACCI-AEROSOL check
    variables:
      abs550aer:
      od550aer:
      od550aerStderr:
      od550lt1aer:
      od870aer:
      od870aerStderr:
    additional_datasets:
      - {dataset: ESACCI-AEROSOL, project: OBS, mip: aero, tier: 2,
         type: sat, version: SU-v4.21, start_year: 1997, end_year: 2011}
    scripts: null


  ESACCI-CLOUD:
    description: ESACCI-CLOUD check
    variables:
      clivi:
      clt:
      cltStderr:
      clwvi:
    additional_datasets:
      - {dataset: ESACCI-CLOUD, project: OBS, mip: Amon, tier: 2,
         type: sat, version: AVHRR-fv3.0, start_year: 1982, end_year: 2016}
    scripts: null


  ESACCI-FIRE:
    description: ESACCI-FIRE check
    variables:
      burntArea:
    additional_datasets:
      - {dataset: ESACCI-FIRE, project: OBS, mip: Lmon, tier: 2,
         type: sat, version: L4-BA-MERIS-fv4.1,
         start_year: 2005, end_year: 2011}
    scripts: null


  ESACCI-LANDCOVER:
    description: ESACCI-LANDCOVER check
    variables:
      baresoilFrac:
      cropFrac:
      grassFrac:
      shrubFrac:
      treeFrac:
    additional_datasets:
      - {dataset: ESACCI-LANDCOVER, project: OBS, mip: Lmon, tier: 2,
         type: sat, version: L4-LCCS-Map-300m-P5Y-aggregated-0.500000Deg,
         start_year: 1998, end_year: 2012}
    scripts: null


  ESACCI-OC:
    description: ESACCI-OC check
    variables:
      chl:
    additional_datasets:
      - {dataset: ESACCI-OC, project: OBS, mip: Omon, tier: 2,
         type: sat, version: fv3.1, start_year: 1997, end_year: 2016}
    scripts: null


  ESACCI-OZONE:
    description: ESACCI-OZONE check
    variables:
      toz:
        additional_datasets:
          - {dataset: ESACCI-OZONE, project: OBS, mip: Amon, tier: 2,
             type: sat, version: L3, start_year: 1997, end_year: 2010}
      tozStderr:
        additional_datasets:
          - {dataset: ESACCI-OZONE, project: OBS, mip: Amon, tier: 2,
             type: sat, version: L3, start_year: 1997, end_year: 2010}
      tro3prof:
        additional_datasets:
          - {dataset: ESACCI-OZONE, project: OBS, mip: Amon, tier: 2,
             type: sat, version: L3, start_year: 2007, end_year: 2008}
      tro3profStderr:
        additional_datasets:
          - {dataset: ESACCI-OZONE, project: OBS, mip: Amon, tier: 2,
             type: sat, version: L3, start_year: 2007, end_year: 2008}
    scripts: null


  ESACCI-SOILMOISTURE:
    description: ESACCI-SOILMOISTURE check
    variables:
      dos:
      dosStderr:
        sm:
      smStderr:
    additional_datasets:
      - {dataset: ESACCI-SOILMOISTURE, project: OBS, mip: Lmon, tier: 2,
         type: sat, version: L3S-SSMV-COMBINED-v4.2,
         start_year: 2005, end_year: 2011}
    scripts: null


  ESACCI-SST:
    description: ESACCI-SST check
    variables:
      ts:
      tsStderr:
    additional_datasets:
      - {dataset: ESACCI-SST, project: OBS, mip: Amon, tier: 2,
         type: sat, version: L4-GHRSST-SSTdepth-OSTIA-GLOB,
         start_year: 1992, end_year: 2010}
    scripts: null


  GHCN:
    description: GHCN check
    variables:
      pr:
    additional_datasets:
      - {dataset: GHCN, project: OBS, mip: Amon, tier: 2,
         type: ground, version: 1, start_year: 1900, end_year: 2014}
    scripts: null


  HadCRUT3:
    description: HadCRUT3 check
    variables:
      tasa:
    additional_datasets:
      - {dataset: HadCRUT3, project: OBS, mip: Amon, tier: 2,
         type: ground, version: 1, start_year: 1850, end_year: 2013}
    scripts: null


  HadCRUT4:
    description: HadCRUT4 check
    variables:
      tas:
      tasa:
    additional_datasets:
      - {dataset: HadCRUT4, project: OBS, mip: Amon, tier: 2,
         type: ground, version: 1, start_year: 1850, end_year: 2018}
    scripts: null


  HadISST:
    description: HadISST check
    variables:
      ts:
        mip: Amon
      tos:
        mip: Omon
      sic:
        mip: OImon
    additional_datasets:
      - {dataset: HadISST, project: OBS, tier: 2,
         type: reanaly, version: 1, start_year: 1870, end_year: 2017}
    scripts: null


  Landschuetzer2016:
    description: Landschuetzer2016 check
    variables:
      dpco2:
      fgco2:
      spco2:
    additional_datasets:
      - {dataset: Landschuetzer2016, project: OBS, mip: Omon, tier: 2,
         type: clim, version: v2016, start_year: 1982, end_year: 2015}
    scripts: null


  NCEP:
    description: NCEP check
    variables:
      hur:
        mip: Amon
      hus:
        mip: Amon
      pr_month:
        short_name: pr
        mip: Amon
      pr_day:
        short_name: pr
        mip: day
      rlut:
        mip: day
      ta:
        mip: Amon
      tas:
        mip: Amon
      ua_month:
        short_name: ua
        mip: Amon
      ua_day:
        short_name: ua
        mip: day
      va_month:
        short_name: va
        mip: Amon
      va_day:
        short_name: va
        mip: day
      wap:
        mip: Amon
      zg:
        mip: Amon
    additional_datasets:
      - {dataset: NCEP, project: OBS, tier: 2,
         type: reanaly, version: 1, start_year: 1948, end_year: 2018}
<<<<<<< HEAD
=======
    scripts: null


  NSIDC-0116:
    description: NSIDC-0116 check
    variables:
      usi:
        fx_files: [areacello]
      vsi:
        fx_files: [areacello]
    additional_datasets:
      - {dataset: NSIDC-0116-nh, project: OBS, mip: day, tier: 3,
         type: reanaly, version: "4.1", start_year: 1978, end_year: 2018}
      - {dataset: NSIDC-0116-sh, project: OBS, tier: 3,
         type: reanaly, version: "4.1", start_year: 1978, end_year: 2018}
>>>>>>> 26981e40
    scripts: null


  PATMOS-x:
    description: PATMOS-x check
    variables:
      clt:
    additional_datasets:
      - {dataset: PATMOS-x, project: OBS, mip: Amon, tier: 2,
         type: sat, version: NOAA, start_year: 1982, end_year: 2016}
<<<<<<< HEAD
=======
    scripts: null


  PIOMAS:
    description: PIOMAS
    variables:
      sithick:
        mip: day
      areacello:
        mip: fx
    additional_datasets:
      - {dataset: PIOMAS, project: OBS, tier: 2,
         type: reanaly, version: 2.1, start_year: 1979, end_year: 2018}
>>>>>>> 26981e40
    scripts: null


  WOA:
    description: WOA check
    variables:
      so:
        mip: Omon
      thetao:
        mip: Omon
      no3:
        mip: Oyr
      o2:
        mip: Oyr
      po4:
        mip: Oyr
      si:
        mip: Oyr
    additional_datasets:
      - {dataset: WOA, project: OBS, tier: 2,
         type: clim, version: 2013v2, start_year: 2000, end_year: 2000}
    scripts: null


  ### TIER 3 ##################################################################

  AURA-TES:
    description: AURA-TES check
    variables:
      tro3:
    additional_datasets:
      - {dataset: AURA-TES, project: OBS, mip: Amon, tier: 3,
         type: sat, version: 1, start_year: 2005, end_year: 2011}
<<<<<<< HEAD
=======
    scripts: null


  CDS-SATELLITE-LAI-FAPAR:
    description: CDS-SATELLITE-LAI-FAPAR check
    variables:
      fapar:
      lai:
    additional_datasets:
      - {dataset: CDS-SATELLITE-LAI-FAPAR, project: OBS, mip: Lmon, tier: 3,
         type: sat, version: V1, start_year: 1999, end_year: 2013}
>>>>>>> 26981e40
    scripts: null


  CDS-SATELLITE-SOIL-MOISTURE:
    description: CDS-SATELLITE-SOIL-MOISTURE check
    variables:
      sm:
      smStderr:
    additional_datasets:
      - {dataset: CDS-SATELLITE-SOIL-MOISTURE, project: OBS, mip: day, tier: 3,
         type: sat, version: COMBINED-TCDR-v201812.0.0,
         start_year: 1979, end_year: 2018}
    scripts: null


  CDS-XCH4:
    description: CDS-XCH4 check
    variables:
      xch4:
    additional_datasets:
      - {dataset: CDS-XCH4, project: OBS, mip: Amon, tier: 3,
         type: sat, version: L3, start_year: 2003, end_year: 2016}
    scripts: null


  CDS-XCO2:
    description: CDS-XCO2 check
    variables:
      xco2:
    additional_datasets:
      - {dataset: CDS-XCO2, project: OBS, mip: Amon, tier: 3,
         type: sat, version: L3, start_year: 2003, end_year: 2016}
    scripts: null


  CERES_mon:
    description: CERES-SYN1deg check
    variables:
      rlds_month:
        short_name: rlds
        mip: Amon
      rlds_3hr:
        short_name: rlds
        mip: 3hr
      rldscs_month:
        short_name: rldscs
        mip: Amon
      rldscs_3hr:
        short_name: rldscs
        mip: 3hr
      rlus_month:
        short_name: rlus
        mip: Amon
      rlus_3hr:
        short_name: rlus
        mip: 3hr
      rluscs:
        mip: 3hr
      rlut_month:
        short_name: rlut
        mip: Amon
      rlut_3hr:
        short_name: rlut
        mip: 3hr
      rlutcs_month:
        short_name: rlutcs
        mip: Amon
      rlutcs_3hr:
        short_name: rlutcs
        mip: 3hr
      rsds_month:
        short_name: rsds
        mip: Amon
      rsds_3hr:
        short_name: rsds
        mip: 3hr
      rsdscs:
        mip: 3hr
      rsdt:
        mip: Amon
      rsus_month:
        short_name: rsus
        mip: Amon
      rsus_3hr:
        short_name: rsus
        mip: 3hr
      rsuscs:
        mip: 3hr
      rsut_month:
        short_name: rsut
        mip: Amon
      rsut_3hr:
        short_name: rsut
        mip: 3hr
      rsutcs_month:
        short_name: rsutcs
        mip: Amon
      rsutcs_3hr:
        short_name: rsutcs
        mip: 3hr
    additional_datasets:
      - {dataset: CERES-SYN1deg, project: OBS, tier: 3,
         type: sat, version: Ed3A, start_year: 2001, end_year: 2016}
    scripts: null


  ERA-Interim:
    description: ERA-Interim check
    variables:
      clivi:
        mip: Amon
        fx_files: [sftlf]
      clt:
        mip: Amon
      clwvi:
        mip: Amon
      hfds:
        mip: Omon
      hus:
        mip: Amon
      pr_month:
        short_name: pr
        mip: Amon
      pr_day:
        short_name: pr
        mip: day
      prw:
        mip: Amon
      ps:
        mip: Amon
      psl_month:
        short_name: psl
        mip: Amon
      psl_day:
        short_name: psl
        mip: day
      ta:
        mip: Amon
      tas_month:
        short_name: tas
        mip: Amon
      tas_day:
        short_name: tas
        mip: day
      tasmin:
        mip: day
      tasmax:
        mip: day
      tauu:
        mip: Amon
      tauv:
        mip: Amon
      ts:
        mip: Amon
      ua:
        mip: Amon
      va:
        mip: Amon
      wap:
        mip: Amon
      zg:
        mip: Amon
      tos:
        mip: Omon
    additional_datasets:
      - {dataset: ERA-Interim, project: OBS, tier: 3,
         type: reanaly, version: 1, start_year: 1979, end_year: 2018}
<<<<<<< HEAD
=======
    scripts: null


  ERA5:
    description: ERA5 check check
    variables:
      clt:
      evspsbl:
      evspsblpot:
      mrro:
      pr:
      prsn:
      psl:
      rls:
      rsds:
      rsdt:
      rss:
      uas:
      vas:
      tas:
      tasmax:
      tasmin:
      tdps:
      ts:
      tsn:
    additional_datasets:
      - {project: OBS6, dataset: ERA5, mip: E1hr,
         frequency: 1hr, tier: 3, type: reanaly, version: 1,
         start_year: 1990, end_year: 1990}
>>>>>>> 26981e40
    scripts: null

  ERA5:
    description: ERA5 check
    variables:
      clt:
      evspsbl:
      evspsblpot:
      mrro:
      pr:
      prsn:
      psl:
      rls:
      rsds:
      rsdt:
      rss:
      uas:
      vas:
      tas:
      tasmax:
      tasmin:
      tdps:
      ts:
      tsn:
    additional_datasets:
      - {project: OBS6, dataset: ERA5, mip: E1hr, frequency: 1hr, tier: 3, type: reanaly, version: 1, start_year: 1990, end_year: 1990}
    scripts: null

  LAI3g:
    description: LAI3g check
    variables:
      lai:
    additional_datasets:
      - {dataset: LAI3g, project: OBS, mip: Lmon, tier: 3,
         type: reanaly, version: 1_regridded, start_year: 1981, end_year: 2018}
    scripts: null


  LandFlux-EVAL:
    description: LandFlux-EVAL check
    variables:
      et:
      etStderr:
    additional_datasets:
      - {dataset: LandFlux-EVAL, project: OBS, mip: Lmon, tier: 3,
         type: reanaly, version: Oct13, start_year: 1989, end_year: 2005}
    scripts: null


  MTE:
    description: MTE check
    variables:
      gpp:
      gppStderr:
    additional_datasets:
      - {dataset: MTE, project: OBS, tier: 3, mip: Lmon,
         type: reanaly, version: May12, start_year: 1982, end_year: 2011}
    scripts: null


  MODIS:
    description: MODIS check
    variables:
      od550aer:
        mip: aero
      clivi:
        mip: Amon
      clwvi:
        mip: Amon
      clt:
        mip: Amon
      lwpStderr:
        mip: Amon
      iwpStderr:
        mip: Amon
    additional_datasets:
      - {dataset: MODIS, project: OBS, tier: 3,
         type: sat, version: MYD08-M3, start_year: 2003, end_year: 2018}
    scripts: null


  NIWA-BS:
    description: NIWA-BS check
    variables:
      toz:
      tozStderr:
    additional_datasets:
      - {dataset: NIWA-BS, project: OBS, mip: Amon, tier: 3,
         type: sat, version: v3.3, start_year: 1979, end_year: 2016}
    scripts: null

  UWisc:
    description: UWisc check
    variables:
      lwp:
      lwpStderr:
    additional_datasets:
      - {dataset: UWisc, project: OBS, mip: Amon, tier: 3,
         type: sat, version: v2, start_year: 1988, end_year: 2007}
    scripts: null<|MERGE_RESOLUTION|>--- conflicted
+++ resolved
@@ -21,8 +21,6 @@
     additional_datasets:
       - {dataset: CRU, project: OBS, mip: Amon, tier: 2,
          type: reanaly, version: TS4.02, start_year: 1901, end_year: 2017}
-<<<<<<< HEAD
-=======
     scripts: null
 
 
@@ -33,7 +31,6 @@
     additional_datasets:
       - {dataset: Duveiller2018, project: OBS, mip: Amon, tier: 2,
          type: clim, version: v2018, start_year: 2010, end_year: 2010}
->>>>>>> 26981e40
     scripts: null
 
 
@@ -255,8 +252,6 @@
     additional_datasets:
       - {dataset: NCEP, project: OBS, tier: 2,
          type: reanaly, version: 1, start_year: 1948, end_year: 2018}
-<<<<<<< HEAD
-=======
     scripts: null
 
 
@@ -272,7 +267,6 @@
          type: reanaly, version: "4.1", start_year: 1978, end_year: 2018}
       - {dataset: NSIDC-0116-sh, project: OBS, tier: 3,
          type: reanaly, version: "4.1", start_year: 1978, end_year: 2018}
->>>>>>> 26981e40
     scripts: null
 
 
@@ -283,8 +277,6 @@
     additional_datasets:
       - {dataset: PATMOS-x, project: OBS, mip: Amon, tier: 2,
          type: sat, version: NOAA, start_year: 1982, end_year: 2016}
-<<<<<<< HEAD
-=======
     scripts: null
 
 
@@ -298,7 +290,6 @@
     additional_datasets:
       - {dataset: PIOMAS, project: OBS, tier: 2,
          type: reanaly, version: 2.1, start_year: 1979, end_year: 2018}
->>>>>>> 26981e40
     scripts: null
 
 
@@ -332,8 +323,6 @@
     additional_datasets:
       - {dataset: AURA-TES, project: OBS, mip: Amon, tier: 3,
          type: sat, version: 1, start_year: 2005, end_year: 2011}
-<<<<<<< HEAD
-=======
     scripts: null
 
 
@@ -345,7 +334,6 @@
     additional_datasets:
       - {dataset: CDS-SATELLITE-LAI-FAPAR, project: OBS, mip: Lmon, tier: 3,
          type: sat, version: V1, start_year: 1999, end_year: 2013}
->>>>>>> 26981e40
     scripts: null
 
 
@@ -513,8 +501,6 @@
     additional_datasets:
       - {dataset: ERA-Interim, project: OBS, tier: 3,
          type: reanaly, version: 1, start_year: 1979, end_year: 2018}
-<<<<<<< HEAD
-=======
     scripts: null
 
 
@@ -544,34 +530,8 @@
       - {project: OBS6, dataset: ERA5, mip: E1hr,
          frequency: 1hr, tier: 3, type: reanaly, version: 1,
          start_year: 1990, end_year: 1990}
->>>>>>> 26981e40
-    scripts: null
-
-  ERA5:
-    description: ERA5 check
-    variables:
-      clt:
-      evspsbl:
-      evspsblpot:
-      mrro:
-      pr:
-      prsn:
-      psl:
-      rls:
-      rsds:
-      rsdt:
-      rss:
-      uas:
-      vas:
-      tas:
-      tasmax:
-      tasmin:
-      tdps:
-      ts:
-      tsn:
-    additional_datasets:
-      - {project: OBS6, dataset: ERA5, mip: E1hr, frequency: 1hr, tier: 3, type: reanaly, version: 1, start_year: 1990, end_year: 1990}
-    scripts: null
+    scripts: null
+
 
   LAI3g:
     description: LAI3g check
