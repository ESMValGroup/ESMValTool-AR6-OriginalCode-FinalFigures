# ESMValTool
# recipe_check_obs.yml
---
documentation:
  description: |
    Test recipe for OBS, no proprocessor or diagnostics are applied,
    just to check correct reading of the CMORized data.

  authors:
    - righi_mattia

diagnostics:

  ### TIER 2 ##################################################################

  BerkeleyEarth:
    description: BerkeleyEarth check
    variables:
      tas:
      tasa:
    additional_datasets:
      - {dataset: BerkeleyEarth, project: OBS, mip: Amon, tier: 2,
         type: reanaly, version: 2020, start_year: 1850, end_year: 2019}
    scripts: null


  CALIPSO-GOCCP:
    description: CALIPSO-GOCCP check
    variables:
      clcalipso:
    additional_datasets:
      - {dataset: CALIPSO-GOCCP, project: OBS, type: sat, version: 3.1.2,
         mip: cfMon, tier: 2, start_year: 2007, end_year: 2015}
    scripts: null


  CERES-EBAF:
    description: CERES-EBAF check
    variables:
      rlut:
      rlutcs:
      rsut:
      rsutcs:
    additional_datasets:
      - {dataset: CERES-EBAF, project: OBS, mip: Amon, tier: 2,
         type: sat, version: Ed4.0, start_year: 2001, end_year: 2018}
    scripts: null


  CRU:
    description: CRU check
    variables:
      tas:
      pr:
    additional_datasets:
      - {dataset: CRU, project: OBS, mip: Amon, tier: 2,
         type: reanaly, version: TS4.02, start_year: 1901, end_year: 2017}
    scripts: null


  CowtanWay:
    description: CowtanWay check
    variables:
      tasa:
    additional_datasets:
      - {dataset: CowtanWay, project: OBS, mip: Amon, tier: 2,
         type: reanaly, version: had4_krig_v1, start_year: 1979,
         end_year: 2013}
      - {dataset: CowtanWay, project: OBS, mip: Amon, tier: 2,
         type: reanaly, version: had4_uah_v1, start_year: 1979, end_year: 2013}
      - {dataset: CowtanWay, project: OBS, mip: Amon, tier: 2,
         type: reanaly, version: had4_short_krig_v2, start_year: 1979,
         end_year: 2019, end_month: 11}
      - {dataset: CowtanWay, project: OBS, mip: Amon, tier: 2,
         type: reanaly, version: had4_short_uah_v2, start_year: 1979,
         end_year: 2017, end_month: 7}
      - {dataset: CowtanWay, project: OBS, mip: Amon, tier: 2,
         type: reanaly, version: ghcn_short_krig_v2, start_year: 1979,
         end_year: 2019, end_month: 8}
      - {dataset: CowtanWay, project: OBS, mip: Amon, tier: 2,
         type: reanaly, version: ghcn_short_uah_v2, start_year: 1979,
         end_year: 2017, end_month: 7}
      - {dataset: CowtanWay, project: OBS, mip: Amon, tier: 2,
         type: reanaly, version: had4sst4_krig_v2, start_year: 1850,
         end_year: 2018}
      - {dataset: CowtanWay, project: OBS, mip: Amon, tier: 2,
         type: reanaly, version: had4_krig_v2, start_year: 1850,
         end_year: 2019, end_month: 11}
    scripts: null


  Duveiller2018:
    description: Duveiller2018 check
    variables:
      albDiffiTr13:
    additional_datasets:
      - {dataset: Duveiller2018, project: OBS, mip: Amon, tier: 2,
         type: clim, version: v2018, start_year: 2010, end_year: 2010}
    scripts: null


  Eppley-VGPM-MODIS:
    description: Eppley-VGPM-MODIS check
    variables:
      intpp:
    additional_datasets:
      - {dataset: Eppley-VGPM-MODIS, project: OBS, mip: Omon, tier: 2,
         type: sat, version: R2018, start_year: 2003, end_year: 2018}
    scripts: null


  ESACCI-AEROSOL:
    description: ESACCI-AEROSOL check
    variables:
      abs550aer:
      od550aer:
      od550aerStderr:
      od550lt1aer:
      od870aer:
      od870aerStderr:
    additional_datasets:
      - {dataset: ESACCI-AEROSOL, project: OBS, mip: aero, tier: 2,
         type: sat, version: SU-v4.21, start_year: 1997, end_year: 2011}
    scripts: null


  ESACCI-CLOUD:
    description: ESACCI-CLOUD check
    variables:
      clivi:
      clt:
      cltStderr:
      clwvi:
    additional_datasets:
      - {dataset: ESACCI-CLOUD, project: OBS, mip: Amon, tier: 2,
         type: sat, version: AVHRR-fv3.0, start_year: 1982, end_year: 2016}
    scripts: null


  ESACCI-FIRE:
    description: ESACCI-FIRE check
    variables:
      burntArea:
    additional_datasets:
      - {dataset: ESACCI-FIRE, project: OBS, mip: Lmon, tier: 2,
         type: sat, version: L4-BA-MERIS-fv4.1,
         start_year: 2005, end_year: 2011}
    scripts: null


  ESACCI-LANDCOVER:
    description: ESACCI-LANDCOVER check
    variables:
      baresoilFrac:
      cropFrac:
      grassFrac:
      shrubFrac:
      treeFrac:
    additional_datasets:
      - {dataset: ESACCI-LANDCOVER, project: OBS, mip: Lmon, tier: 2,
         type: sat, version: L4-LCCS-Map-300m-P5Y-aggregated-0.500000Deg,
         start_year: 1998, end_year: 2012}
    scripts: null


  ESACCI-OC:
    description: ESACCI-OC check
    variables:
      chl:
    additional_datasets:
      - {dataset: ESACCI-OC, project: OBS, mip: Omon, tier: 2,
         type: sat, version: fv3.1, start_year: 1997, end_year: 2016}
    scripts: null


  ESACCI-OZONE:
    description: ESACCI-OZONE check
    variables:
      toz:
        additional_datasets:
          - {dataset: ESACCI-OZONE, project: OBS, mip: Amon, tier: 2,
             type: sat, version: L3, start_year: 1997, end_year: 2010}
      tozStderr:
        additional_datasets:
          - {dataset: ESACCI-OZONE, project: OBS, mip: Amon, tier: 2,
             type: sat, version: L3, start_year: 1997, end_year: 2010}
      tro3prof:
        additional_datasets:
          - {dataset: ESACCI-OZONE, project: OBS, mip: Amon, tier: 2,
             type: sat, version: L3, start_year: 2007, end_year: 2008}
      tro3profStderr:
        additional_datasets:
          - {dataset: ESACCI-OZONE, project: OBS, mip: Amon, tier: 2,
             type: sat, version: L3, start_year: 2007, end_year: 2008}
    scripts: null


  ESACCI-SOILMOISTURE:
    description: ESACCI-SOILMOISTURE check
    variables:
      dos:
      dosStderr:
        sm:
      smStderr:
    additional_datasets:
      - {dataset: ESACCI-SOILMOISTURE, project: OBS, mip: Lmon, tier: 2,
         type: sat, version: L3S-SSMV-COMBINED-v4.2,
         start_year: 2005, end_year: 2011}
    scripts: null


  ESACCI-SST:
    description: ESACCI-SST check
    variables:
      ts:
      tsStderr:
    additional_datasets:
      - {dataset: ESACCI-SST, project: OBS, mip: Amon, tier: 2,
         type: sat, version: L4-GHRSST-SSTdepth-OSTIA-GLOB,
         start_year: 1992, end_year: 2010}
    scripts: null


  GCP:
    description: GCP check
    variables:
      nbp:
        mip: Lmon
      fgco2:
        mip: Omon
    additional_datasets:
      - {dataset: GCP, project: OBS, frequency: yr, tier: 2,
         type: reanaly, version: 2018, start_year: 1959, end_year: 2017}
    scripts: null


  GHCN:
    description: GHCN check
    variables:
      pr:
    additional_datasets:
      - {dataset: GHCN, project: OBS, mip: Amon, tier: 2,
         type: ground, version: 1, start_year: 1900, end_year: 2014}
    scripts: null


<<<<<<< HEAD
  GHCN-CAMS:
    description: GHCN-CAMS check
    variables:
      tas:
    additional_datasets:
      - {dataset: GHCN-CAMS, project: OBS, mip: Amon, tier: 2,
         type: ground, version: 1, start_year: 1948, end_year: 2020}
=======
  GISTEMP:
    description: GISTEMP check
    variables:
      tasa:
    additional_datasets:
      - {dataset: GISTEMP, project: OBS, mip: Amon, tier: 2,
         type: ground, version: v4, start_year: 1880, end_year: 2020}
>>>>>>> 21db4dd8
    scripts: null


  GPCC:
    description: GPCC check
    variables:
      pr:
    additional_datasets:
      - {dataset: GPCC, project: OBS, mip: Amon, tier: 2,
         type: reanaly, version: v2018_025, start_year: 1891, end_year: 2016}
      - {dataset: GPCC, project: OBS, mip: Amon, tier: 2,
         type: reanaly, version: v2018_05, start_year: 1891, end_year: 2016}
      - {dataset: GPCC, project: OBS, mip: Amon, tier: 2,
         type: reanaly, version: v2018_10, start_year: 1891, end_year: 2016}
      - {dataset: GPCC, project: OBS, mip: Amon, tier: 2,
         type: reanaly, version: v2018_25, start_year: 1891, end_year: 2016}
    scripts: null


  HadCRUT3:
    description: HadCRUT3 check
    variables:
      tasa:
    additional_datasets:
      - {dataset: HadCRUT3, project: OBS, mip: Amon, tier: 2,
         type: ground, version: 1, start_year: 1850, end_year: 2013}
    scripts: null


  HadCRUT4:
    description: HadCRUT4 check
    variables:
      tas:
      tasa:
    additional_datasets:
      - {dataset: HadCRUT4, project: OBS, mip: Amon, tier: 2,
         type: ground, version: 1, start_year: 1850, end_year: 2018}
    scripts: null


  HadISST:
    description: HadISST check
    variables:
      ts:
        mip: Amon
      tos:
        mip: Omon
      sic:
        mip: OImon
    additional_datasets:
      - {dataset: HadISST, project: OBS, tier: 2,
         type: reanaly, version: 1, start_year: 1870, end_year: 2017}
    scripts: null


  Landschuetzer2016:
    description: Landschuetzer2016 check
    variables:
      dpco2:
      fgco2:
      spco2:
    additional_datasets:
      - {dataset: Landschuetzer2016, project: OBS, mip: Omon, tier: 2,
         type: clim, version: v2016, start_year: 1982, end_year: 2015}
    scripts: null


  NCEP:
    description: NCEP check
    variables:
      hur:
        mip: Amon
      hus:
        mip: Amon
      pr_month:
        short_name: pr
        mip: Amon
      pr_day:
        short_name: pr
        mip: day
      rlut:
        mip: day
      ta:
        mip: Amon
      tas:
        mip: Amon
      ua_month:
        short_name: ua
        mip: Amon
      ua_day:
        short_name: ua
        mip: day
      va_month:
        short_name: va
        mip: Amon
      va_day:
        short_name: va
        mip: day
      wap:
        mip: Amon
      zg:
        mip: Amon
    additional_datasets:
      - {dataset: NCEP, project: OBS, tier: 2,
         type: reanaly, version: 1, start_year: 1948, end_year: 2018}
    scripts: null


  OSI-450:
    description: OSI-450 check
    variables:
      sic_day:
        short_name: sic
        mip: day
      sic_month:
        short_name: sic
        mip: OImon
      areacello:
        mip: fx
    additional_datasets:
      - {dataset: OSI-450-nh, project: OBS, tier: 2,
         type: reanaly, version: v2, start_year: 1979, end_year: 2015}
      - {dataset: OSI-450-sh, project: OBS, tier: 2,
         type: reanaly, version: v2, start_year: 1979, end_year: 2015}
    scripts: null


  NSIDC-0116:
    description: NSIDC-0116 check
    variables:
      areacello:
        mip: fx
      usi:
        mip: day
      vsi:
        mip: day
    additional_datasets:
      - {dataset: NSIDC-0116-nh, project: OBS, tier: 3,
         type: reanaly, version: "4.1", start_year: 1978, end_year: 2018}
      - {dataset: NSIDC-0116-sh, project: OBS, tier: 3,
         type: reanaly, version: "4.1", start_year: 1978, end_year: 2018}
    scripts: null


  PATMOS-x:
    description: PATMOS-x check
    variables:
      clt:
    additional_datasets:
      - {dataset: PATMOS-x, project: OBS, mip: Amon, tier: 2,
         type: sat, version: NOAA, start_year: 1982, end_year: 2016}
    scripts: null


  PHC:
    description: PHC check
    variables:
      so:
      thetao:
    additional_datasets:
      - {dataset: PHC, project: OBS6, frequency: yr, mip: Omon, tier: 2,
         type: clim, version: 3, start_year: 1950, end_year: 1950}
    scripts: null


  PIOMAS:
    description: PIOMAS
    variables:
      sithick:
        mip: day
      areacello:
        mip: fx
    additional_datasets:
      - {dataset: PIOMAS, project: OBS, tier: 2,
         type: reanaly, version: 2.1, start_year: 1979, end_year: 2018}
    scripts: null


  REGEN:
    description: REGEN check
    variables:
      pr:
    additional_datasets:
      - {dataset: REGEN, project: OBS, mip: Amon, tier: 2,
         type: reanaly, version: V1-2019, start_year: 1950, end_year: 2016}
      - {dataset: REGEN, project: OBS, mip: day, tier: 2,
         type: reanaly, version: V1-2019, start_year: 1950, end_year: 2016}
    scripts: null


  WOA:
    description: WOA check
    variables:
      so:
        mip: Omon
      thetao:
        mip: Omon
      no3:
        mip: Oyr
      o2:
        mip: Oyr
      po4:
        mip: Oyr
      si:
        mip: Oyr
    additional_datasets:
      - {dataset: WOA, project: OBS, tier: 2,
         type: clim, version: 2013v2, start_year: 2000, end_year: 2000}
    scripts: null


  ### TIER 3 ##################################################################

  AURA-TES:
    description: AURA-TES check
    variables:
      tro3:
    additional_datasets:
      - {dataset: AURA-TES, project: OBS, mip: Amon, tier: 3,
         type: sat, version: 1, start_year: 2005, end_year: 2011}
    scripts: null


  CDS-SATELLITE-ALBEDO:
    description: CDS-SATELLITE-ALBEDO check
    variables:
      bdalb:
      bhalb:
    additional_datasets:
      - {dataset: CDS-SATELLITE-ALBEDO, project: OBS6, mip: Lmon, tier: 3,
         type: sat, version: V1, start_year: 1999, end_year: 2013}
    scripts: null


  CDS-SATELLITE-LAI-FAPAR:
    description: CDS-SATELLITE-LAI-FAPAR check
    variables:
      fapar:
      lai:
    additional_datasets:
      - {dataset: CDS-SATELLITE-LAI-FAPAR, project: OBS, mip: Lmon, tier: 3,
         type: sat, version: V1, start_year: 1999, end_year: 2013}
    scripts: null


  CDS-SATELLITE-SOIL-MOISTURE:
    description: CDS-SATELLITE-SOIL-MOISTURE check
    variables:
      sm:
      smStderr:
    additional_datasets:
      - {dataset: CDS-SATELLITE-SOIL-MOISTURE, project: OBS, mip: day, tier: 3,
         type: sat, version: COMBINED-TCDR-v201812.0.0,
         start_year: 1979, end_year: 2018}
    scripts: null


  CDS-UERRA:
    description: CDS-UERRA check
    variables:
      sm:
    additional_datasets:
      - {dataset: CDS-UERRA, project: OBS6, mip: E6hr, frequency: 6hr, tier: 3,
         type: reanaly, version: UERRA-HARMONIE,
         start_year: 1979, end_year: 2018}
    scripts: null


  CDS-XCH4:
    description: CDS-XCH4 check
    variables:
      xch4:
    additional_datasets:
      - {dataset: CDS-XCH4, project: OBS, mip: Amon, tier: 3,
         type: sat, version: L3, start_year: 2003, end_year: 2016}
    scripts: null


  CDS-XCO2:
    description: CDS-XCO2 check
    variables:
      xco2:
    additional_datasets:
      - {dataset: CDS-XCO2, project: OBS, mip: Amon, tier: 3,
         type: sat, version: L3, start_year: 2003, end_year: 2016}
    scripts: null


  CERES_mon:
    description: CERES-SYN1deg check
    variables:
      rlds_month:
        short_name: rlds
        mip: Amon
      rlds_3hr:
        short_name: rlds
        mip: 3hr
      rldscs_month:
        short_name: rldscs
        mip: Amon
      rldscs_3hr:
        short_name: rldscs
        mip: 3hr
      rlus_month:
        short_name: rlus
        mip: Amon
      rlus_3hr:
        short_name: rlus
        mip: 3hr
      rluscs:
        mip: 3hr
      rlut_month:
        short_name: rlut
        mip: Amon
      rlut_3hr:
        short_name: rlut
        mip: 3hr
      rlutcs_month:
        short_name: rlutcs
        mip: Amon
      rlutcs_3hr:
        short_name: rlutcs
        mip: 3hr
      rsds_month:
        short_name: rsds
        mip: Amon
      rsds_3hr:
        short_name: rsds
        mip: 3hr
      rsdscs:
        mip: 3hr
      rsdt:
        mip: Amon
      rsus_month:
        short_name: rsus
        mip: Amon
      rsus_3hr:
        short_name: rsus
        mip: 3hr
      rsuscs:
        mip: 3hr
      rsut_month:
        short_name: rsut
        mip: Amon
      rsut_3hr:
        short_name: rsut
        mip: 3hr
      rsutcs_month:
        short_name: rsutcs
        mip: Amon
      rsutcs_3hr:
        short_name: rsutcs
        mip: 3hr
    additional_datasets:
      - {dataset: CERES-SYN1deg, project: OBS, tier: 3,
         type: sat, version: Ed3A, start_year: 2001, end_year: 2016}
    scripts: null


  ERA-Interim:
    description: ERA-Interim check
    variables:
      clivi:
        mip: Amon
      clt_day:
        short_name: clt
        mip: day
      clt_month:
        short_name: clt
        mip: Amon
      clwvi:
        mip: Amon
      evspsbl_day:
        short_name: evspsbl
        mip: Eday
      evspsbl_month:
        short_name: evspsbl
        mip: Amon
      hfds:
        mip: Omon
      hur:
        mip: Amon
      hus:
        mip: Amon
      orog:
        mip: fx
      pr_day:
        short_name: pr
        mip: day
      pr_month:
        short_name: pr
        mip: Amon
      prsn_day:
        short_name: prsn
        mip: day
      prsn_month:
        short_name: prsn
        mip: Amon
      prw:
        mip: Amon
      ps_day:
        short_name: ps
        mip: CFday
      ps_month:
        short_name: ps
        mip: Amon
      psl_day:
        short_name: psl
        mip: day
      psl_month:
        short_name: psl
        mip: Amon
      rlds_day:
        short_name: rlds
        mip: day
      rsds_day:
        short_name: rsds
        mip: day
      rsds_month:
        short_name: rsds
        mip: Amon
      rsdt_day:
        short_name: rsdt
        mip: CFday
      rsdt_month:
        short_name: rsdt
        mip: Amon
      rss_day:
        short_name: rss
        mip: day
      rss_month:
        short_name: rss
        mip: Emon
      sftlf:
        mip: fx
      ta_day:
        short_name: ta
        mip: day
      ta_month:
        short_name: ta
        mip: Amon
      tas_day:
        short_name: tas
        mip: day
      tas_month:
        short_name: tas
        mip: Amon
      tasmax:
        mip: day
      tasmin:
        mip: day
      tauu:
        mip: Amon
      tauv:
        mip: Amon
      tdps_day:
        short_name: tdps
        mip: Eday
      tdps_month:
        short_name: tdps
        mip: Emon
      tos:
        mip: Omon
      ts_day:
        short_name: ts
        mip: Eday
      ts_month:
        short_name: ts
        mip: Amon
      tsn_month:
        short_name: tsn
        mip: LImon
      tsn_day:
        short_name: tsn
        mip: Eday
      ua:
        mip: Amon
      uas_day:
        short_name: uas
        mip: day
      uas_month:
        short_name: uas
        mip: Amon
      va_day:
        short_name: va
        mip: day
      va_month:
        short_name: va
        mip: Amon
      vas_day:
        short_name: vas
        mip: day
      vas_month:
        short_name: vas
        mip: Amon
      wap:
        mip: Amon
      zg_day:
        short_name: zg
        mip: day
      zg_month:
        short_name: zg
        mip: Amon
    additional_datasets:
      - {dataset: ERA-Interim, project: OBS6, tier: 3,
         type: reanaly, version: 1, start_year: 1979, end_year: 2018}
    scripts: null


  ERA-Interim-Land:
    description: ERA-Interim-Land check
    variables:
      sm:
        mip: Lmon
    additional_datasets:
      - {dataset: ERA-Interim-Land, project: OBS6, tier: 3,
         type: reanaly, version: 1, start_year: 1979, end_year: 2010}
    scripts: null


  ERA5:
    description: ERA5 check
    variables:
      clt:
        mip: E1hr
      evspsbl:
        mip: E1hr
      evspsblpot:
        mip: E1hr
      mrro:
        mip: E1hr
      pr:
        mip: E1hr
      prsn:
        mip: E1hr
      ps:
        mip: E1hr
      psl:
        mip: E1hr
      ptype:
        mip: E1hr
      rls:
        mip: E1hr
      rlds:
        mip: E1hr
      rsds:
        mip: E1hr
      rsdt:
        mip: E1hr
      rss:
        mip: E1hr
      uas:
        mip: E1hr
      vas:
        mip: E1hr
      tas:
        mip: E1hr
      tasmax:
        mip: E1hr
      tasmin:
        mip: E1hr
      tdps:
        mip: E1hr
      ts:
        mip: E1hr
      tsn:
        mip: E1hr
      orog:
        mip: fx
    additional_datasets:
      - {dataset: ERA5, project: OBS6, tier: 3, type: reanaly,
         version: 1, start_year: 1990, end_year: 1990}
    scripts: null


  HWSD:
    description: HWSD check
    variables:
      areacella:
        mip: fx
      cSoil:
        mip: Lmon
      sftlf:
        mip: fx
    additional_datasets:
      - {dataset: HWSD, project: OBS, tier: 3, type: reanaly, version: 1.2,
         start_year: 2000, end_year: 2000}
    scripts: null


  JMA-TRANSCOM:
    description: JMA-TRANSCOM check
    variables:
      nbp:
        mip: Lmon
      fgco2:
        mip: Omon
    additional_datasets:
      - {dataset: JMA-TRANSCOM, project: OBS, tier: 3, type: reanaly,
         version: 2018, start_year: 1985, end_year: 2016}
    scripts: null


  FLUXCOM:
    description: FLUXCOM check
    variables:
      gpp:
    additional_datasets:
      - {dataset: FLUXCOM, project: OBS, mip: Lmon, tier: 3, type: reanaly,
         version: ANN-v1, start_year: 1980, end_year: 2013}
    scripts: null


  LAI3g:
    description: LAI3g check
    variables:
      lai:
    additional_datasets:
      - {dataset: LAI3g, project: OBS, mip: Lmon, tier: 3,
         type: reanaly, version: 1_regridded, start_year: 1981, end_year: 2018}
    scripts: null


  LandFlux-EVAL:
    description: LandFlux-EVAL check
    variables:
      et:
      etStderr:
    additional_datasets:
      - {dataset: LandFlux-EVAL, project: OBS, mip: Lmon, tier: 3,
         type: reanaly, version: Oct13, start_year: 1989, end_year: 2005}
    scripts: null


  MAC-LWP:
    description: MAC-LWP check
    variables:
      lwp:
      lwpStderr:
    additional_datasets:
      - {dataset: MAC-LWP, project: OBS, mip: Amon, tier: 3,
         type: sat, version: v1, start_year: 1988, end_year: 2016}
    scripts: null


  MERRA2:
    description: MERRA2 check
    variables:
      sm:
    additional_datasets:
      - {dataset: MERRA2, project: OBS6, mip: Lmon, tier: 3,
         type: reanaly, version: 5.12.4, start_year: 1980, end_year: 2018}
    scripts: null


  MLS-AURA:
    description: MLS-AURA check
    variables:
      hur:
        mip: Amon
      hurStderr:
        mip: Amon
    additional_datasets:
      - {dataset: MLS-AURA, project: OBS6, tier: 3, type: sat, version: '004', start_year: 2005, end_year: 2019}
    scripts: null


  MODIS:
    description: MODIS check
    variables:
      od550aer:
        mip: aero
      clivi:
        mip: Amon
      clwvi:
        mip: Amon
      clt:
        mip: Amon
      lwpStderr:
        mip: Amon
      iwpStderr:
        mip: Amon
    additional_datasets:
      - {dataset: MODIS, project: OBS, tier: 3,
         type: sat, version: MYD08-M3, start_year: 2003, end_year: 2018}
    scripts: null


  MTE:
    description: MTE check
    variables:
      gpp:
      gppStderr:
    additional_datasets:
      - {dataset: MTE, project: OBS, tier: 3, mip: Lmon,
         type: reanaly, version: May12, start_year: 1982, end_year: 2011}
    scripts: null


  NDP:
    description: NDP check
    variables:
      cVeg:
    additional_datasets:
      - {dataset: NDP, project: OBS, tier: 3, mip: Lmon,
         type: reanaly, version: 017b, start_year: 2000, end_year: 2000}
    scripts: null


  NIWA-BS:
    description: NIWA-BS check
    variables:
      toz:
      tozStderr:
    additional_datasets:
      - {dataset: NIWA-BS, project: OBS, mip: Amon, tier: 3,
         type: sat, version: v3.3, start_year: 1979, end_year: 2016}
    scripts: null


  UWisc:
    description: UWisc check
    variables:
      lwp:
      lwpStderr:
    additional_datasets:
      - {dataset: UWisc, project: OBS, mip: Amon, tier: 3,
         type: sat, version: v2, start_year: 1988, end_year: 2007}
    scripts: null<|MERGE_RESOLUTION|>--- conflicted
+++ resolved
@@ -244,7 +244,6 @@
     scripts: null
 
 
-<<<<<<< HEAD
   GHCN-CAMS:
     description: GHCN-CAMS check
     variables:
@@ -252,7 +251,9 @@
     additional_datasets:
       - {dataset: GHCN-CAMS, project: OBS, mip: Amon, tier: 2,
          type: ground, version: 1, start_year: 1948, end_year: 2020}
-=======
+    scripts: null
+
+
   GISTEMP:
     description: GISTEMP check
     variables:
@@ -260,7 +261,6 @@
     additional_datasets:
       - {dataset: GISTEMP, project: OBS, mip: Amon, tier: 2,
          type: ground, version: v4, start_year: 1880, end_year: 2020}
->>>>>>> 21db4dd8
     scripts: null
 
 
