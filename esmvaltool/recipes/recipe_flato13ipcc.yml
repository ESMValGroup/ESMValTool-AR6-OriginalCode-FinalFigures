# ESMValTool
# recipe_flato13ipcc.yml
---
documentation:

  description: |
    Reproducing selected figures from IPCC AR5, chap. 9 (Flato et al., 2013)
    9.2, 9.4, 9.5, 9.6, 9.8, 9.42a.

  authors:
    - bock_ls
    - gier_be
    - laue_ax
    - schl_ma

  maintainer:
    - righ_ma

  references:
    - flato13ipcc

  projects:
    - embrace
    - esmval
    - crescendo


preprocessors:

  clim:
    regrid:
      target_grid: 2x2
      scheme: linear
    mask_fillvalues:
      threshold_fraction: 0.95
    multi_model_statistics:
      span: overlap
      statistics: [mean]
      exclude: [reference_dataset]

  spatial_mean:
    average_region:
      coord1: latitude
      coord2: longitude

  clim_ref:
    regrid:
      target_grid: reference_dataset
      scheme: linear
    multi_model_statistics:
      span: overlap
      statistics: [mean]
      exclude: [reference_dataset, alternative_dataset]

  regrid_4_5:
    regrid:
      target_grid: 4x5
      scheme: linear

diagnostics:

  # **********************************************************************
  # Flato et al. (2013) - IPCC AR5, chap. 9
  # similar to fig. 9.2 a/b/c
  # **********************************************************************
  # Multi model mean, multi model mean bias, and mean absolute error
  # (geographical distributions)
  # **********************************************************************

  fig09-2:
    description: IPCC AR5 Ch. 9, Fig. 9.2 (near-surface temperature)
    variables:
      tas:
        preprocessor: clim
        reference_dataset: ERA-Interim
        mip: Amon
        field: T2Ms
    additional_datasets:
      - {dataset: ERA-Interim, project: OBS, type: reanaly, version: 1,
         start_year: 1986, end_year: 2005, tier: 3}
      - {dataset: ACCESS1-0, project: CMIP5, exp: historical, ensemble: r1i1p1,
         start_year: 1986, end_year: 2005}
      - {dataset: ACCESS1-3, project: CMIP5, exp: historical, ensemble: r1i1p1,
         start_year: 1986, end_year: 2005}
      - {dataset: bcc-csm1-1, project: CMIP5, exp: historical, ensemble: r1i1p1,
         start_year: 1986, end_year: 2005}
      - {dataset: bcc-csm1-1-m, project: CMIP5, exp: historical,
         ensemble: r1i1p1, start_year: 1986, end_year: 2005}
      - {dataset: BNU-ESM, project: CMIP5, exp: historical, ensemble: r1i1p1,
         start_year: 1986, end_year: 2005}
      - {dataset: CanESM2, project: CMIP5, exp: historical, ensemble: r1i1p1,
         start_year: 1986, end_year: 2005}
      - {dataset: CCSM4, project: CMIP5, exp: historical, ensemble: r1i1p1,
         start_year: 1986, end_year: 2005}
      - {dataset: CESM1-BGC, project: CMIP5, exp: historical, ensemble: r1i1p1,
         start_year: 1986, end_year: 2005}
      # - {dataset: CESM1-CAM5-1-FV, project: CMIP5, exp: historical,
      #    ensemble: r1i1p1, start_year: 1986, end_year: 2005}
      - {dataset: CESM1-CAM5, project: CMIP5, exp: historical, ensemble: r1i1p1,
         start_year: 1986, end_year: 2005}
      - {dataset: CESM1-FASTCHEM, project: CMIP5, exp: historical,
         ensemble: r1i1p1, start_year: 1986, end_year: 2005}
      - {dataset: CESM1-WACCM, project: CMIP5, exp: historical,
         ensemble: r1i1p1, start_year: 1986, end_year: 2005}
      - {dataset: CMCC-CESM, project: CMIP5, exp: historical, ensemble: r1i1p1,
         start_year: 1986, end_year: 2005}
      # - {dataset: CMCC-CM, project: CMIP5, exp: historical, ensemble: r1i1p1,
      #    start_year: 1986, end_year: 2005}
      # - {dataset: CMCC-CMS, project: CMIP5, exp: historical, ensemble: r1i1p1,
      #    start_year: 1986, end_year: 2005}
      # - {dataset: CNRM-CM5-2, project: CMIP5, exp: historical,
      #    ensemble: r1i1p1, start_year: 1986, end_year: 2005}
      - {dataset: CNRM-CM5, project: CMIP5, exp: historical, ensemble: r1i1p1,
         start_year: 1986, end_year: 2005}
      - {dataset: CSIRO-Mk3-6-0, project: CMIP5, exp: historical,
         ensemble: r1i1p1, start_year: 1986, end_year: 2005}
      # - {dataset: FGOALS-g2, project: CMIP5, exp: historical,
      #    ensemble: r1i1p1, start_year: 1986, end_year: 2005}
      - {dataset: GFDL-CM3, project: CMIP5, exp: historical, ensemble: r1i1p1,
         start_year: 1986, end_year: 2005}
      - {dataset: GFDL-ESM2G, project: CMIP5, exp: historical, ensemble: r1i1p1,
         start_year: 1986, end_year: 2005}
      - {dataset: GFDL-ESM2M, project: CMIP5, exp: historical, ensemble: r1i1p1,
         start_year: 1986, end_year: 2005}
      - {dataset: GISS-E2-H-CC, project: CMIP5, exp: historical,
         ensemble: r1i1p1, start_year: 1986, end_year: 2005}
      # - {dataset: GISS-E2-H, project: CMIP5, exp: historical,
      #    ensemble: r1i1p1, start_year: 1986, end_year: 2005}
      - {dataset: GISS-E2-R-CC, project: CMIP5, exp: historical,
         ensemble: r1i1p1, start_year: 1986, end_year: 2005}
      - {dataset: GISS-E2-R, project: CMIP5, exp: historical, ensemble: r1i1p1,
         start_year: 1986, end_year: 2005}
      # - {dataset: HadGEM2-CC, project: CMIP5, exp: historical,
      #    ensemble: r1i1p1, start_year: 1986, end_year: 2005}
      # - {dataset: HadGEM2-ES, project: CMIP5, exp: historical,
      #    ensemble: r1i1p1, start_year: 1986, end_year: 2005}
      - {dataset: inmcm4, project: CMIP5, exp: historical, ensemble: r1i1p1,
         start_year: 1986, end_year: 2005}
      - {dataset: IPSL-CM5A-LR, project: CMIP5, exp: historical,
         ensemble: r1i1p1, start_year: 1986, end_year: 2005}
      - {dataset: IPSL-CM5A-MR, project: CMIP5, exp: historical,
         ensemble: r1i1p1, start_year: 1986, end_year: 2005}
      - {dataset: IPSL-CM5B-LR, project: CMIP5, exp: historical,
         ensemble: r1i1p1, start_year: 1986, end_year: 2005}
      - {dataset: MIROC4h, project: CMIP5, exp: historical, ensemble: r1i1p1,
         start_year: 1986, end_year: 2005}
      - {dataset: MIROC5, project: CMIP5, exp: historical, ensemble: r1i1p1,
         start_year: 1986, end_year: 2005}
      - {dataset: MIROC-ESM, project: CMIP5, exp: historical, ensemble: r1i1p1,
         start_year: 1986, end_year: 2005}
      - {dataset: MIROC-ESM-CHEM, project: CMIP5, exp: historical,
         ensemble: r1i1p1, start_year: 1986, end_year: 2005}
      - {dataset: MPI-ESM-LR, project: CMIP5, exp: historical, ensemble: r1i1p1,
         start_year: 1986, end_year: 2005}
      - {dataset: MPI-ESM-MR, project: CMIP5, exp: historical, ensemble: r1i1p1,
         start_year: 1986, end_year: 2005}
      - {dataset: MPI-ESM-P, project: CMIP5, exp: historical, ensemble: r1i1p1,
         start_year: 1986, end_year: 2005}
      - {dataset: MRI-CGCM3, project: CMIP5, exp: historical, ensemble: r1i1p1,
         start_year: 1986, end_year: 2005}
      - {dataset: NorESM1-M, project: CMIP5, exp: historical, ensemble: r1i1p1,
         start_year: 1986, end_year: 2005}
      - {dataset: NorESM1-ME, project: CMIP5, exp: historical, ensemble: r1i1p1,
         start_year: 1986, end_year: 2005}
    scripts:
      fig09-2: &fig-9-2_and_9-4_settings
        script: clouds/clouds_bias.ncl
        projection: Robinson
        timemean: annualclim
        plot_abs_diff: true
        plot_rel_diff: false

  # **********************************************************************
  # Flato et al. (2013) - IPCC AR5, chap. 9
  # similar to fig. 9.4
  # **********************************************************************
  # Multi model mean, multi model mean bias, mean absolute error, and
  # mean relative error (geographical ditributions)
  # **********************************************************************

  fig09-4:
    description: IPCC AR5 Ch. 9, Fig. 9.4 (precipitation)
    variables:
      pr:
        preprocessor: clim
        reference_dataset: GPCP-SG
        mip: Amon
        field: T2Ms
    additional_datasets:
      - {dataset: GPCP-SG, project: obs4mips, level: L3, version: v2.2,
         start_year: 1986, end_year: 2005, tier: 1}
      - {dataset: ACCESS1-0, project: CMIP5, exp: historical, ensemble: r1i1p1,
         start_year: 1986, end_year: 2005}
      - {dataset: ACCESS1-3, project: CMIP5, exp: historical, ensemble: r1i1p1,
         start_year: 1986, end_year: 2005}
      - {dataset: bcc-csm1-1, project: CMIP5, exp: historical, ensemble: r1i1p1,
         start_year: 1986, end_year: 2005}
      - {dataset: bcc-csm1-1-m, project: CMIP5, exp: historical,
         ensemble: r1i1p1, start_year: 1986, end_year: 2005}
      - {dataset: BNU-ESM, project: CMIP5, exp: historical, ensemble: r1i1p1,
         start_year: 1986, end_year: 2005}
      - {dataset: CanESM2, project: CMIP5, exp: historical, ensemble: r1i1p1,
         start_year: 1986, end_year: 2005}
      - {dataset: CCSM4, project: CMIP5, exp: historical, ensemble: r1i1p1,
         start_year: 1986, end_year: 2005}
      - {dataset: CESM1-BGC, project: CMIP5, exp: historical, ensemble: r1i1p1,
         start_year: 1986, end_year: 2005}
      # - {dataset: CESM1-CAM5-1-FV, project: CMIP5, exp: historical,
      #    ensemble: r1i1p1, start_year: 1986, end_year: 2005}
      - {dataset: CESM1-CAM5, project: CMIP5, exp: historical, ensemble: r1i1p1,
         start_year: 1986, end_year: 2005}
      - {dataset: CESM1-FASTCHEM, project: CMIP5, exp: historical,
         ensemble: r1i1p1, start_year: 1986, end_year: 2005}
      - {dataset: CESM1-WACCM, project: CMIP5, exp: historical,
         ensemble: r1i1p1, start_year: 1986, end_year: 2005}
      - {dataset: CMCC-CESM, project: CMIP5, exp: historical, ensemble: r1i1p1,
         start_year: 1986, end_year: 2005}
      # - {dataset: CMCC-CM, project: CMIP5, exp: historical, ensemble: r1i1p1,
      #    start_year: 1986, end_year: 2005}
      # - {dataset: CMCC-CMS, project: CMIP5, exp: historical, ensemble: r1i1p1,
      #    start_year: 1986, end_year: 2005}
      # - {dataset: CNRM-CM5-2, project: CMIP5, exp: historical,
      #    ensemble: r1i1p1, start_year: 1986, end_year: 2005}
      - {dataset: CNRM-CM5, project: CMIP5, exp: historical, ensemble: r1i1p1,
         start_year: 1986, end_year: 2005}
      - {dataset: CSIRO-Mk3-6-0, project: CMIP5, exp: historical,
         ensemble: r1i1p1, start_year: 1986, end_year: 2005}
      # - {dataset: FGOALS-g2, project: CMIP5, exp: historical,
      #    ensemble: r1i1p1, start_year: 1986, end_year: 2005}
      - {dataset: GFDL-CM3, project: CMIP5, exp: historical, ensemble: r1i1p1,
         start_year: 1986, end_year: 2005}
      - {dataset: GFDL-ESM2G, project: CMIP5, exp: historical, ensemble: r1i1p1,
         start_year: 1986, end_year: 2005}
      - {dataset: GFDL-ESM2M, project: CMIP5, exp: historical, ensemble: r1i1p1,
         start_year: 1986, end_year: 2005}
      - {dataset: GISS-E2-H-CC, project: CMIP5, exp: historical,
         ensemble: r1i1p1, start_year: 1986, end_year: 2005}
      # - {dataset: GISS-E2-H, project: CMIP5, exp: historical,
      #    ensemble: r1i1p1, start_year: 1986, end_year: 2005}
      - {dataset: GISS-E2-R-CC, project: CMIP5, exp: historical,
         ensemble: r1i1p1, start_year: 1986, end_year: 2005}
      - {dataset: GISS-E2-R, project: CMIP5, exp: historical, ensemble: r1i1p1,
         start_year: 1986, end_year: 2005}
      # - {dataset: HadGEM2-CC, project: CMIP5, exp: historical,
      #    ensemble: r1i1p1, start_year: 1986, end_year: 2005}
      # - {dataset: HadGEM2-ES, project: CMIP5, exp: historical,
      #    ensemble: r1i1p1, start_year: 1986, end_year: 2005}
      - {dataset: inmcm4, project: CMIP5, exp: historical, ensemble: r1i1p1,
         start_year: 1986, end_year: 2005}
      - {dataset: IPSL-CM5A-LR, project: CMIP5, exp: historical,
         ensemble: r1i1p1, start_year: 1986, end_year: 2005}
      - {dataset: IPSL-CM5A-MR, project: CMIP5, exp: historical,
         ensemble: r1i1p1, start_year: 1986, end_year: 2005}
      - {dataset: IPSL-CM5B-LR, project: CMIP5, exp: historical,
         ensemble: r1i1p1, start_year: 1986, end_year: 2005}
      - {dataset: MIROC4h, project: CMIP5, exp: historical, ensemble: r1i1p1,
         start_year: 1986, end_year: 2005}
      - {dataset: MIROC5, project: CMIP5, exp: historical, ensemble: r1i1p1,
         start_year: 1986, end_year: 2005}
      - {dataset: MIROC-ESM, project: CMIP5, exp: historical, ensemble: r1i1p1,
         start_year: 1986, end_year: 2005}
      - {dataset: MIROC-ESM-CHEM, project: CMIP5, exp: historical,
         ensemble: r1i1p1, start_year: 1986, end_year: 2005}
      - {dataset: MPI-ESM-LR, project: CMIP5, exp: historical, ensemble: r1i1p1,
         start_year: 1986, end_year: 2005}
      - {dataset: MPI-ESM-MR, project: CMIP5, exp: historical, ensemble: r1i1p1,
         start_year: 1986, end_year: 2005}
      - {dataset: MPI-ESM-P, project: CMIP5, exp: historical, ensemble: r1i1p1,
         start_year: 1986, end_year: 2005}
      - {dataset: MRI-CGCM3, project: CMIP5, exp: historical, ensemble: r1i1p1,
         start_year: 1986, end_year: 2005}
      - {dataset: NorESM1-M, project: CMIP5, exp: historical, ensemble: r1i1p1,
         start_year: 1986, end_year: 2005}
      - {dataset: NorESM1-ME, project: CMIP5, exp: historical, ensemble: r1i1p1,
         start_year: 1986, end_year: 2005}
    scripts:
      fig09-4:
        <<: *fig-9-2_and_9-4_settings
        plot_abs_diff: true
        plot_rel_diff: true

  # **********************************************************************
  # Flato et al. (2013) - IPCC AR5, chap. 9
  # similar to fig. 9.5
  # **********************************************************************
  # Difference of multi-model mean and reference data set (geographical
  # distribution, annual mean) + zonal averages of individual models
  # and multi-model mean (annual means).
  # **********************************************************************

  fig09-5a:
    description: differences of multi-model mean and reference dataset
    variables:
      swcre:
        preprocessor: clim
        reference_dataset: CERES-EBAF
        mip: Amon
        field: T2Ms
        derive: true
    additional_datasets:
      - {dataset: CERES-EBAF, project: obs4mips, level: L3B, version: Ed2-7,
         start_year: 2001, end_year: 2010, tier: 1}
      - {dataset: ACCESS1-0, project: CMIP5, exp: historical, ensemble: r1i1p1,
         start_year: 1986, end_year: 2005}
      - {dataset: ACCESS1-3, project: CMIP5, exp: historical, ensemble: r1i1p1,
         start_year: 1986, end_year: 2005}
      - {dataset: bcc-csm1-1, project: CMIP5, exp: historical, ensemble: r1i1p1,
         start_year: 1986, end_year: 2005}
      - {dataset: bcc-csm1-1-m, project: CMIP5, exp: historical,
         ensemble: r1i1p1, start_year: 1986, end_year: 2005}
      - {dataset: BNU-ESM, project: CMIP5, exp: historical, ensemble: r1i1p1,
         start_year: 1986, end_year: 2005}
      - {dataset: CanESM2, project: CMIP5, exp: historical, ensemble: r1i1p1,
         start_year: 1986, end_year: 2005}
      - {dataset: CCSM4, project: CMIP5, exp: historical, ensemble: r1i1p1,
         start_year: 1986, end_year: 2005}
      - {dataset: CESM1-BGC, project: CMIP5, exp: historical, ensemble: r1i1p1,
         start_year: 1986, end_year: 2005}
      # - {dataset: CESM1-CAM5-1-FV, project: CMIP5, exp: historical,
      #    ensemble: r1i1p1, start_year: 1986, end_year: 2005}
      - {dataset: CESM1-CAM5, project: CMIP5, exp: historical, ensemble: r1i1p1,
         start_year: 1986, end_year: 2005}
      - {dataset: CESM1-FASTCHEM, project: CMIP5, exp: historical,
         ensemble: r1i1p1, start_year: 1986, end_year: 2005}
      - {dataset: CESM1-WACCM, project: CMIP5, exp: historical,
         ensemble: r1i1p1, start_year: 1986, end_year: 2005}
      - {dataset: CMCC-CESM, project: CMIP5, exp: historical, ensemble: r1i1p1,
         start_year: 1986, end_year: 2005}
      # - {dataset: CMCC-CM, project: CMIP5, exp: historical, ensemble: r1i1p1,
      #    start_year: 1986, end_year: 2005}
      # - {dataset: CMCC-CMS, project: CMIP5, exp: historical, ensemble: r1i1p1,
      #    start_year: 1986, end_year: 2005}
      # - {dataset: CNRM-CM5-2, project: CMIP5, exp: historical,
      #    ensemble: r1i1p1, start_year: 1986, end_year: 2005}
      - {dataset: CNRM-CM5, project: CMIP5, exp: historical, ensemble: r1i1p1,
         start_year: 1986, end_year: 2005}
      - {dataset: CSIRO-Mk3-6-0, project: CMIP5, exp: historical,
         ensemble: r1i1p1, start_year: 1986, end_year: 2005}
      # - {dataset: FGOALS-g2, project: CMIP5, exp: historical,
      #    ensemble: r1i1p1, start_year: 1986, end_year: 2005}
      - {dataset: GFDL-CM3, project: CMIP5, exp: historical, ensemble: r1i1p1,
         start_year: 1986, end_year: 2005}
      - {dataset: GFDL-ESM2G, project: CMIP5, exp: historical, ensemble: r1i1p1,
         start_year: 1986, end_year: 2005}
      - {dataset: GFDL-ESM2M, project: CMIP5, exp: historical, ensemble: r1i1p1,
         start_year: 1986, end_year: 2005}
      - {dataset: GISS-E2-H-CC, project: CMIP5, exp: historical,
         ensemble: r1i1p1, start_year: 1986, end_year: 2005}
      # - {dataset: GISS-E2-H, project: CMIP5, exp: historical,
      #    ensemble: r1i1p1, start_year: 1986, end_year: 2005}
      - {dataset: GISS-E2-R-CC, project: CMIP5, exp: historical,
         ensemble: r1i1p1, start_year: 1986, end_year: 2005}
      - {dataset: GISS-E2-R, project: CMIP5, exp: historical, ensemble: r1i1p1,
         start_year: 1986, end_year: 2005}
      # - {dataset: HadGEM2-CC, project: CMIP5, exp: historical,
      #    ensemble: r1i1p1, start_year: 1986, end_year: 2005}
      # - {dataset: HadGEM2-ES, project: CMIP5, exp: historical,
      #    ensemble: r1i1p1, start_year: 1986, end_year: 2005}
      - {dataset: inmcm4, project: CMIP5, exp: historical, ensemble: r1i1p1,
         start_year: 1986, end_year: 2005}
      - {dataset: IPSL-CM5A-LR, project: CMIP5, exp: historical,
         ensemble: r1i1p1, start_year: 1986, end_year: 2005}
      - {dataset: IPSL-CM5A-MR, project: CMIP5, exp: historical,
         ensemble: r1i1p1, start_year: 1986, end_year: 2005}
      - {dataset: IPSL-CM5B-LR, project: CMIP5, exp: historical,
         ensemble: r1i1p1, start_year: 1986, end_year: 2005}
      - {dataset: MIROC4h, project: CMIP5, exp: historical, ensemble: r1i1p1,
         start_year: 1986, end_year: 2005}
      - {dataset: MIROC5, project: CMIP5, exp: historical, ensemble: r1i1p1,
         start_year: 1986, end_year: 2005}
      - {dataset: MIROC-ESM, project: CMIP5, exp: historical, ensemble: r1i1p1,
         start_year: 1986, end_year: 2005}
      - {dataset: MIROC-ESM-CHEM, project: CMIP5, exp: historical,
         ensemble: r1i1p1, start_year: 1986, end_year: 2005}
      - {dataset: MPI-ESM-LR, project: CMIP5, exp: historical, ensemble: r1i1p1,
         start_year: 1986, end_year: 2005}
      - {dataset: MPI-ESM-MR, project: CMIP5, exp: historical, ensemble: r1i1p1,
         start_year: 1986, end_year: 2005}
      - {dataset: MPI-ESM-P, project: CMIP5, exp: historical, ensemble: r1i1p1,
         start_year: 1986, end_year: 2005}
      - {dataset: MRI-CGCM3, project: CMIP5, exp: historical, ensemble: r1i1p1,
         start_year: 1986, end_year: 2005}
      - {dataset: NorESM1-M, project: CMIP5, exp: historical, ensemble: r1i1p1,
         start_year: 1986, end_year: 2005}
      - {dataset: NorESM1-ME, project: CMIP5, exp: historical, ensemble: r1i1p1,
         start_year: 1986, end_year: 2005}
    scripts:
      fig09-5a: &fig-9-5_settings
        script: clouds/clouds_ipcc.ncl
        projection: Robinson
        colormap: WhiteBlueGreenYellowRed
        timemean: annualclim

  fig09-5b:
    description: differences of multi-model mean and reference dataset
    variables:
      lwcre:
        preprocessor: clim
        reference_dataset: CERES-EBAF
        mip: Amon
        field: T2Ms
        derive: true
    additional_datasets:
      - {dataset: CERES-EBAF, project: obs4mips, level: L3B, version: Ed2-7,
         start_year: 2001, end_year: 2010, tier: 1}
      - {dataset: ACCESS1-0, project: CMIP5, exp: historical, ensemble: r1i1p1,
         start_year: 1986, end_year: 2005}
      - {dataset: ACCESS1-3, project: CMIP5, exp: historical, ensemble: r1i1p1,
         start_year: 1986, end_year: 2005}
      - {dataset: bcc-csm1-1, project: CMIP5, exp: historical, ensemble: r1i1p1,
         start_year: 1986, end_year: 2005}
      - {dataset: bcc-csm1-1-m, project: CMIP5, exp: historical,
         ensemble: r1i1p1, start_year: 1986, end_year: 2005}
      - {dataset: BNU-ESM, project: CMIP5, exp: historical, ensemble: r1i1p1,
         start_year: 1986, end_year: 2005}
      - {dataset: CanESM2, project: CMIP5, exp: historical, ensemble: r1i1p1,
         start_year: 1986, end_year: 2005}
      - {dataset: CCSM4, project: CMIP5, exp: historical, ensemble: r1i1p1,
         start_year: 1986, end_year: 2005}
      - {dataset: CESM1-BGC, project: CMIP5, exp: historical, ensemble: r1i1p1,
         start_year: 1986, end_year: 2005}
      # - {dataset: CESM1-CAM5-1-FV, project: CMIP5, exp: historical,
      #    ensemble: r1i1p1, start_year: 1986, end_year: 2005}
      - {dataset: CESM1-CAM5, project: CMIP5, exp: historical, ensemble: r1i1p1,
         start_year: 1986, end_year: 2005}
      - {dataset: CESM1-FASTCHEM, project: CMIP5, exp: historical,
         ensemble: r1i1p1, start_year: 1986, end_year: 2005}
      - {dataset: CESM1-WACCM, project: CMIP5, exp: historical,
         ensemble: r1i1p1, start_year: 1986, end_year: 2005}
      - {dataset: CMCC-CESM, project: CMIP5, exp: historical, ensemble: r1i1p1,
         start_year: 1986, end_year: 2005}
      # - {dataset: CMCC-CM, project: CMIP5, exp: historical, ensemble: r1i1p1,
      #    start_year: 1986, end_year: 2005}
      # - {dataset: CMCC-CMS, project: CMIP5, exp: historical, ensemble: r1i1p1,
      #    start_year: 1986, end_year: 2005}
      # - {dataset: CNRM-CM5-2, project: CMIP5, exp: historical,
      #    ensemble: r1i1p1, start_year: 1986, end_year: 2005}
      - {dataset: CNRM-CM5, project: CMIP5, exp: historical, ensemble: r1i1p1,
         start_year: 1986, end_year: 2005}
      - {dataset: CSIRO-Mk3-6-0, project: CMIP5, exp: historical,
         ensemble: r1i1p1, start_year: 1986, end_year: 2005}
      # - {dataset: FGOALS-g2, project: CMIP5, exp: historical,
      #    ensemble: r1i1p1, start_year: 1986, end_year: 2005}
      - {dataset: GFDL-CM3, project: CMIP5, exp: historical, ensemble: r1i1p1,
         start_year: 1986, end_year: 2005}
      - {dataset: GFDL-ESM2G, project: CMIP5, exp: historical, ensemble: r1i1p1,
         start_year: 1986, end_year: 2005}
      - {dataset: GFDL-ESM2M, project: CMIP5, exp: historical, ensemble: r1i1p1,
         start_year: 1986, end_year: 2005}
      - {dataset: GISS-E2-H-CC, project: CMIP5, exp: historical,
         ensemble: r1i1p1, start_year: 1986, end_year: 2005}
      # - {dataset: GISS-E2-H, project: CMIP5, exp: historical,
      #    ensemble: r1i1p1, start_year: 1986, end_year: 2005}
      - {dataset: GISS-E2-R-CC, project: CMIP5, exp: historical,
         ensemble: r1i1p1, start_year: 1986, end_year: 2005}
      - {dataset: GISS-E2-R, project: CMIP5, exp: historical, ensemble: r1i1p1,
         start_year: 1986, end_year: 2005}
      # - {dataset: HadGEM2-CC, project: CMIP5, exp: historical,
      #    ensemble: r1i1p1, start_year: 1986, end_year: 2005}
      # - {dataset: HadGEM2-ES, project: CMIP5, exp: historical,
      #    ensemble: r1i1p1, start_year: 1986, end_year: 2005}
      - {dataset: inmcm4, project: CMIP5, exp: historical, ensemble: r1i1p1,
         start_year: 1986, end_year: 2005}
      - {dataset: IPSL-CM5A-LR, project: CMIP5, exp: historical,
         ensemble: r1i1p1, start_year: 1986, end_year: 2005}
      - {dataset: IPSL-CM5A-MR, project: CMIP5, exp: historical,
         ensemble: r1i1p1, start_year: 1986, end_year: 2005}
      - {dataset: IPSL-CM5B-LR, project: CMIP5, exp: historical,
         ensemble: r1i1p1, start_year: 1986, end_year: 2005}
      - {dataset: MIROC4h, project: CMIP5, exp: historical, ensemble: r1i1p1,
         start_year: 1986, end_year: 2005}
      - {dataset: MIROC5, project: CMIP5, exp: historical, ensemble: r1i1p1,
         start_year: 1986, end_year: 2005}
      - {dataset: MIROC-ESM, project: CMIP5, exp: historical, ensemble: r1i1p1,
         start_year: 1986, end_year: 2005}
      - {dataset: MIROC-ESM-CHEM, project: CMIP5, exp: historical,
         ensemble: r1i1p1, start_year: 1986, end_year: 2005}
      - {dataset: MPI-ESM-LR, project: CMIP5, exp: historical, ensemble: r1i1p1,
         start_year: 1986, end_year: 2005}
      - {dataset: MPI-ESM-MR, project: CMIP5, exp: historical, ensemble: r1i1p1,
         start_year: 1986, end_year: 2005}
      - {dataset: MPI-ESM-P, project: CMIP5, exp: historical, ensemble: r1i1p1,
         start_year: 1986, end_year: 2005}
      - {dataset: MRI-CGCM3, project: CMIP5, exp: historical, ensemble: r1i1p1,
         start_year: 1986, end_year: 2005}
      - {dataset: NorESM1-M, project: CMIP5, exp: historical, ensemble: r1i1p1,
         start_year: 1986, end_year: 2005}
      - {dataset: NorESM1-ME, project: CMIP5, exp: historical, ensemble: r1i1p1,
         start_year: 1986, end_year: 2005}
    scripts:
      fig09-5b:
        <<: *fig-9-5_settings

  fig09-5c:
    description: differences of multi-model mean and reference dataset
    variables:
      netcre:
        preprocessor: clim
        reference_dataset: CERES-EBAF
        mip: Amon
        field: T2Ms
        derive: true
    additional_datasets:
      - {dataset: CERES-EBAF, project: obs4mips, level: L3B, version: Ed2-7,
         start_year: 2001, end_year: 2010, tier: 1}
      - {dataset: ACCESS1-0, project: CMIP5, exp: historical, ensemble: r1i1p1,
         start_year: 1986, end_year: 2005}
      - {dataset: ACCESS1-3, project: CMIP5, exp: historical, ensemble: r1i1p1,
         start_year: 1986, end_year: 2005}
      - {dataset: bcc-csm1-1, project: CMIP5, exp: historical, ensemble: r1i1p1,
         start_year: 1986, end_year: 2005}
      - {dataset: bcc-csm1-1-m, project: CMIP5, exp: historical,
         ensemble: r1i1p1, start_year: 1986, end_year: 2005}
      - {dataset: BNU-ESM, project: CMIP5, exp: historical, ensemble: r1i1p1,
         start_year: 1986, end_year: 2005}
      - {dataset: CanESM2, project: CMIP5, exp: historical, ensemble: r1i1p1,
         start_year: 1986, end_year: 2005}
      - {dataset: CCSM4, project: CMIP5, exp: historical, ensemble: r1i1p1,
         start_year: 1986, end_year: 2005}
      - {dataset: CESM1-BGC, project: CMIP5, exp: historical, ensemble: r1i1p1,
         start_year: 1986, end_year: 2005}
      # - {dataset: CESM1-CAM5-1-FV, project: CMIP5, exp: historical,
      #    ensemble: r1i1p1, start_year: 1986, end_year: 2005}
      - {dataset: CESM1-CAM5, project: CMIP5, exp: historical, ensemble: r1i1p1,
         start_year: 1986, end_year: 2005}
      - {dataset: CESM1-FASTCHEM, project: CMIP5, exp: historical,
         ensemble: r1i1p1, start_year: 1986, end_year: 2005}
      - {dataset: CESM1-WACCM, project: CMIP5, exp: historical,
         ensemble: r1i1p1, start_year: 1986, end_year: 2005}
      - {dataset: CMCC-CESM, project: CMIP5, exp: historical, ensemble: r1i1p1,
         start_year: 1986, end_year: 2005}
      # - {dataset: CMCC-CM, project: CMIP5, exp: historical, ensemble: r1i1p1,
      #    start_year: 1986, end_year: 2005}
      # - {dataset: CMCC-CMS, project: CMIP5, exp: historical, ensemble: r1i1p1,
      #    start_year: 1986, end_year: 2005}
      # - {dataset: CNRM-CM5-2, project: CMIP5, exp: historical,
      #    ensemble: r1i1p1, start_year: 1986, end_year: 2005}
      - {dataset: CNRM-CM5, project: CMIP5, exp: historical, ensemble: r1i1p1,
         start_year: 1986, end_year: 2005}
      - {dataset: CSIRO-Mk3-6-0, project: CMIP5, exp: historical,
         ensemble: r1i1p1, start_year: 1986, end_year: 2005}
      # - {dataset: FGOALS-g2, project: CMIP5, exp: historical,
      #    ensemble: r1i1p1, start_year: 1986, end_year: 2005}
      - {dataset: GFDL-CM3, project: CMIP5, exp: historical, ensemble: r1i1p1,
         start_year: 1986, end_year: 2005}
      - {dataset: GFDL-ESM2G, project: CMIP5, exp: historical, ensemble: r1i1p1,
         start_year: 1986, end_year: 2005}
      - {dataset: GFDL-ESM2M, project: CMIP5, exp: historical, ensemble: r1i1p1,
         start_year: 1986, end_year: 2005}
      - {dataset: GISS-E2-H-CC, project: CMIP5, exp: historical,
         ensemble: r1i1p1, start_year: 1986, end_year: 2005}
      # - {dataset: GISS-E2-H, project: CMIP5, exp: historical,
      #    ensemble: r1i1p1, start_year: 1986, end_year: 2005}
      - {dataset: GISS-E2-R-CC, project: CMIP5, exp: historical,
         ensemble: r1i1p1, start_year: 1986, end_year: 2005}
      - {dataset: GISS-E2-R, project: CMIP5, exp: historical, ensemble: r1i1p1,
         start_year: 1986, end_year: 2005}
      # - {dataset: HadGEM2-CC, project: CMIP5, exp: historical,
      #    ensemble: r1i1p1, start_year: 1986, end_year: 2005}
      # - {dataset: HadGEM2-ES, project: CMIP5, exp: historical,
      #    ensemble: r1i1p1, start_year: 1986, end_year: 2005}
      - {dataset: inmcm4, project: CMIP5, exp: historical, ensemble: r1i1p1,
         start_year: 1986, end_year: 2005}
      - {dataset: IPSL-CM5A-LR, project: CMIP5, exp: historical,
         ensemble: r1i1p1, start_year: 1986, end_year: 2005}
      - {dataset: IPSL-CM5A-MR, project: CMIP5, exp: historical,
         ensemble: r1i1p1, start_year: 1986, end_year: 2005}
      - {dataset: IPSL-CM5B-LR, project: CMIP5, exp: historical,
         ensemble: r1i1p1, start_year: 1986, end_year: 2005}
      - {dataset: MIROC4h, project: CMIP5, exp: historical, ensemble: r1i1p1,
         start_year: 1986, end_year: 2005}
      - {dataset: MIROC5, project: CMIP5, exp: historical, ensemble: r1i1p1,
         start_year: 1986, end_year: 2005}
      - {dataset: MIROC-ESM, project: CMIP5, exp: historical, ensemble: r1i1p1,
         start_year: 1986, end_year: 2005}
      - {dataset: MIROC-ESM-CHEM, project: CMIP5, exp: historical,
         ensemble: r1i1p1, start_year: 1986, end_year: 2005}
      - {dataset: MPI-ESM-LR, project: CMIP5, exp: historical, ensemble: r1i1p1,
         start_year: 1986, end_year: 2005}
      - {dataset: MPI-ESM-MR, project: CMIP5, exp: historical, ensemble: r1i1p1,
         start_year: 1986, end_year: 2005}
      - {dataset: MPI-ESM-P, project: CMIP5, exp: historical, ensemble: r1i1p1,
         start_year: 1986, end_year: 2005}
      - {dataset: MRI-CGCM3, project: CMIP5, exp: historical, ensemble: r1i1p1,
         start_year: 1986, end_year: 2005}
      - {dataset: NorESM1-M, project: CMIP5, exp: historical, ensemble: r1i1p1,
         start_year: 1986, end_year: 2005}
      - {dataset: NorESM1-ME, project: CMIP5, exp: historical, ensemble: r1i1p1,
         start_year: 1986, end_year: 2005}
    scripts:
      fig09-5c:
        <<: *fig-9-5_settings

  # ***************************************************************************
  # Flato et al. (2013) - IPCC AR5, chap. 9                               
  # similar to fig. 9.6                                                   
  # ***************************************************************************
  # Centred pattern correlations between models and observations for
  # the annual mean climatology over the period 1980-1999.
  # Contribution by Bettina Gier
  # ***************************************************************************     

  fig09-6_tas:
    description: Calculate pattern correlation for tas
    variables:
      tas:
        preprocessor: regrid_4_5
        reference_dataset: ERA-Interim
        alternative_dataset: NCEP
        project: CMIP5
        exp: historical
        ensemble: r1i1p1
        mip: Amon
        field: T2Ms
        start_year: 1980
        end_year: 1999
    additional_datasets:
      - {dataset: ACCESS1-0}
      - {dataset: ACCESS1-3}
      - {dataset: bcc-csm1-1}
      - {dataset: bcc-csm1-1-m}
      - {dataset: BNU-ESM}
      - {dataset: CanCM4}
      - {dataset: CanESM2}
      - {dataset: CCSM4}
      - {dataset: CESM1-BGC}
      - {dataset: CESM1-CAM5}
      - {dataset: CESM1-FASTCHEM}
      - {dataset: CESM1-WACCM}
      - {dataset: CMCC-CESM}
      - {dataset: CMCC-CM}
      - {dataset: CMCC-CMS}
      - {dataset: CNRM-CM5}
      - {dataset: CNRM-CM5-2}
      # - {dataset: EC-EARTH} height2m: does not exist
      - {dataset: FIO-ESM}
      - {dataset: GFDL-CM2p1}
      - {dataset: GFDL-CM3}
      - {dataset: GFDL-ESM2G}
      - {dataset: GFDL-ESM2M}
      - {dataset: GISS-E2-H}
      - {dataset: GISS-E2-H-CC}
      - {dataset: GISS-E2-R}
      - {dataset: GISS-E2-R-CC}
      - {dataset: HadCM3}
      - {dataset: HadGEM2-AO}
      - {dataset: HadGEM2-CC}
      - {dataset: HadGEM2-ES}
      - {dataset: inmcm4}
      - {dataset: IPSL-CM5A-LR}
      - {dataset: IPSL-CM5A-MR}
      - {dataset: IPSL-CM5B-LR}
      - {dataset: MIROC-ESM}
      - {dataset: MIROC-ESM-CHEM}
      - {dataset: MIROC4h}
      - {dataset: MIROC5}
      - {dataset: MPI-ESM-LR}
      - {dataset: MPI-ESM-MR}
      - {dataset: MPI-ESM-P}
      - {dataset: MRI-CGCM3}
      - {dataset: MRI-ESM1}
      - {dataset: NorESM1-M}
      - {dataset: NorESM1-ME}
      - {dataset: ERA-Interim, project: OBS, type: reanaly, version: 1, tier: 3}
      - {dataset: NCEP, project: OBS, type: reanaly, version: 1, tier: 2}      
    scripts:
      fig09-6_pattern_cor: &fig09_6_pattern_cor
        script: ipcc_ar5/ch09_fig09_6.ncl

  fig09-6_rlut:
    description: Calculate pattern correlation for all-sky longwave radiation
    variables:
      rlut:
        preprocessor: regrid_4_5
        reference_dataset: CERES-EBAF
        project: CMIP5
        exp: historical
        ensemble: r1i1p1
        mip: Amon
        field: T2Ms
        start_year: 1980
        end_year: 1999
    additional_datasets:
      - {dataset: ACCESS1-0}
      - {dataset: ACCESS1-3}
      - {dataset: bcc-csm1-1}
      - {dataset: bcc-csm1-1-m}
      - {dataset: BNU-ESM}
      - {dataset: CanCM4}
      - {dataset: CanESM2}
      - {dataset: CCSM4}
      - {dataset: CESM1-BGC}
      - {dataset: CESM1-CAM5}
      - {dataset: CESM1-FASTCHEM}
      - {dataset: CESM1-WACCM}
      - {dataset: CMCC-CESM}
      - {dataset: CMCC-CM}
      - {dataset: CMCC-CMS}
      - {dataset: CNRM-CM5}
      - {dataset: CNRM-CM5-2}
      - {dataset: FIO-ESM}
      - {dataset: GFDL-CM2p1}
      - {dataset: GFDL-CM3}
      - {dataset: GFDL-ESM2G}
      - {dataset: GFDL-ESM2M}
      - {dataset: GISS-E2-H}
      - {dataset: GISS-E2-H-CC}
      - {dataset: GISS-E2-R}
      - {dataset: GISS-E2-R-CC}
      - {dataset: HadCM3}
      - {dataset: HadGEM2-AO}
      - {dataset: HadGEM2-CC}
      - {dataset: HadGEM2-ES}
      - {dataset: inmcm4}
      - {dataset: IPSL-CM5A-LR}
      - {dataset: IPSL-CM5A-MR}
      - {dataset: IPSL-CM5B-LR}
      - {dataset: MIROC-ESM}
      - {dataset: MIROC-ESM-CHEM}
      - {dataset: MIROC4h}
      - {dataset: MIROC5}
      - {dataset: MPI-ESM-LR}
      - {dataset: MPI-ESM-MR}
      - {dataset: MPI-ESM-P}
      - {dataset: MRI-CGCM3}
      - {dataset: MRI-ESM1}
      - {dataset: NorESM1-M}
      - {dataset: NorESM1-ME}

      - {dataset: CERES-EBAF, project: obs4mips, level: L3B, version: Ed2-7, tier: 1, start_year: 2003, end_year: 2011}      
    scripts:
      fig09-6_pattern_cor:
        <<: *fig09_6_pattern_cor

  fig09-6_pr:
    description: Calculate pattern correlation for precipitation
    variables:
      pr:
        preprocessor: regrid_4_5
        reference_dataset: GPCP-SG
        alternative_dataset: CMAP
        project: CMIP5
        exp: historical
        ensemble: r1i1p1
        mip: Amon
        field: T2Ms
        start_year: 1980
        end_year: 1999
    additional_datasets:
      - {dataset: ACCESS1-0}
      - {dataset: ACCESS1-3}
      - {dataset: bcc-csm1-1}
      - {dataset: bcc-csm1-1-m}
      - {dataset: BNU-ESM}
      - {dataset: CanCM4}
      - {dataset: CanESM2}
      - {dataset: CCSM4}
      - {dataset: CESM1-BGC}
      - {dataset: CESM1-CAM5}
      - {dataset: CESM1-FASTCHEM}
      - {dataset: CESM1-WACCM}
      - {dataset: CMCC-CESM}
      - {dataset: CMCC-CM}
      - {dataset: CMCC-CMS}
      - {dataset: CNRM-CM5}
      - {dataset: CNRM-CM5-2}
     # - {dataset: EC-EARTH} cannot concatenate cubes
      - {dataset: FIO-ESM}
      - {dataset: GFDL-CM2p1}
      - {dataset: GFDL-CM3}
      - {dataset: GFDL-ESM2G}
      - {dataset: GFDL-ESM2M}
      - {dataset: GISS-E2-H}
      - {dataset: GISS-E2-H-CC}
      - {dataset: GISS-E2-R}
      - {dataset: GISS-E2-R-CC}
      - {dataset: HadCM3}
      - {dataset: HadGEM2-AO}
      - {dataset: HadGEM2-CC}
      - {dataset: HadGEM2-ES}
      - {dataset: inmcm4}
      - {dataset: IPSL-CM5A-LR}
      - {dataset: IPSL-CM5A-MR}
      - {dataset: IPSL-CM5B-LR}
      - {dataset: MIROC-ESM}
      - {dataset: MIROC-ESM-CHEM}
      - {dataset: MIROC4h}
      - {dataset: MIROC5}
      - {dataset: MPI-ESM-LR}
      - {dataset: MPI-ESM-MR}
      - {dataset: MPI-ESM-P}
      - {dataset: MRI-CGCM3}
      - {dataset: MRI-ESM1}
      - {dataset: NorESM1-M}
      - {dataset: NorESM1-ME}

      - {dataset: GPCP-SG, project: obs4mips, level: L3, version: v2.2, tier: 1}
      - {dataset: CMAP, project: OBS, type: mergedanaly, version: 1, tier: 2}
    scripts:
      fig09-6_pattern_cor:
        <<: *fig09_6_pattern_cor

  fig09-6_swcre:
    description: Calculate pattern correlation for shortwave cloud radiative effect
    variables:
      swcre:
        preprocessor: regrid_4_5
        reference_dataset: CERES-EBAF
        project: CMIP5
        exp: historical
        ensemble: r1i1p1
        mip: Amon
        field: T2Ms
        start_year: 1980
        end_year: 1999
        derive: true
        force_derivation: false
    additional_datasets:
      - {dataset: ACCESS1-0}
      - {dataset: ACCESS1-3}
      - {dataset: bcc-csm1-1}
      - {dataset: bcc-csm1-1-m}
      - {dataset: BNU-ESM}
      - {dataset: CanESM2}
      - {dataset: CCSM4}
      - {dataset: CESM1-BGC}
      - {dataset: CESM1-CAM5}
      - {dataset: CESM1-FASTCHEM}
      - {dataset: CESM1-WACCM}
      - {dataset: CMCC-CESM}
      - {dataset: CMCC-CM}
      - {dataset: CNRM-CM5}
      - {dataset: CNRM-CM5-2}
      - {dataset: FGOALS-g2}
      - {dataset: FIO-ESM}
      - {dataset: GFDL-CM3}
      - {dataset: GFDL-ESM2G}
      - {dataset: GFDL-ESM2M}
      - {dataset: GISS-E2-H}
      - {dataset: GISS-E2-H-CC}
      - {dataset: GISS-E2-R}
      - {dataset: GISS-E2-R-CC}
      - {dataset: HadCM3}
      - {dataset: HadGEM2-AO}
      - {dataset: HadGEM2-CC}
      - {dataset: HadGEM2-ES}
      - {dataset: inmcm4}
      - {dataset: IPSL-CM5A-LR}
      - {dataset: IPSL-CM5A-MR}
      - {dataset: IPSL-CM5B-LR}
      - {dataset: MIROC-ESM}
      - {dataset: MIROC-ESM-CHEM}
      - {dataset: MIROC4h}
      - {dataset: MIROC5}
      - {dataset: MPI-ESM-LR}
      - {dataset: MPI-ESM-MR}
      - {dataset: MPI-ESM-P}
      - {dataset: MRI-CGCM3}
      - {dataset: MRI-ESM1}
      - {dataset: NorESM1-M}
      - {dataset: NorESM1-ME}

      - {dataset: CERES-EBAF, project: obs4mips, level: L3B, version: Ed2-7, tier: 1, start_year: 2003, end_year: 2011}      
    scripts:
      fig09-6_pattern_cor:
        <<: *fig09_6_pattern_cor

  ### COLLECT CORRELATIONS AND PLOT ###########################################
  fig09-6_cor_collect:
    description: Wrapper to collect and plot previously calculated correlations
    scripts:
      fig09-6_cor_collect:
        script: ipcc_ar5/ch09_fig09_6_collect.ncl
        ancestors: ['*/fig09-6_pattern_cor']

  # **********************************************************************
  # Flato et al. (2013) - IPCC AR5, chap. 9
  # similar to fig. 9.8
  # **********************************************************************
  # Time series of anomalies of annual and global surface temperature
  # **********************************************************************

  fig09-8:
    description: IPCC AR5 Ch. 9, Fig. 9.8 (near-surface temperature)
    variables:
      tas:
        preprocessor: clim_ref
        reference_dataset: HadCRUT4
        alternative_dataset: HadCRUT4-clim
        mip: Amon
        field: T2Ms
        project: CMIP5
        exp: historical
        ensemble: r1i1p1
        start_year: 1870
        end_year: 2004
    additional_datasets:
      - {dataset: ACCESS1-0}
      - {dataset: ACCESS1-3}
      - {dataset: bcc-csm1-1}
      - {dataset: bcc-csm1-1-m}
      - {dataset: BNU-ESM}
      #- {dataset: CanCM4}
      - {dataset: CanESM2}
      - {dataset: CCSM4}
      - {dataset: CESM1-BGC}
      - {dataset: CESM1-CAM5}
      #- {dataset: CESM1-CAM5-1-FV2}
      - {dataset: CESM1-FASTCHEM}
      - {dataset: CESM1-WACCM}
      - {dataset: CMCC-CESM}
      - {dataset: CMCC-CM}
      - {dataset: CMCC-CMS}
      - {dataset: CNRM-CM5}
      - {dataset: CNRM-CM5-2}
      - {dataset: CSIRO-Mk3-6-0}
      #- {dataset: EC-EARTH, ensemble: r6i1p1}
      #- {dataset: FGOALS-g2}
      #- {dataset: FGOALS-s2}
      - {dataset: FIO-ESM}
      - {dataset: GFDL-CM2p1}
      - {dataset: GFDL-CM3}
      - {dataset: GFDL-ESM2G}
      - {dataset: GFDL-ESM2M}
      - {dataset: GISS-E2-H, ensemble: r1i1p2}
      - {dataset: GISS-E2-H-CC}
      - {dataset: GISS-E2-R, ensemble: r1i1p2}
      - {dataset: GISS-E2-R-CC}
      - {dataset: HadCM3}
      - {dataset: HadGEM2-AO}
      - {dataset: HadGEM2-CC}
      - {dataset: HadGEM2-ES}
      - {dataset: inmcm4}
      - {dataset: IPSL-CM5A-LR}
      - {dataset: IPSL-CM5A-MR}
      - {dataset: IPSL-CM5B-LR}
      #- {dataset: MIROC4h}
      - {dataset: MIROC5}
      - {dataset: MIROC-ESM}
      - {dataset: MIROC-ESM-CHEM}
      - {dataset: MPI-ESM-LR}
      - {dataset: MPI-ESM-MR}
      - {dataset: MPI-ESM-P}
      - {dataset: MRI-CGCM3}
      - {dataset: MRI-ESM1}
      - {dataset: NorESM1-M}
      - {dataset: NorESM1-ME}
      - {dataset: HadCRUT4, project: OBS, type: ground, version: 1,
         start_year: 1870, end_year: 2017, tier: 2}
      - {dataset: HadCRUT4-clim, project: OBS, type: ground, version: 1,
         start_year: 1990, end_year: 1990, tier: 2}
    scripts:
      fig09-8:
        script: ipcc_ar5/tsline.ncl
        time_avg: "yearly"
        ts_anomaly: "anom"    #"anom" for anomaly-plot else "noanom"
        ref_start: 1961       #start year of reference period for anomalies
        ref_end: 1990         #end year of reference period for anomalies
        range_option: 0
        plot_units: "degC"
        # Plot style
        styleset: CMIP5


  # **********************************************************************
  # Flato et al. (2013) - IPCC AR5, chap. 9
  # similar to fig. 9.42a
  # **********************************************************************
<<<<<<< HEAD
  # Equilibrium climate sensitivity (ECS) vs. global mean surface
  # temperature (GMSAT)
  # Contribution by Manuel Schlund
=======
  #
>>>>>>> dd0ded8b
  # **********************************************************************

  ecs_cmip5:
    description: Calculate ECS for CMIP5 models.
    variables:
      tas: &ecs_settings
        preprocessor: spatial_mean
        project: CMIP5
        ensemble: r1i1p1
        mip: Amon
        field: T2Ms
      rtmt:
        <<: *ecs_settings
    additional_datasets:
      - {dataset: bcc-csm1-1, exp: piControl, start_year: 160, end_year: 309}
      - {dataset: bcc-csm1-1, exp: abrupt4xCO2, start_year: 160, end_year: 309}
      - {dataset: bcc-csm1-1-m, exp: piControl, start_year: 240, end_year: 389}
      - {dataset: bcc-csm1-1-m, exp: abrupt4xCO2, start_year: 240, end_year: 389}
      - {dataset: CanESM2, exp: piControl, start_year: 2015, end_year: 2164}
      - {dataset: CanESM2, exp: abrupt4xCO2, start_year: 1850, end_year: 1999}
      - {dataset: CCSM4, exp: piControl, start_year: 800, end_year: 949}
      - {dataset: CCSM4, exp: abrupt4xCO2, start_year: 1850, end_year: 1999}
      - {dataset: CNRM-CM5, exp: piControl, start_year: 1850, end_year: 1999}
      - {dataset: CNRM-CM5, exp: abrupt4xCO2, start_year: 1850, end_year: 1999}
      - {dataset: CSIRO-Mk3-6-0, exp: piControl, start_year: 1, end_year: 150}
      - {dataset: CSIRO-Mk3-6-0, exp: abrupt4xCO2, start_year: 1, end_year: 150}
      - {dataset: GFDL-CM3, exp: piControl, start_year: 1, end_year: 150}
      - {dataset: GFDL-CM3, exp: abrupt4xCO2, start_year: 1, end_year: 150}
      - {dataset: GISS-E2-H, exp: piControl, start_year: 1200, end_year: 1349}
      - {dataset: GISS-E2-H, exp: abrupt4xCO2, start_year: 1850, end_year: 1999}
      - {dataset: GISS-E2-R, exp: piControl, start_year: 3331, end_year: 3480}
      - {dataset: GISS-E2-R, exp: abrupt4xCO2, start_year: 1850, end_year: 1999}
      - {dataset: inmcm4, exp: piControl, start_year: 2090, end_year: 2239}
      - {dataset: inmcm4, exp: abrupt4xCO2, start_year: 2090, end_year: 2239}
      - {dataset: IPSL-CM5A-LR, exp: piControl, start_year: 1850, end_year: 1999}
      - {dataset: IPSL-CM5A-LR, exp: abrupt4xCO2, start_year: 1850, end_year: 1999}
      - {dataset: IPSL-CM5B-LR, exp: piControl, start_year: 1850, end_year: 1999}
      - {dataset: IPSL-CM5B-LR, exp: abrupt4xCO2, start_year: 1850, end_year: 1999}
      - {dataset: MIROC5, exp: piControl, start_year: 2100, end_year: 2249}
      - {dataset: MIROC5, exp: abrupt4xCO2, start_year: 2100, end_year: 2249}
      - {dataset: MIROC-ESM, exp: piControl, start_year: 1800, end_year: 1949}
      - {dataset: MIROC-ESM, exp: abrupt4xCO2, start_year: 1, end_year: 150}
      - {dataset: MPI-ESM-LR, exp: piControl, start_year: 2015, end_year: 2164}
      - {dataset: MPI-ESM-LR, exp: abrupt4xCO2, start_year: 1850, end_year: 1999}
      # Day is out of range for month (wait for iris > 2.0)
      # - {dataset: ACCESS1-0, exp: piControl, start_year: 300, end_year: 449}
      # - {dataset: ACCESS1-0, exp: abrupt4xCO2, start_year: 300, end_year: 449}
    scripts:
      ecs: &ecs_script
        script: climate_metrics/ecs.py
        plot_ecs_regression: true

  fig09-42a_cmip5:
    description: Plot ECS vs. GMSAT for CMIP5 models.
    variables:
      tas:
        <<: *ecs_settings
    additional_datasets:
      - {dataset: bcc-csm1-1, exp: piControl, start_year: 160, end_year: 309}
      - {dataset: bcc-csm1-1, exp: historical, start_year: 1961, end_year: 1990}
      - {dataset: bcc-csm1-1-m, exp: piControl, start_year: 240, end_year: 389}
      - {dataset: bcc-csm1-1-m, exp: historical, start_year: 1961, end_year: 1990}
      - {dataset: CanESM2, exp: piControl, start_year: 2015, end_year: 2164}
      - {dataset: CanESM2, exp: historical, start_year: 1961, end_year: 1990}
      - {dataset: CCSM4, exp: piControl, start_year: 800, end_year: 949}
      - {dataset: CCSM4, exp: historical, start_year: 1961, end_year: 1990}
      - {dataset: CNRM-CM5, exp: piControl, start_year: 1850, end_year: 1999}
      - {dataset: CNRM-CM5, exp: historical, start_year: 1961, end_year: 1990}
      - {dataset: CSIRO-Mk3-6-0, exp: piControl, start_year: 1, end_year: 150}
      - {dataset: CSIRO-Mk3-6-0, exp: historical, start_year: 1961, end_year: 1990}
      - {dataset: GFDL-CM3, exp: piControl, start_year: 1, end_year: 150}
      - {dataset: GFDL-CM3, exp: historical, start_year: 1961, end_year: 1990}
      - {dataset: GISS-E2-H, exp: piControl, start_year: 1200, end_year: 1349}
      - {dataset: GISS-E2-H, exp: historical, start_year: 1961, end_year: 1990}
      - {dataset: GISS-E2-R, exp: piControl, start_year: 3331, end_year: 3480}
      - {dataset: GISS-E2-R, exp: historical, start_year: 1961, end_year: 1990}
      - {dataset: inmcm4, exp: piControl, start_year: 2090, end_year: 2239}
      - {dataset: inmcm4, exp: historical, start_year: 1961, end_year: 1990}
      - {dataset: IPSL-CM5A-LR, exp: piControl, start_year: 1850, end_year: 1999}
      - {dataset: IPSL-CM5A-LR, exp: historical, start_year: 1961, end_year: 1990}
      - {dataset: IPSL-CM5B-LR, exp: piControl, start_year: 1850, end_year: 1999}
      - {dataset: IPSL-CM5B-LR, exp: historical, start_year: 1961, end_year: 1990}
      - {dataset: MIROC5, exp: piControl, start_year: 2100, end_year: 2249}
      - {dataset: MIROC5, exp: historical, start_year: 1961, end_year: 1990}
      - {dataset: MIROC-ESM, exp: piControl, start_year: 1800, end_year: 1949}
      - {dataset: MIROC-ESM, exp: historical, start_year: 1961, end_year: 1990}
      - {dataset: MPI-ESM-LR, exp: piControl, start_year: 2015, end_year: 2164}
      - {dataset: MPI-ESM-LR, exp: historical, start_year: 1961, end_year: 1990}
      # Day is out of range for month (wait for iris > 2.0)
      # - {dataset: ACCESS1-0, exp: piControl, start_year: 300, end_year: 449}
      # - {dataset: ACCESS1-0, exp: historical, start_year: 1961,
      #    end_year: 1990}
    scripts:
      fig09-42a: &fig09_42a_script
        script: ipcc_ar5/ch09_fig09_42a.py
        ancestors: ['tas', 'ecs_cmip5/ecs']
        tas_units: celsius
        save:
          bbox_inches: tight
          orientation: landscape
        axes_functions: &axes_functions
          set_title: GMSAT vs. ECS for CMIP5 models
          set_xlabel: ECS / °C
          set_ylabel: GMSAT / °C
          set_xlim: [1.5, 5.0]
          legend:
            kwargs:
              loc: center left
              bbox_to_anchor: [1.05, 0.5]
              borderaxespad: 0.0
              ncol: 2

  ecs_cmip6:
    description: Calculate ECS for CMIP6 models.
    variables:
      tas:
        <<: *ecs_settings
        project: CMIP6
      rtmt:
        <<: *ecs_settings
        project: CMIP6
    additional_datasets:
      # - {dataset: GISS-E2-1-G,  exp: piControl,    ensemble: r1i1p1f1, grid: gn, start_year: 4550, end_year: 4699}
      # - {dataset: GISS-E2-1-G,  exp: abrupt-4xCO2, ensemble: r1i1p1f1, grid: gn, start_year: 1850, end_year: 1999}
      - {dataset: IPSL-CM6A-LR, exp: piControl,    ensemble: r1i1p1f1, grid: gr, start_year: 1850, end_year: 1999}
      - {dataset: IPSL-CM6A-LR, exp: abrupt-4xCO2, ensemble: r1i1p1f1, grid: gr, start_year: 1850, end_year: 1999}
      - {dataset: MIROC6,       exp: piControl,    ensemble: r1i1p1f1, grid: gn, start_year: 3200, end_year: 3349}
      - {dataset: MIROC6,       exp: abrupt-4xCO2, ensemble: r1i1p1f1, grid: gn, start_year: 3200, end_year: 3349}
    scripts:
      ecs:
        <<: *ecs_script

  fig09-42a_cmip6:
    description: Plot ECS vs. GMSAT for CMIP6 models.
    variables:
      tas:
        <<: *ecs_settings
        project: CMIP6
    additional_datasets:
      # - {dataset: GISS-E2-1-G,  exp: piControl,    ensemble: r1i1p1f1, grid: gn, start_year: 4550, end_year: 4699}
      # - {dataset: GISS-E2-1-G,  exp: historical,   ensemble: r1i1p1f1, grid: gn, start_year: 1961, end_year: 1990}
      - {dataset: IPSL-CM6A-LR, exp: piControl,    ensemble: r1i1p1f1, grid: gr, start_year: 1850, end_year: 1999}
        # TODO
      - {dataset: IPSL-CM6A-LR, exp: historical,   ensemble: r29i1p1f1, grid: gr, start_year: 1961, end_year: 1990}
      - {dataset: MIROC6,       exp: piControl,    ensemble: r1i1p1f1, grid: gn, start_year: 3200, end_year: 3349}
      - {dataset: MIROC6,       exp: historical,   ensemble: r1i1p1f1, grid: gn, start_year: 1961, end_year: 1990}
    scripts:
      fig09-42a:
        <<: *fig09_42a_script
        ancestors: ['tas', 'ecs_cmip6/ecs']
        axes_functions:
          <<: *axes_functions
          set_title: GMSAT vs. ECS for CMIP6 models
        dataset_style: cmip6<|MERGE_RESOLUTION|>--- conflicted
+++ resolved
@@ -966,13 +966,9 @@
   # Flato et al. (2013) - IPCC AR5, chap. 9
   # similar to fig. 9.42a
   # **********************************************************************
-<<<<<<< HEAD
   # Equilibrium climate sensitivity (ECS) vs. global mean surface
   # temperature (GMSAT)
   # Contribution by Manuel Schlund
-=======
-  #
->>>>>>> dd0ded8b
   # **********************************************************************
 
   ecs_cmip5:
