# ESMValTool
# recipe_flato13ipcc.yml
---
documentation:

  description: |
    Reproducing selected figures from IPCC AR5, chap. 9 (Flato et al., 2013)
    9.2, 9.4, 9.5, 9.6, 9.8, 9.14, 9.24, 9.26, 9.27, 9.42, 9.45a.
<<<<<<< HEAD
=======
    Processing of CMIP3 models currently works only in serial mode, due to
    an issue in the input data still under investigation. This affects the
    diagnostics for Fig. 9.6 in this recipe.
>>>>>>> e2c4811a

  authors:
    - bock_lisa
    - gier_bettina
    - lauer_axel
    - schlund_manuel
    - senftleben_daniel
    - zimmermann_klaus

  maintainer:
    - righi_mattia

  references:
    - flato13ipcc

  projects:
    - embrace
    - esmval
    - crescendo


preprocessors:

  clim:
    regrid:
      target_grid: 2x2
      scheme: linear
    mask_fillvalues:
      threshold_fraction: 0.95
    multi_model_statistics:
      span: overlap
      statistics: [mean]
      exclude: [reference_dataset]

  land_fraction_weighting:
    weighting_landsea_fraction: &weighting_options
      area_type: land
      exclude: [
        'bcc-csm1-1-m',
        'GCP',
        'inmcm4',
        'JMA-TRANSCOM',
      ]

  sea_fraction_weighting:
    weighting_landsea_fraction:
      <<: *weighting_options
      area_type: sea
    regrid:
      target_grid: 2x2
      scheme: linear

  spatial_mean:
    area_statistics:
      operator: mean

  clim_ref:
    regrid:
      target_grid: reference_dataset
      scheme: linear
    multi_model_statistics:
      span: overlap
      statistics: [mean]
      exclude: [reference_dataset]

  regrid_4_5:
    regrid:
      target_grid: 4x5
      scheme: linear

  zonal_mean:
    custom_order: true
    climate_statistics:
    regrid:
      target_grid: 1x1
      scheme: linear
    zonal_statistics:
      operator: mean
    convert_units:
      units: degC

  equatorial:
    custom_order: true
    climate_statistics:
    regrid:
      target_grid: 1x1
      scheme: linear
    extract_region:
      start_longitude: 0.
      end_longitude: 360.
      start_latitude: -5.
      end_latitude: 5.
    meridional_statistics:
      operator: mean
    convert_units:
      units: degC

diagnostics:

  # **********************************************************************
  # Flato et al. (2013) - IPCC AR5, chap. 9
  # similar to fig. 9.2 a/b/c
  # **********************************************************************
  # Multi model mean, multi model mean bias, and mean absolute error
  # (geographical distributions)
  # **********************************************************************

  fig09-2:
    description: IPCC AR5 Ch. 9, Fig. 9.2 (near-surface temperature)
    themes:
      - phys
    realms:
      - atmos
    variables:
      tas:
        preprocessor: clim
        reference_dataset: ERA-Interim
        mip: Amon
    additional_datasets:
      - {dataset: ERA-Interim, project: OBS6, type: reanaly, version: 1,
         start_year: 1986, end_year: 2005, tier: 3}
      - {dataset: ACCESS1-0, project: CMIP5, exp: historical, ensemble: r1i1p1,
         start_year: 1986, end_year: 2005}
      - {dataset: ACCESS1-3, project: CMIP5, exp: historical, ensemble: r1i1p1,
         start_year: 1986, end_year: 2005}
      - {dataset: bcc-csm1-1, project: CMIP5, exp: historical, ensemble: r1i1p1,
         start_year: 1986, end_year: 2005}
      - {dataset: bcc-csm1-1-m, project: CMIP5, exp: historical,
         ensemble: r1i1p1, start_year: 1986, end_year: 2005}
      - {dataset: BNU-ESM, project: CMIP5, exp: historical, ensemble: r1i1p1,
         start_year: 1986, end_year: 2005}
      - {dataset: CanESM2, project: CMIP5, exp: historical, ensemble: r1i1p1,
         start_year: 1986, end_year: 2005}
      - {dataset: CCSM4, project: CMIP5, exp: historical, ensemble: r1i1p1,
         start_year: 1986, end_year: 2005}
      - {dataset: CESM1-BGC, project: CMIP5, exp: historical, ensemble: r1i1p1,
         start_year: 1986, end_year: 2005}
      # - {dataset: CESM1-CAM5-1-FV, project: CMIP5, exp: historical,
      #    ensemble: r1i1p1, start_year: 1986, end_year: 2005}
      - {dataset: CESM1-CAM5, project: CMIP5, exp: historical, ensemble: r1i1p1,
         start_year: 1986, end_year: 2005}
      - {dataset: CESM1-FASTCHEM, project: CMIP5, exp: historical,
         ensemble: r1i1p1, start_year: 1986, end_year: 2005}
      - {dataset: CESM1-WACCM, project: CMIP5, exp: historical,
         ensemble: r1i1p1, start_year: 1986, end_year: 2005}
      - {dataset: CMCC-CESM, project: CMIP5, exp: historical, ensemble: r1i1p1,
         start_year: 1986, end_year: 2005}
      # - {dataset: CMCC-CM, project: CMIP5, exp: historical, ensemble: r1i1p1,
      #    start_year: 1986, end_year: 2005}
      # - {dataset: CMCC-CMS, project: CMIP5, exp: historical, ensemble: r1i1p1,
      #    start_year: 1986, end_year: 2005}
      # - {dataset: CNRM-CM5-2, project: CMIP5, exp: historical,
      #    ensemble: r1i1p1, start_year: 1986, end_year: 2005}
      - {dataset: CNRM-CM5, project: CMIP5, exp: historical, ensemble: r1i1p1,
         start_year: 1986, end_year: 2005}
      - {dataset: CSIRO-Mk3-6-0, project: CMIP5, exp: historical,
         ensemble: r1i1p1, start_year: 1986, end_year: 2005}
      # - {dataset: FGOALS-g2, project: CMIP5, exp: historical,
      #    ensemble: r1i1p1, start_year: 1986, end_year: 2005}
      - {dataset: GFDL-CM3, project: CMIP5, exp: historical, ensemble: r1i1p1,
         start_year: 1986, end_year: 2005}
      - {dataset: GFDL-ESM2G, project: CMIP5, exp: historical, ensemble: r1i1p1,
         start_year: 1986, end_year: 2005}
      - {dataset: GFDL-ESM2M, project: CMIP5, exp: historical, ensemble: r1i1p1,
         start_year: 1986, end_year: 2005}
      - {dataset: GISS-E2-H-CC, project: CMIP5, exp: historical,
         ensemble: r1i1p1, start_year: 1986, end_year: 2005}
      # - {dataset: GISS-E2-H, project: CMIP5, exp: historical,
      #    ensemble: r1i1p1, start_year: 1986, end_year: 2005}
      - {dataset: GISS-E2-R-CC, project: CMIP5, exp: historical,
         ensemble: r1i1p1, start_year: 1986, end_year: 2005}
      - {dataset: GISS-E2-R, project: CMIP5, exp: historical, ensemble: r1i1p1,
         start_year: 1986, end_year: 2005}
      # - {dataset: HadGEM2-CC, project: CMIP5, exp: historical,
      #    ensemble: r1i1p1, start_year: 1986, end_year: 2005}
      # - {dataset: HadGEM2-ES, project: CMIP5, exp: historical,
      #    ensemble: r1i1p1, start_year: 1986, end_year: 2005}
      - {dataset: inmcm4, project: CMIP5, exp: historical, ensemble: r1i1p1,
         start_year: 1986, end_year: 2005}
      - {dataset: IPSL-CM5A-LR, project: CMIP5, exp: historical,
         ensemble: r1i1p1, start_year: 1986, end_year: 2005}
      - {dataset: IPSL-CM5A-MR, project: CMIP5, exp: historical,
         ensemble: r1i1p1, start_year: 1986, end_year: 2005}
      - {dataset: IPSL-CM5B-LR, project: CMIP5, exp: historical,
         ensemble: r1i1p1, start_year: 1986, end_year: 2005}
      - {dataset: MIROC4h, project: CMIP5, exp: historical, ensemble: r1i1p1,
         start_year: 1986, end_year: 2005}
      - {dataset: MIROC5, project: CMIP5, exp: historical, ensemble: r1i1p1,
         start_year: 1986, end_year: 2005}
      - {dataset: MIROC-ESM, project: CMIP5, exp: historical, ensemble: r1i1p1,
         start_year: 1986, end_year: 2005}
      - {dataset: MIROC-ESM-CHEM, project: CMIP5, exp: historical,
         ensemble: r1i1p1, start_year: 1986, end_year: 2005}
      - {dataset: MPI-ESM-LR, project: CMIP5, exp: historical, ensemble: r1i1p1,
         start_year: 1986, end_year: 2005}
      - {dataset: MPI-ESM-MR, project: CMIP5, exp: historical, ensemble: r1i1p1,
         start_year: 1986, end_year: 2005}
      - {dataset: MPI-ESM-P, project: CMIP5, exp: historical, ensemble: r1i1p1,
         start_year: 1986, end_year: 2005}
      - {dataset: MRI-CGCM3, project: CMIP5, exp: historical, ensemble: r1i1p1,
         start_year: 1986, end_year: 2005}
      - {dataset: NorESM1-M, project: CMIP5, exp: historical, ensemble: r1i1p1,
         start_year: 1986, end_year: 2005}
      - {dataset: NorESM1-ME, project: CMIP5, exp: historical, ensemble: r1i1p1,
         start_year: 1986, end_year: 2005}
    scripts:
      fig09-2: &fig-9-2_and_9-4_settings
        script: clouds/clouds_bias.ncl
        projection: Robinson
        timemean: annualclim
        plot_abs_diff: true
        plot_rel_diff: false

  # **********************************************************************
  # Flato et al. (2013) - IPCC AR5, chap. 9
  # similar to fig. 9.4
  # **********************************************************************
  # Multi model mean, multi model mean bias, mean absolute error, and
  # mean relative error (geographical ditributions)
  # **********************************************************************

  fig09-4:
    description: IPCC AR5 Ch. 9, Fig. 9.4 (precipitation)
    themes:
      - clouds
    realms:
      - atmos
    variables:
      pr:
        preprocessor: clim
        reference_dataset: GPCP-SG
        mip: Amon
    additional_datasets:
      - {dataset: GPCP-SG, project: obs4mips, level: L3, version: v2.2,
         start_year: 1986, end_year: 2005, tier: 1}
      - {dataset: ACCESS1-0, project: CMIP5, exp: historical, ensemble: r1i1p1,
         start_year: 1986, end_year: 2005}
      - {dataset: ACCESS1-3, project: CMIP5, exp: historical, ensemble: r1i1p1,
         start_year: 1986, end_year: 2005}
      - {dataset: bcc-csm1-1, project: CMIP5, exp: historical, ensemble: r1i1p1,
         start_year: 1986, end_year: 2005}
      - {dataset: bcc-csm1-1-m, project: CMIP5, exp: historical,
         ensemble: r1i1p1, start_year: 1986, end_year: 2005}
      - {dataset: BNU-ESM, project: CMIP5, exp: historical, ensemble: r1i1p1,
         start_year: 1986, end_year: 2005}
      - {dataset: CanESM2, project: CMIP5, exp: historical, ensemble: r1i1p1,
         start_year: 1986, end_year: 2005}
      - {dataset: CCSM4, project: CMIP5, exp: historical, ensemble: r1i1p1,
         start_year: 1986, end_year: 2005}
      - {dataset: CESM1-BGC, project: CMIP5, exp: historical, ensemble: r1i1p1,
         start_year: 1986, end_year: 2005}
      # - {dataset: CESM1-CAM5-1-FV, project: CMIP5, exp: historical,
      #    ensemble: r1i1p1, start_year: 1986, end_year: 2005}
      - {dataset: CESM1-CAM5, project: CMIP5, exp: historical, ensemble: r1i1p1,
         start_year: 1986, end_year: 2005}
      - {dataset: CESM1-FASTCHEM, project: CMIP5, exp: historical,
         ensemble: r1i1p1, start_year: 1986, end_year: 2005}
      - {dataset: CESM1-WACCM, project: CMIP5, exp: historical,
         ensemble: r1i1p1, start_year: 1986, end_year: 2005}
      - {dataset: CMCC-CESM, project: CMIP5, exp: historical, ensemble: r1i1p1,
         start_year: 1986, end_year: 2005}
      # - {dataset: CMCC-CM, project: CMIP5, exp: historical, ensemble: r1i1p1,
      #    start_year: 1986, end_year: 2005}
      # - {dataset: CMCC-CMS, project: CMIP5, exp: historical, ensemble: r1i1p1,
      #    start_year: 1986, end_year: 2005}
      # - {dataset: CNRM-CM5-2, project: CMIP5, exp: historical,
      #    ensemble: r1i1p1, start_year: 1986, end_year: 2005}
      - {dataset: CNRM-CM5, project: CMIP5, exp: historical, ensemble: r1i1p1,
         start_year: 1986, end_year: 2005}
      - {dataset: CSIRO-Mk3-6-0, project: CMIP5, exp: historical,
         ensemble: r1i1p1, start_year: 1986, end_year: 2005}
      # - {dataset: FGOALS-g2, project: CMIP5, exp: historical,
      #    ensemble: r1i1p1, start_year: 1986, end_year: 2005}
      - {dataset: GFDL-CM3, project: CMIP5, exp: historical, ensemble: r1i1p1,
         start_year: 1986, end_year: 2005}
      - {dataset: GFDL-ESM2G, project: CMIP5, exp: historical, ensemble: r1i1p1,
         start_year: 1986, end_year: 2005}
      - {dataset: GFDL-ESM2M, project: CMIP5, exp: historical, ensemble: r1i1p1,
         start_year: 1986, end_year: 2005}
      - {dataset: GISS-E2-H-CC, project: CMIP5, exp: historical,
         ensemble: r1i1p1, start_year: 1986, end_year: 2005}
      # - {dataset: GISS-E2-H, project: CMIP5, exp: historical,
      #    ensemble: r1i1p1, start_year: 1986, end_year: 2005}
      - {dataset: GISS-E2-R-CC, project: CMIP5, exp: historical,
         ensemble: r1i1p1, start_year: 1986, end_year: 2005}
      - {dataset: GISS-E2-R, project: CMIP5, exp: historical, ensemble: r1i1p1,
         start_year: 1986, end_year: 2005}
      # - {dataset: HadGEM2-CC, project: CMIP5, exp: historical,
      #    ensemble: r1i1p1, start_year: 1986, end_year: 2005}
      # - {dataset: HadGEM2-ES, project: CMIP5, exp: historical,
      #    ensemble: r1i1p1, start_year: 1986, end_year: 2005}
      - {dataset: inmcm4, project: CMIP5, exp: historical, ensemble: r1i1p1,
         start_year: 1986, end_year: 2005}
      - {dataset: IPSL-CM5A-LR, project: CMIP5, exp: historical,
         ensemble: r1i1p1, start_year: 1986, end_year: 2005}
      - {dataset: IPSL-CM5A-MR, project: CMIP5, exp: historical,
         ensemble: r1i1p1, start_year: 1986, end_year: 2005}
      - {dataset: IPSL-CM5B-LR, project: CMIP5, exp: historical,
         ensemble: r1i1p1, start_year: 1986, end_year: 2005}
      - {dataset: MIROC4h, project: CMIP5, exp: historical, ensemble: r1i1p1,
         start_year: 1986, end_year: 2005}
      - {dataset: MIROC5, project: CMIP5, exp: historical, ensemble: r1i1p1,
         start_year: 1986, end_year: 2005}
      - {dataset: MIROC-ESM, project: CMIP5, exp: historical, ensemble: r1i1p1,
         start_year: 1986, end_year: 2005}
      - {dataset: MIROC-ESM-CHEM, project: CMIP5, exp: historical,
         ensemble: r1i1p1, start_year: 1986, end_year: 2005}
      - {dataset: MPI-ESM-LR, project: CMIP5, exp: historical, ensemble: r1i1p1,
         start_year: 1986, end_year: 2005}
      - {dataset: MPI-ESM-MR, project: CMIP5, exp: historical, ensemble: r1i1p1,
         start_year: 1986, end_year: 2005}
      - {dataset: MPI-ESM-P, project: CMIP5, exp: historical, ensemble: r1i1p1,
         start_year: 1986, end_year: 2005}
      - {dataset: MRI-CGCM3, project: CMIP5, exp: historical, ensemble: r1i1p1,
         start_year: 1986, end_year: 2005}
      - {dataset: NorESM1-M, project: CMIP5, exp: historical, ensemble: r1i1p1,
         start_year: 1986, end_year: 2005}
      - {dataset: NorESM1-ME, project: CMIP5, exp: historical, ensemble: r1i1p1,
         start_year: 1986, end_year: 2005}
    scripts:
      fig09-4:
        <<: *fig-9-2_and_9-4_settings
        plot_abs_diff: true
        plot_rel_diff: true

  # **********************************************************************
  # Flato et al. (2013) - IPCC AR5, chap. 9
  # similar to fig. 9.5
  # **********************************************************************
  # Difference of multi-model mean and reference data set (geographical
  # distribution, annual mean) + zonal averages of individual models
  # and multi-model mean (annual means).
  # **********************************************************************

  fig09-5a:
    description: differences of multi-model mean and reference dataset
    themes:
      - clouds
    realms:
      - atmos
    variables:
      swcre:
        preprocessor: clim
        reference_dataset: CERES-EBAF
        mip: Amon
        derive: true
    additional_datasets:
      - {dataset: CERES-EBAF, project: obs4mips, level: L3B, version: Ed2-7,
         start_year: 2001, end_year: 2010, tier: 1}
      - {dataset: ACCESS1-0, project: CMIP5, exp: historical, ensemble: r1i1p1,
         start_year: 1986, end_year: 2005}
      - {dataset: ACCESS1-3, project: CMIP5, exp: historical, ensemble: r1i1p1,
         start_year: 1986, end_year: 2005}
      - {dataset: bcc-csm1-1, project: CMIP5, exp: historical, ensemble: r1i1p1,
         start_year: 1986, end_year: 2005}
      - {dataset: bcc-csm1-1-m, project: CMIP5, exp: historical,
         ensemble: r1i1p1, start_year: 1986, end_year: 2005}
      - {dataset: BNU-ESM, project: CMIP5, exp: historical, ensemble: r1i1p1,
         start_year: 1986, end_year: 2005}
      - {dataset: CanESM2, project: CMIP5, exp: historical, ensemble: r1i1p1,
         start_year: 1986, end_year: 2005}
      - {dataset: CCSM4, project: CMIP5, exp: historical, ensemble: r1i1p1,
         start_year: 1986, end_year: 2005}
      - {dataset: CESM1-BGC, project: CMIP5, exp: historical, ensemble: r1i1p1,
         start_year: 1986, end_year: 2005}
      # - {dataset: CESM1-CAM5-1-FV, project: CMIP5, exp: historical,
      #    ensemble: r1i1p1, start_year: 1986, end_year: 2005}
      - {dataset: CESM1-CAM5, project: CMIP5, exp: historical, ensemble: r1i1p1,
         start_year: 1986, end_year: 2005}
      - {dataset: CESM1-FASTCHEM, project: CMIP5, exp: historical,
         ensemble: r1i1p1, start_year: 1986, end_year: 2005}
      - {dataset: CESM1-WACCM, project: CMIP5, exp: historical,
         ensemble: r1i1p1, start_year: 1986, end_year: 2005}
      - {dataset: CMCC-CESM, project: CMIP5, exp: historical, ensemble: r1i1p1,
         start_year: 1986, end_year: 2005}
      # - {dataset: CMCC-CM, project: CMIP5, exp: historical, ensemble: r1i1p1,
      #    start_year: 1986, end_year: 2005}
      # - {dataset: CMCC-CMS, project: CMIP5, exp: historical, ensemble: r1i1p1,
      #    start_year: 1986, end_year: 2005}
      # - {dataset: CNRM-CM5-2, project: CMIP5, exp: historical,
      #    ensemble: r1i1p1, start_year: 1986, end_year: 2005}
      - {dataset: CNRM-CM5, project: CMIP5, exp: historical, ensemble: r1i1p1,
         start_year: 1986, end_year: 2005}
      - {dataset: CSIRO-Mk3-6-0, project: CMIP5, exp: historical,
         ensemble: r1i1p1, start_year: 1986, end_year: 2005}
      # - {dataset: FGOALS-g2, project: CMIP5, exp: historical,
      #    ensemble: r1i1p1, start_year: 1986, end_year: 2005}
      - {dataset: GFDL-CM3, project: CMIP5, exp: historical, ensemble: r1i1p1,
         start_year: 1986, end_year: 2005}
      - {dataset: GFDL-ESM2G, project: CMIP5, exp: historical, ensemble: r1i1p1,
         start_year: 1986, end_year: 2005}
      - {dataset: GFDL-ESM2M, project: CMIP5, exp: historical, ensemble: r1i1p1,
         start_year: 1986, end_year: 2005}
      - {dataset: GISS-E2-H-CC, project: CMIP5, exp: historical,
         ensemble: r1i1p1, start_year: 1986, end_year: 2005}
      # - {dataset: GISS-E2-H, project: CMIP5, exp: historical,
      #    ensemble: r1i1p1, start_year: 1986, end_year: 2005}
      - {dataset: GISS-E2-R-CC, project: CMIP5, exp: historical,
         ensemble: r1i1p1, start_year: 1986, end_year: 2005}
      - {dataset: GISS-E2-R, project: CMIP5, exp: historical, ensemble: r1i1p1,
         start_year: 1986, end_year: 2005}
      # - {dataset: HadGEM2-CC, project: CMIP5, exp: historical,
      #    ensemble: r1i1p1, start_year: 1986, end_year: 2005}
      # - {dataset: HadGEM2-ES, project: CMIP5, exp: historical,
      #    ensemble: r1i1p1, start_year: 1986, end_year: 2005}
      - {dataset: inmcm4, project: CMIP5, exp: historical, ensemble: r1i1p1,
         start_year: 1986, end_year: 2005}
      - {dataset: IPSL-CM5A-LR, project: CMIP5, exp: historical,
         ensemble: r1i1p1, start_year: 1986, end_year: 2005}
      - {dataset: IPSL-CM5A-MR, project: CMIP5, exp: historical,
         ensemble: r1i1p1, start_year: 1986, end_year: 2005}
      - {dataset: IPSL-CM5B-LR, project: CMIP5, exp: historical,
         ensemble: r1i1p1, start_year: 1986, end_year: 2005}
      - {dataset: MIROC4h, project: CMIP5, exp: historical, ensemble: r1i1p1,
         start_year: 1986, end_year: 2005}
      - {dataset: MIROC5, project: CMIP5, exp: historical, ensemble: r1i1p1,
         start_year: 1986, end_year: 2005}
      - {dataset: MIROC-ESM, project: CMIP5, exp: historical, ensemble: r1i1p1,
         start_year: 1986, end_year: 2005}
      - {dataset: MIROC-ESM-CHEM, project: CMIP5, exp: historical,
         ensemble: r1i1p1, start_year: 1986, end_year: 2005}
      - {dataset: MPI-ESM-LR, project: CMIP5, exp: historical, ensemble: r1i1p1,
         start_year: 1986, end_year: 2005}
      - {dataset: MPI-ESM-MR, project: CMIP5, exp: historical, ensemble: r1i1p1,
         start_year: 1986, end_year: 2005}
      - {dataset: MPI-ESM-P, project: CMIP5, exp: historical, ensemble: r1i1p1,
         start_year: 1986, end_year: 2005}
      - {dataset: MRI-CGCM3, project: CMIP5, exp: historical, ensemble: r1i1p1,
         start_year: 1986, end_year: 2005}
      - {dataset: NorESM1-M, project: CMIP5, exp: historical, ensemble: r1i1p1,
         start_year: 1986, end_year: 2005}
      - {dataset: NorESM1-ME, project: CMIP5, exp: historical, ensemble: r1i1p1,
         start_year: 1986, end_year: 2005}
    scripts:
      fig09-5a: &fig-9-5_settings
        script: clouds/clouds_ipcc.ncl
        projection: Robinson
        colormap: WhiteBlueGreenYellowRed
        timemean: annualclim

  fig09-5b:
    description: differences of multi-model mean and reference dataset
    themes:
      - clouds
    realms:
      - atmos
    variables:
      lwcre:
        preprocessor: clim
        reference_dataset: CERES-EBAF
        mip: Amon
        derive: true
    additional_datasets:
      - {dataset: CERES-EBAF, project: obs4mips, level: L3B, version: Ed2-7,
         start_year: 2001, end_year: 2010, tier: 1}
      - {dataset: ACCESS1-0, project: CMIP5, exp: historical, ensemble: r1i1p1,
         start_year: 1986, end_year: 2005}
      - {dataset: ACCESS1-3, project: CMIP5, exp: historical, ensemble: r1i1p1,
         start_year: 1986, end_year: 2005}
      - {dataset: bcc-csm1-1, project: CMIP5, exp: historical, ensemble: r1i1p1,
         start_year: 1986, end_year: 2005}
      - {dataset: bcc-csm1-1-m, project: CMIP5, exp: historical,
         ensemble: r1i1p1, start_year: 1986, end_year: 2005}
      - {dataset: BNU-ESM, project: CMIP5, exp: historical, ensemble: r1i1p1,
         start_year: 1986, end_year: 2005}
      - {dataset: CanESM2, project: CMIP5, exp: historical, ensemble: r1i1p1,
         start_year: 1986, end_year: 2005}
      - {dataset: CCSM4, project: CMIP5, exp: historical, ensemble: r1i1p1,
         start_year: 1986, end_year: 2005}
      - {dataset: CESM1-BGC, project: CMIP5, exp: historical, ensemble: r1i1p1,
         start_year: 1986, end_year: 2005}
      # - {dataset: CESM1-CAM5-1-FV, project: CMIP5, exp: historical,
      #    ensemble: r1i1p1, start_year: 1986, end_year: 2005}
      - {dataset: CESM1-CAM5, project: CMIP5, exp: historical, ensemble: r1i1p1,
         start_year: 1986, end_year: 2005}
      - {dataset: CESM1-FASTCHEM, project: CMIP5, exp: historical,
         ensemble: r1i1p1, start_year: 1986, end_year: 2005}
      - {dataset: CESM1-WACCM, project: CMIP5, exp: historical,
         ensemble: r1i1p1, start_year: 1986, end_year: 2005}
      - {dataset: CMCC-CESM, project: CMIP5, exp: historical, ensemble: r1i1p1,
         start_year: 1986, end_year: 2005}
      # - {dataset: CMCC-CM, project: CMIP5, exp: historical, ensemble: r1i1p1,
      #    start_year: 1986, end_year: 2005}
      # - {dataset: CMCC-CMS, project: CMIP5, exp: historical, ensemble: r1i1p1,
      #    start_year: 1986, end_year: 2005}
      # - {dataset: CNRM-CM5-2, project: CMIP5, exp: historical,
      #    ensemble: r1i1p1, start_year: 1986, end_year: 2005}
      - {dataset: CNRM-CM5, project: CMIP5, exp: historical, ensemble: r1i1p1,
         start_year: 1986, end_year: 2005}
      - {dataset: CSIRO-Mk3-6-0, project: CMIP5, exp: historical,
         ensemble: r1i1p1, start_year: 1986, end_year: 2005}
      # - {dataset: FGOALS-g2, project: CMIP5, exp: historical,
      #    ensemble: r1i1p1, start_year: 1986, end_year: 2005}
      - {dataset: GFDL-CM3, project: CMIP5, exp: historical, ensemble: r1i1p1,
         start_year: 1986, end_year: 2005}
      - {dataset: GFDL-ESM2G, project: CMIP5, exp: historical, ensemble: r1i1p1,
         start_year: 1986, end_year: 2005}
      - {dataset: GFDL-ESM2M, project: CMIP5, exp: historical, ensemble: r1i1p1,
         start_year: 1986, end_year: 2005}
      - {dataset: GISS-E2-H-CC, project: CMIP5, exp: historical,
         ensemble: r1i1p1, start_year: 1986, end_year: 2005}
      # - {dataset: GISS-E2-H, project: CMIP5, exp: historical,
      #    ensemble: r1i1p1, start_year: 1986, end_year: 2005}
      - {dataset: GISS-E2-R-CC, project: CMIP5, exp: historical,
         ensemble: r1i1p1, start_year: 1986, end_year: 2005}
      - {dataset: GISS-E2-R, project: CMIP5, exp: historical, ensemble: r1i1p1,
         start_year: 1986, end_year: 2005}
      # - {dataset: HadGEM2-CC, project: CMIP5, exp: historical,
      #    ensemble: r1i1p1, start_year: 1986, end_year: 2005}
      # - {dataset: HadGEM2-ES, project: CMIP5, exp: historical,
      #    ensemble: r1i1p1, start_year: 1986, end_year: 2005}
      - {dataset: inmcm4, project: CMIP5, exp: historical, ensemble: r1i1p1,
         start_year: 1986, end_year: 2005}
      - {dataset: IPSL-CM5A-LR, project: CMIP5, exp: historical,
         ensemble: r1i1p1, start_year: 1986, end_year: 2005}
      - {dataset: IPSL-CM5A-MR, project: CMIP5, exp: historical,
         ensemble: r1i1p1, start_year: 1986, end_year: 2005}
      - {dataset: IPSL-CM5B-LR, project: CMIP5, exp: historical,
         ensemble: r1i1p1, start_year: 1986, end_year: 2005}
      - {dataset: MIROC4h, project: CMIP5, exp: historical, ensemble: r1i1p1,
         start_year: 1986, end_year: 2005}
      - {dataset: MIROC5, project: CMIP5, exp: historical, ensemble: r1i1p1,
         start_year: 1986, end_year: 2005}
      - {dataset: MIROC-ESM, project: CMIP5, exp: historical, ensemble: r1i1p1,
         start_year: 1986, end_year: 2005}
      - {dataset: MIROC-ESM-CHEM, project: CMIP5, exp: historical,
         ensemble: r1i1p1, start_year: 1986, end_year: 2005}
      - {dataset: MPI-ESM-LR, project: CMIP5, exp: historical, ensemble: r1i1p1,
         start_year: 1986, end_year: 2005}
      - {dataset: MPI-ESM-MR, project: CMIP5, exp: historical, ensemble: r1i1p1,
         start_year: 1986, end_year: 2005}
      - {dataset: MPI-ESM-P, project: CMIP5, exp: historical, ensemble: r1i1p1,
         start_year: 1986, end_year: 2005}
      - {dataset: MRI-CGCM3, project: CMIP5, exp: historical, ensemble: r1i1p1,
         start_year: 1986, end_year: 2005}
      - {dataset: NorESM1-M, project: CMIP5, exp: historical, ensemble: r1i1p1,
         start_year: 1986, end_year: 2005}
      - {dataset: NorESM1-ME, project: CMIP5, exp: historical, ensemble: r1i1p1,
         start_year: 1986, end_year: 2005}
    scripts:
      fig09-5b:
        <<: *fig-9-5_settings

  fig09-5c:
    description: differences of multi-model mean and reference dataset
    themes:
      - clouds
    realms:
      - atmos
    variables:
      netcre:
        preprocessor: clim
        reference_dataset: CERES-EBAF
        mip: Amon
        derive: true
    additional_datasets:
      - {dataset: CERES-EBAF, project: obs4mips, level: L3B, version: Ed2-7,
         start_year: 2001, end_year: 2010, tier: 1}
      - {dataset: ACCESS1-0, project: CMIP5, exp: historical, ensemble: r1i1p1,
         start_year: 1986, end_year: 2005}
      - {dataset: ACCESS1-3, project: CMIP5, exp: historical, ensemble: r1i1p1,
         start_year: 1986, end_year: 2005}
      - {dataset: bcc-csm1-1, project: CMIP5, exp: historical, ensemble: r1i1p1,
         start_year: 1986, end_year: 2005}
      - {dataset: bcc-csm1-1-m, project: CMIP5, exp: historical,
         ensemble: r1i1p1, start_year: 1986, end_year: 2005}
      - {dataset: BNU-ESM, project: CMIP5, exp: historical, ensemble: r1i1p1,
         start_year: 1986, end_year: 2005}
      - {dataset: CanESM2, project: CMIP5, exp: historical, ensemble: r1i1p1,
         start_year: 1986, end_year: 2005}
      - {dataset: CCSM4, project: CMIP5, exp: historical, ensemble: r1i1p1,
         start_year: 1986, end_year: 2005}
      - {dataset: CESM1-BGC, project: CMIP5, exp: historical, ensemble: r1i1p1,
         start_year: 1986, end_year: 2005}
      # - {dataset: CESM1-CAM5-1-FV, project: CMIP5, exp: historical,
      #    ensemble: r1i1p1, start_year: 1986, end_year: 2005}
      - {dataset: CESM1-CAM5, project: CMIP5, exp: historical, ensemble: r1i1p1,
         start_year: 1986, end_year: 2005}
      - {dataset: CESM1-FASTCHEM, project: CMIP5, exp: historical,
         ensemble: r1i1p1, start_year: 1986, end_year: 2005}
      - {dataset: CESM1-WACCM, project: CMIP5, exp: historical,
         ensemble: r1i1p1, start_year: 1986, end_year: 2005}
      - {dataset: CMCC-CESM, project: CMIP5, exp: historical, ensemble: r1i1p1,
         start_year: 1986, end_year: 2005}
      # - {dataset: CMCC-CM, project: CMIP5, exp: historical, ensemble: r1i1p1,
      #    start_year: 1986, end_year: 2005}
      # - {dataset: CMCC-CMS, project: CMIP5, exp: historical, ensemble: r1i1p1,
      #    start_year: 1986, end_year: 2005}
      # - {dataset: CNRM-CM5-2, project: CMIP5, exp: historical,
      #    ensemble: r1i1p1, start_year: 1986, end_year: 2005}
      - {dataset: CNRM-CM5, project: CMIP5, exp: historical, ensemble: r1i1p1,
         start_year: 1986, end_year: 2005}
      - {dataset: CSIRO-Mk3-6-0, project: CMIP5, exp: historical,
         ensemble: r1i1p1, start_year: 1986, end_year: 2005}
      # - {dataset: FGOALS-g2, project: CMIP5, exp: historical,
      #    ensemble: r1i1p1, start_year: 1986, end_year: 2005}
      - {dataset: GFDL-CM3, project: CMIP5, exp: historical, ensemble: r1i1p1,
         start_year: 1986, end_year: 2005}
      - {dataset: GFDL-ESM2G, project: CMIP5, exp: historical, ensemble: r1i1p1,
         start_year: 1986, end_year: 2005}
      - {dataset: GFDL-ESM2M, project: CMIP5, exp: historical, ensemble: r1i1p1,
         start_year: 1986, end_year: 2005}
      - {dataset: GISS-E2-H-CC, project: CMIP5, exp: historical,
         ensemble: r1i1p1, start_year: 1986, end_year: 2005}
      # - {dataset: GISS-E2-H, project: CMIP5, exp: historical,
      #    ensemble: r1i1p1, start_year: 1986, end_year: 2005}
      - {dataset: GISS-E2-R-CC, project: CMIP5, exp: historical,
         ensemble: r1i1p1, start_year: 1986, end_year: 2005}
      - {dataset: GISS-E2-R, project: CMIP5, exp: historical, ensemble: r1i1p1,
         start_year: 1986, end_year: 2005}
      # - {dataset: HadGEM2-CC, project: CMIP5, exp: historical,
      #    ensemble: r1i1p1, start_year: 1986, end_year: 2005}
      # - {dataset: HadGEM2-ES, project: CMIP5, exp: historical,
      #    ensemble: r1i1p1, start_year: 1986, end_year: 2005}
      - {dataset: inmcm4, project: CMIP5, exp: historical, ensemble: r1i1p1,
         start_year: 1986, end_year: 2005}
      - {dataset: IPSL-CM5A-LR, project: CMIP5, exp: historical,
         ensemble: r1i1p1, start_year: 1986, end_year: 2005}
      - {dataset: IPSL-CM5A-MR, project: CMIP5, exp: historical,
         ensemble: r1i1p1, start_year: 1986, end_year: 2005}
      - {dataset: IPSL-CM5B-LR, project: CMIP5, exp: historical,
         ensemble: r1i1p1, start_year: 1986, end_year: 2005}
      - {dataset: MIROC4h, project: CMIP5, exp: historical, ensemble: r1i1p1,
         start_year: 1986, end_year: 2005}
      - {dataset: MIROC5, project: CMIP5, exp: historical, ensemble: r1i1p1,
         start_year: 1986, end_year: 2005}
      - {dataset: MIROC-ESM, project: CMIP5, exp: historical, ensemble: r1i1p1,
         start_year: 1986, end_year: 2005}
      - {dataset: MIROC-ESM-CHEM, project: CMIP5, exp: historical,
         ensemble: r1i1p1, start_year: 1986, end_year: 2005}
      - {dataset: MPI-ESM-LR, project: CMIP5, exp: historical, ensemble: r1i1p1,
         start_year: 1986, end_year: 2005}
      - {dataset: MPI-ESM-MR, project: CMIP5, exp: historical, ensemble: r1i1p1,
         start_year: 1986, end_year: 2005}
      - {dataset: MPI-ESM-P, project: CMIP5, exp: historical, ensemble: r1i1p1,
         start_year: 1986, end_year: 2005}
      - {dataset: MRI-CGCM3, project: CMIP5, exp: historical, ensemble: r1i1p1,
         start_year: 1986, end_year: 2005}
      - {dataset: NorESM1-M, project: CMIP5, exp: historical, ensemble: r1i1p1,
         start_year: 1986, end_year: 2005}
      - {dataset: NorESM1-ME, project: CMIP5, exp: historical, ensemble: r1i1p1,
         start_year: 1986, end_year: 2005}
    scripts:
      fig09-5c:
        <<: *fig-9-5_settings


  # ***************************************************************************
  # Flato et al. (2013) - IPCC AR5, chap. 9
  # similar to fig. 9.6
  # ***************************************************************************
  # Centred pattern correlations between models and observations for
  # the annual mean climatology over the period 1980-1999.
  # ***************************************************************************

  fig09-6_tas:
    description: Calculate pattern correlation for tas
    variables:
      tas:
        preprocessor: regrid_4_5
        reference_dataset: ERA-Interim
        alternative_dataset: NCEP
        project: CMIP5
        exp: historical
        ensemble: r1i1p1
        mip: Amon
<<<<<<< HEAD
        start_year: 1980
        end_year: 1999
    additional_datasets:
      - &cmip3 {dataset: bccr_bcm2_0, project: CMIP3, mip: A1,
                modeling_realm: atm, exp: 20c3m, frequency: mo, ensemble: run1}
      - {<<: *cmip3, dataset: cccma_cgcm3_1}
      - {<<: *cmip3, dataset: cccma_cgcm3_1_t63}
      - {<<: *cmip3, dataset: csiro_mk3_0}
      # - {<<: *cmip3, dataset: gfdl_cm2_0}
      # - {<<: *cmip3, dataset: gfdl_cm2_1}
      - {<<: *cmip3, dataset: giss_aom}
      - {<<: *cmip3, dataset: giss_model_e_h}
      - {<<: *cmip3, dataset: giss_model_e_r}
      - {<<: *cmip3, dataset: iap_fgoals1_0_g}
      - {<<: *cmip3, dataset: ingv_echam4}
      - {<<: *cmip3, dataset: inmcm3_0}
      - {<<: *cmip3, dataset: ipsl_cm4}
      - {<<: *cmip3, dataset: miroc3_2_hires}
      - {<<: *cmip3, dataset: miroc3_2_medres}
      # - {<<: *cmip3, dataset: miub_echo_g}
      - {<<: *cmip3, dataset: mpi_echam5}
      # - {<<: *cmip3, dataset: mri_cgcm2_3_2a}
      - {<<: *cmip3, dataset: ncar_ccsm3_0}
      - {<<: *cmip3, dataset: ncar_pcm1}
      - {<<: *cmip3, dataset: ukmo_hadcm3}
      - {<<: *cmip3, dataset: ukmo_hadgem1}
=======
        field: T2Ms
        start_year: 1980
        end_year: 1999
    additional_datasets:
      - &cmip3 {dataset: bccr_bcm2_0,  institute: BCCR, project: CMIP3,  mip: A1,  modeling_realm: atm,  exp: 20c3m,  frequency: mo, ensemble: run1}
      - {<<: *cmip3, dataset: cccma_cgcm3_1, institute: CCCMA}
      - {<<: *cmip3, dataset: cccma_cgcm3_1_t63, institute: CCCMA}
      - {<<: *cmip3, dataset: csiro_mk3_0, institute: CSIRO}
      - {<<: *cmip3, dataset: giss_aom, institute: NASA}
      - {<<: *cmip3, dataset: giss_model_e_h, institute: NASA}
      - {<<: *cmip3, dataset: giss_model_e_r, institute: NASA}
      - {<<: *cmip3, dataset: iap_fgoals1_0_g, institute: LASG}
      - {<<: *cmip3, dataset: ingv_echam4, institute: INGV}
      - {<<: *cmip3, dataset: inmcm3_0, institute: INM}
      - {<<: *cmip3, dataset: ipsl_cm4, institute: IPSL}
      - {<<: *cmip3, dataset: miroc3_2_hires, institute: NIES}
      - {<<: *cmip3, dataset: miroc3_2_medres, institute: NIES}
      - {<<: *cmip3, dataset: mpi_echam5, institute: MPIM}
      - {<<: *cmip3, dataset: ncar_ccsm3_0, institute: NCAR}
      - {<<: *cmip3, dataset: ncar_pcm1, institute: NCAR}
      - {<<: *cmip3, dataset: ukmo_hadcm3, institute: UKMO}
      - {<<: *cmip3, dataset: ukmo_hadgem1, institute: UKMO}
>>>>>>> e2c4811a

      - {dataset: ACCESS1-0}
      - {dataset: ACCESS1-3}
      - {dataset: bcc-csm1-1}
      - {dataset: bcc-csm1-1-m}
      - {dataset: BNU-ESM}
      - {dataset: CanCM4}
      - {dataset: CanESM2}
      - {dataset: CCSM4}
      - {dataset: CESM1-BGC}
      - {dataset: CESM1-CAM5}
      - {dataset: CESM1-FASTCHEM}
      - {dataset: CESM1-WACCM}
      - {dataset: CMCC-CESM}
      - {dataset: CMCC-CM}
      - {dataset: CMCC-CMS}
      - {dataset: CNRM-CM5}
      - {dataset: CNRM-CM5-2}
<<<<<<< HEAD
      - {dataset: EC-EARTH}
=======
>>>>>>> e2c4811a
      - {dataset: FIO-ESM}
      - {dataset: GFDL-CM2p1}
      - {dataset: GFDL-CM3}
      - {dataset: GFDL-ESM2G}
      - {dataset: GFDL-ESM2M}
      - {dataset: GISS-E2-H}
      - {dataset: GISS-E2-H-CC}
      - {dataset: GISS-E2-R}
      - {dataset: GISS-E2-R-CC}
      - {dataset: HadCM3}
      - {dataset: HadGEM2-AO}
      - {dataset: HadGEM2-CC}
      - {dataset: HadGEM2-ES}
      - {dataset: inmcm4}
      - {dataset: IPSL-CM5A-LR}
      - {dataset: IPSL-CM5A-MR}
      - {dataset: IPSL-CM5B-LR}
      - {dataset: MIROC-ESM}
      - {dataset: MIROC-ESM-CHEM}
      - {dataset: MIROC4h}
      - {dataset: MIROC5}
      - {dataset: MPI-ESM-LR}
      - {dataset: MPI-ESM-MR}
      - {dataset: MPI-ESM-P}
      - {dataset: MRI-CGCM3}
      - {dataset: MRI-ESM1}
      - {dataset: NorESM1-M}
      - {dataset: NorESM1-ME}
<<<<<<< HEAD
      - {dataset: ERA-Interim, project: OBS, type: reanaly, version: 1, tier: 3}
      - {dataset: NCEP, project: OBS, type: reanaly, version: 1, tier: 2}
=======
      - {dataset: ERA-Interim, project: OBS6, type: reanaly, version: 1, tier: 3}
      - {dataset: NCEP, project: OBS, type: reanaly, version: 1, tier: 2}      
>>>>>>> e2c4811a
    scripts:
      fig09-6_pattern_cor: &fig09_6_pattern_cor
        script: ipcc_ar5/ch09_fig09_6.ncl

  fig09-6_rlut:
    description: Calculate pattern correlation for all-sky longwave radiation
    variables:
      rlut:
        preprocessor: regrid_4_5
        reference_dataset: CERES-EBAF
        project: CMIP5
        exp: historical
        ensemble: r1i1p1
        mip: Amon
<<<<<<< HEAD
        start_year: 1980
        end_year: 1999
    additional_datasets:
      - {<<: *cmip3, dataset: bccr_bcm2_0}
      - {<<: *cmip3, dataset: cccma_cgcm3_1}
      - {<<: *cmip3, dataset: cccma_cgcm3_1_t63}
      - {<<: *cmip3, dataset: csiro_mk3_0}
      # - {<<: *cmip3, dataset: gfdl_cm2_0}
      # - {<<: *cmip3, dataset: gfdl_cm2_1}
      - {<<: *cmip3, dataset: giss_aom}
      - {<<: *cmip3, dataset: giss_model_e_h}
      - {<<: *cmip3, dataset: giss_model_e_r}
      - {<<: *cmip3, dataset: iap_fgoals1_0_g}
      - {<<: *cmip3, dataset: ingv_echam4}
      - {<<: *cmip3, dataset: inmcm3_0}
      - {<<: *cmip3, dataset: ipsl_cm4}
      - {<<: *cmip3, dataset: miroc3_2_hires}
      - {<<: *cmip3, dataset: miroc3_2_medres}
      # - {<<: *cmip3, dataset: miub_echo_g}
      - {<<: *cmip3, dataset: mpi_echam5}
      # - {<<: *cmip3, dataset: mri_cgcm2_3_2a}
      - {<<: *cmip3, dataset: ncar_ccsm3_0}
      - {<<: *cmip3, dataset: ncar_pcm1}
      - {<<: *cmip3, dataset: ukmo_hadcm3}
      - {<<: *cmip3, dataset: ukmo_hadgem1}
=======
        field: T2Ms
        start_year: 1980
        end_year: 1999
    additional_datasets:
      - {<<: *cmip3, dataset: bccr_bcm2_0, institute: BCCR}
      - {<<: *cmip3, dataset: cccma_cgcm3_1, institute: CCCMA}
      - {<<: *cmip3, dataset: cccma_cgcm3_1_t63, institute: CCCMA}
      - {<<: *cmip3, dataset: csiro_mk3_0, institute: CSIRO}
      - {<<: *cmip3, dataset: giss_aom, institute: NASA}
      - {<<: *cmip3, dataset: giss_model_e_h, institute: NASA}
      - {<<: *cmip3, dataset: giss_model_e_r, institute: NASA}
      - {<<: *cmip3, dataset: iap_fgoals1_0_g, institute: LASG}
      - {<<: *cmip3, dataset: ingv_echam4, institute: INGV}
      - {<<: *cmip3, dataset: inmcm3_0, institute: INM}
      - {<<: *cmip3, dataset: ipsl_cm4, institute: IPSL}
      - {<<: *cmip3, dataset: miroc3_2_hires, institute: NIES}
      - {<<: *cmip3, dataset: miroc3_2_medres, institute: NIES}
      - {<<: *cmip3, dataset: mpi_echam5, institute: MPIM}
      - {<<: *cmip3, dataset: ncar_ccsm3_0, institute: NCAR}
      - {<<: *cmip3, dataset: ncar_pcm1, institute: NCAR}
      - {<<: *cmip3, dataset: ukmo_hadcm3, institute: UKMO}
      - {<<: *cmip3, dataset: ukmo_hadgem1, institute: UKMO}
>>>>>>> e2c4811a

      - {dataset: ACCESS1-0}
      - {dataset: ACCESS1-3}
      - {dataset: bcc-csm1-1}
      - {dataset: bcc-csm1-1-m}
      - {dataset: BNU-ESM}
      - {dataset: CanCM4}
      - {dataset: CanESM2}
      - {dataset: CCSM4}
      - {dataset: CESM1-BGC}
      - {dataset: CESM1-CAM5}
      - {dataset: CESM1-FASTCHEM}
      - {dataset: CESM1-WACCM}
      - {dataset: CMCC-CESM}
      - {dataset: CMCC-CM}
      - {dataset: CMCC-CMS}
      - {dataset: CNRM-CM5}
      - {dataset: CNRM-CM5-2}
      - {dataset: FIO-ESM}
      - {dataset: GFDL-CM2p1}
      - {dataset: GFDL-CM3}
      - {dataset: GFDL-ESM2G}
      - {dataset: GFDL-ESM2M}
      - {dataset: GISS-E2-H}
      - {dataset: GISS-E2-H-CC}
      - {dataset: GISS-E2-R}
      - {dataset: GISS-E2-R-CC}
      - {dataset: HadCM3}
      - {dataset: HadGEM2-AO}
      - {dataset: HadGEM2-CC}
      - {dataset: HadGEM2-ES}
      - {dataset: inmcm4}
      - {dataset: IPSL-CM5A-LR}
      - {dataset: IPSL-CM5A-MR}
      - {dataset: IPSL-CM5B-LR}
      - {dataset: MIROC-ESM}
      - {dataset: MIROC-ESM-CHEM}
      - {dataset: MIROC4h}
      - {dataset: MIROC5}
      - {dataset: MPI-ESM-LR}
      - {dataset: MPI-ESM-MR}
      - {dataset: MPI-ESM-P}
      - {dataset: MRI-CGCM3}
      - {dataset: MRI-ESM1}
      - {dataset: NorESM1-M}
      - {dataset: NorESM1-ME}

<<<<<<< HEAD
      - {dataset: CERES-EBAF, project: obs4mips, level: L3B, version: Ed2-7,
         tier: 1, start_year: 2003, end_year: 2011}
=======
      - {dataset: CERES-EBAF, project: obs4mips, level: L3B, version: Ed2-7, tier: 1, start_year: 2003, end_year: 2011}      
>>>>>>> e2c4811a
    scripts:
      fig09-6_pattern_cor:
        <<: *fig09_6_pattern_cor

  fig09-6_pr:
    description: Calculate pattern correlation for precipitation
    variables:
      pr:
        preprocessor: regrid_4_5
        reference_dataset: GPCP-SG
        alternative_dataset: GHCN
        project: CMIP5
        exp: historical
        ensemble: r1i1p1
        mip: Amon
<<<<<<< HEAD
        start_year: 1980
        end_year: 1999
    additional_datasets:
      - {<<: *cmip3, dataset: bccr_bcm2_0}
      - {<<: *cmip3, dataset: cccma_cgcm3_1}
      - {<<: *cmip3, dataset: cccma_cgcm3_1_t63}
      - {<<: *cmip3, dataset: csiro_mk3_0}
      # - {<<: *cmip3, dataset: gfdl_cm2_0}
      # - {<<: *cmip3, dataset: gfdl_cm2_1}
      - {<<: *cmip3, dataset: giss_aom}
      - {<<: *cmip3, dataset: giss_model_e_h}
      - {<<: *cmip3, dataset: giss_model_e_r}
      - {<<: *cmip3, dataset: iap_fgoals1_0_g}
      - {<<: *cmip3, dataset: ingv_echam4}
      - {<<: *cmip3, dataset: inmcm3_0}
      - {<<: *cmip3, dataset: ipsl_cm4}
      - {<<: *cmip3, dataset: miroc3_2_hires}
      - {<<: *cmip3, dataset: miroc3_2_medres}
      # - {<<: *cmip3, dataset: miub_echo_g}
      - {<<: *cmip3, dataset: mpi_echam5}
      # - {<<: *cmip3, dataset: mri_cgcm2_3_2a}
      - {<<: *cmip3, dataset: ncar_ccsm3_0}
      - {<<: *cmip3, dataset: ncar_pcm1}
      - {<<: *cmip3, dataset: ukmo_hadcm3}
      - {<<: *cmip3, dataset: ukmo_hadgem1}
=======
        field: T2Ms
        start_year: 1980
        end_year: 1999
    additional_datasets:
      - {<<: *cmip3, dataset: bccr_bcm2_0, institute: BCCR}
      - {<<: *cmip3, dataset: cccma_cgcm3_1, institute: CCCMA}
      - {<<: *cmip3, dataset: cccma_cgcm3_1_t63, institute: CCCMA}
      - {<<: *cmip3, dataset: csiro_mk3_0, institute: CSIRO}
      - {<<: *cmip3, dataset: giss_aom, institute: NASA}
      - {<<: *cmip3, dataset: giss_model_e_h, institute: NASA}
      - {<<: *cmip3, dataset: giss_model_e_r, institute: NASA}
      - {<<: *cmip3, dataset: iap_fgoals1_0_g, institute: LASG}
      - {<<: *cmip3, dataset: ingv_echam4, institute: INGV}
      - {<<: *cmip3, dataset: inmcm3_0, institute: INM}
      - {<<: *cmip3, dataset: ipsl_cm4, institute: IPSL}
      - {<<: *cmip3, dataset: miroc3_2_hires, institute: NIES}
      - {<<: *cmip3, dataset: miroc3_2_medres, institute: NIES}
      - {<<: *cmip3, dataset: mpi_echam5, institute: MPIM}
      - {<<: *cmip3, dataset: ncar_ccsm3_0, institute: NCAR}
      - {<<: *cmip3, dataset: ncar_pcm1, institute: NCAR}
      - {<<: *cmip3, dataset: ukmo_hadcm3, institute: UKMO}
      - {<<: *cmip3, dataset: ukmo_hadgem1, institute: UKMO}
>>>>>>> e2c4811a

      - {dataset: ACCESS1-0}
      - {dataset: ACCESS1-3}
      - {dataset: bcc-csm1-1}
      - {dataset: bcc-csm1-1-m}
      - {dataset: BNU-ESM}
      - {dataset: CanCM4}
      - {dataset: CanESM2}
      - {dataset: CCSM4}
      - {dataset: CESM1-BGC}
      - {dataset: CESM1-CAM5}
      - {dataset: CESM1-FASTCHEM}
      - {dataset: CESM1-WACCM}
      - {dataset: CMCC-CESM}
      - {dataset: CMCC-CM}
      - {dataset: CMCC-CMS}
      - {dataset: CNRM-CM5}
      - {dataset: CNRM-CM5-2}
<<<<<<< HEAD
      - {dataset: EC-EARTH}
=======
>>>>>>> e2c4811a
      - {dataset: FIO-ESM}
      - {dataset: GFDL-CM2p1}
      - {dataset: GFDL-CM3}
      - {dataset: GFDL-ESM2G}
      - {dataset: GFDL-ESM2M}
      - {dataset: GISS-E2-H}
      - {dataset: GISS-E2-H-CC}
      - {dataset: GISS-E2-R}
      - {dataset: GISS-E2-R-CC}
      - {dataset: HadCM3}
      - {dataset: HadGEM2-AO}
      - {dataset: HadGEM2-CC}
      - {dataset: HadGEM2-ES}
      - {dataset: inmcm4}
      - {dataset: IPSL-CM5A-LR}
      - {dataset: IPSL-CM5A-MR}
      - {dataset: IPSL-CM5B-LR}
      - {dataset: MIROC-ESM}
      - {dataset: MIROC-ESM-CHEM}
      - {dataset: MIROC4h}
      - {dataset: MIROC5}
      - {dataset: MPI-ESM-LR}
      - {dataset: MPI-ESM-MR}
      - {dataset: MPI-ESM-P}
      - {dataset: MRI-CGCM3}
      - {dataset: MRI-ESM1}
      - {dataset: NorESM1-M}
      - {dataset: NorESM1-ME}

      - {dataset: GPCP-SG, project: obs4mips, level: L3, version: v2.2, tier: 1}
      - {dataset: GHCN, project: OBS, type: ground, version: 1, tier: 2}
    scripts:
      fig09-6_pattern_cor:
        <<: *fig09_6_pattern_cor

  fig09-6_swcre:
<<<<<<< HEAD
    description: Calc pattern correlation for shortwave cloud radiative effect
=======
    description: Calculate pattern correlation for shortwave cloud radiative effect
>>>>>>> e2c4811a
    variables:
      swcre:
        preprocessor: regrid_4_5
        reference_dataset: CERES-EBAF
        project: CMIP5
        exp: historical
        ensemble: r1i1p1
        mip: Amon
<<<<<<< HEAD
=======
        field: T2Ms
>>>>>>> e2c4811a
        start_year: 1980
        end_year: 1999
        derive: true
        force_derivation: false
    additional_datasets:
<<<<<<< HEAD
      - {<<: *cmip3, dataset: bccr_bcm2_0}
      # - {<<: *cmip3, dataset: cccma_cgcm3_1}
      - {<<: *cmip3, dataset: cccma_cgcm3_1_t63}
      - {<<: *cmip3, dataset: csiro_mk3_0}
      # - {<<: *cmip3, dataset: gfdl_cm2_0}
      # - {<<: *cmip3, dataset: gfdl_cm2_1}
      - {<<: *cmip3, dataset: giss_aom}
      - {<<: *cmip3, dataset: giss_model_e_h}
      - {<<: *cmip3, dataset: giss_model_e_r}
      - {<<: *cmip3, dataset: iap_fgoals1_0_g}
      - {<<: *cmip3, dataset: ingv_echam4}
      - {<<: *cmip3, dataset: inmcm3_0}
      - {<<: *cmip3, dataset: ipsl_cm4}
      - {<<: *cmip3, dataset: miroc3_2_hires}
      - {<<: *cmip3, dataset: miroc3_2_medres}
      - {<<: *cmip3, dataset: miub_echo_g}
      - {<<: *cmip3, dataset: mpi_echam5}
      # - {<<: *cmip3, dataset: mri_cgcm2_3_2a}
      - {<<: *cmip3, dataset: ncar_ccsm3_0}
      - {<<: *cmip3, dataset: ncar_pcm1}
      - {<<: *cmip3, dataset: ukmo_hadcm3}
      - {<<: *cmip3, dataset: ukmo_hadgem1}
=======
      - {<<: *cmip3, dataset: cccma_cgcm3_1, institute: CCCMA}
      - {<<: *cmip3, dataset: csiro_mk3_0, institute: CSIRO}
      - {<<: *cmip3, dataset: giss_model_e_h, institute: NASA}
      - {<<: *cmip3, dataset: giss_model_e_r, institute: NASA}
      - {<<: *cmip3, dataset: iap_fgoals1_0_g, institute: LASG}
      - {<<: *cmip3, dataset: inmcm3_0, institute: INM}
      - {<<: *cmip3, dataset: ipsl_cm4, institute: IPSL}
      - {<<: *cmip3, dataset: miroc3_2_hires, institute: NIES}
      - {<<: *cmip3, dataset: miroc3_2_medres, institute: NIES}
      - {<<: *cmip3, dataset: mpi_echam5, institute: MPIM}
      - {<<: *cmip3, dataset: ncar_ccsm3_0, institute: NCAR}
      - {<<: *cmip3, dataset: ncar_pcm1, institute: NCAR}
      - {<<: *cmip3, dataset: ukmo_hadcm3, institute: UKMO}
      - {<<: *cmip3, dataset: ukmo_hadgem1, institute: UKMO}
>>>>>>> e2c4811a

      - {dataset: ACCESS1-0}
      - {dataset: ACCESS1-3}
      - {dataset: bcc-csm1-1}
      - {dataset: bcc-csm1-1-m}
      - {dataset: BNU-ESM}
      - {dataset: CanESM2}
      - {dataset: CCSM4}
      - {dataset: CESM1-BGC}
      - {dataset: CESM1-CAM5}
      - {dataset: CESM1-FASTCHEM}
      - {dataset: CESM1-WACCM}
      - {dataset: CMCC-CESM}
      - {dataset: CMCC-CM}
      - {dataset: CNRM-CM5}
      - {dataset: CNRM-CM5-2}
      - {dataset: FGOALS-g2}
      - {dataset: FIO-ESM}
      - {dataset: GFDL-CM3}
      - {dataset: GFDL-ESM2G}
      - {dataset: GFDL-ESM2M}
      - {dataset: GISS-E2-H}
      - {dataset: GISS-E2-H-CC}
      - {dataset: GISS-E2-R}
      - {dataset: GISS-E2-R-CC}
      - {dataset: HadCM3}
      - {dataset: HadGEM2-AO}
      - {dataset: HadGEM2-CC}
      - {dataset: HadGEM2-ES}
      - {dataset: inmcm4}
      - {dataset: IPSL-CM5A-LR}
      - {dataset: IPSL-CM5A-MR}
      - {dataset: IPSL-CM5B-LR}
      - {dataset: MIROC-ESM}
      - {dataset: MIROC-ESM-CHEM}
      - {dataset: MIROC4h}
      - {dataset: MIROC5}
      - {dataset: MPI-ESM-LR}
      - {dataset: MPI-ESM-MR}
      - {dataset: MPI-ESM-P}
      - {dataset: MRI-CGCM3}
      - {dataset: MRI-ESM1}
      - {dataset: NorESM1-M}
      - {dataset: NorESM1-ME}

<<<<<<< HEAD
      - {dataset: CERES-EBAF, project: obs4mips, level: L3B, version: Ed2-7,
         tier: 1, start_year: 2003, end_year: 2011}
=======
      - {dataset: CERES-EBAF, project: obs4mips, level: L3B, version: Ed2-7, tier: 1, start_year: 2003, end_year: 2011}      
>>>>>>> e2c4811a
    scripts:
      fig09-6_pattern_cor:
        <<: *fig09_6_pattern_cor

  ### COLLECT CORRELATIONS AND PLOT ###########################################
  fig09-6_cor_collect:
    description: Wrapper to collect and plot previously calculated correlations
    scripts:
      fig09-6_cor_collect:
        script: ipcc_ar5/ch09_fig09_6_collect.ncl
        ancestors: ['*/fig09-6_pattern_cor']
<<<<<<< HEAD
        diag_order: ['fig09-6_tas', 'fig09-6_rlut',
                     'fig09-6_pr', 'fig09-6_swcre']
=======
        diag_order: ['fig09-6_tas', 'fig09-6_rlut', 'fig09-6_pr']

>>>>>>> e2c4811a


  # **********************************************************************
  # Flato et al. (2013) - IPCC AR5, chap. 9
  # similar to fig. 9.8
  # **********************************************************************
  # Time series of anomalies of annual and global surface temperature
  # **********************************************************************

  fig09-8:
    description: IPCC AR5 Ch. 9, Fig. 9.8 (near-surface temperature)
    themes:
      - phys
    realms:
      - atmos
    variables:
      tas:
        preprocessor: clim_ref
        reference_dataset: HadCRUT4
        mip: Amon
        project: CMIP5
        exp: [historical, rcp45]
        ensemble: r1i1p1
        start_year: 1870
        end_year: 2017
    additional_datasets:
      - {dataset: ACCESS1-0}
      - {dataset: ACCESS1-3}
      # Historical data end year is 2012, not 2005 (overlaps with RCP4.5)
      # - {dataset: bcc-csm1-1}
      # Historical data end year is 2012, not 2005 (overlaps with RCP4.5)
      # - {dataset: bcc-csm1-1-m}
      - {dataset: BNU-ESM}
      # - {dataset: CanCM4}
      # - {dataset: CanESM2}
      # rcp starts with year 2005 - not 2006
      # - {dataset: CCSM4}
      - {dataset: CESM1-BGC}
      - {dataset: CESM1-CAM5}
      # - {dataset: CESM1-CAM5-1-FV2}
      # no rcp45 at DKRZ
      # - {dataset: CESM1-FASTCHEM}
      # no historival and rcp45 from the same exp
      # - {dataset: CESM1-WACCM}
      # no rcp45 at DKRZ
      # - {dataset: CMCC-CESM}
      - {dataset: CMCC-CM}
      - {dataset: CMCC-CMS}
      # no rcp45 at DKRZ
      # - {dataset: CNRM-CM5}
      # no rcp45 at DKRZ
      # - {dataset: CNRM-CM5-2}
      - {dataset: CSIRO-Mk3-6-0}
      # - {dataset: EC-EARTH, ensemble: r6i1p1}
      # - {dataset: FGOALS-g2}
      # - {dataset: FGOALS-s2}
      - {dataset: FIO-ESM}
      # Historical data end year is 2040, not 2005 (overlaps with RCP4.5)
      # - {dataset: GFDL-CM2p1}
      - {dataset: GFDL-CM3}
      - {dataset: GFDL-ESM2G}
      - {dataset: GFDL-ESM2M}
      - {dataset: GISS-E2-H, ensemble: r1i1p2}
      # Historical data end year is 2010, not 2005 (overlaps with RCP4.5)
      # - {dataset: GISS-E2-H-CC}
      - {dataset: GISS-E2-R, ensemble: r1i1p2}
      # Historical data end year is 2010, not 2005 (overlaps with RCP4.5)
      # - {dataset: GISS-E2-R-CC}
      - {dataset: HadCM3}
      - {dataset: HadGEM2-AO}
      # dataset ends November 2005
      # - {dataset: HadGEM2-CC}
      # dataset ends November 2005
      # - {dataset: HadGEM2-ES}
      - {dataset: inmcm4}
      - {dataset: IPSL-CM5A-LR}
      - {dataset: IPSL-CM5A-MR}
      - {dataset: IPSL-CM5B-LR}
      # - {dataset: MIROC4h}
      # Historical data end year is 2012, not 2005 (overlaps with RCP4.5)
      # - {dataset: MIROC5}
      - {dataset: MIROC-ESM}
      - {dataset: MIROC-ESM-CHEM}
      - {dataset: MPI-ESM-LR}
      - {dataset: MPI-ESM-MR}
      # no rcp45 at DKRZ
      # - {dataset: MPI-ESM-P}
      - {dataset: MRI-CGCM3}
      # no rcp45 at DKRZ
      # - {dataset: MRI-ESM1}
      - {dataset: NorESM1-M}
      - {dataset: NorESM1-ME}
      - {dataset: HadCRUT4, project: OBS, type: ground, version: 1,
         start_year: 1870, end_year: 2017, tier: 2}
    scripts:
      fig09-8:
        script: ipcc_ar5/tsline.ncl
        time_avg: "yearly"
        ts_anomaly: "anom"
        ref_start: 1961
        ref_end: 1990
        ref_mask: True
        plot_units: "degC"
        y_min: -1.2
        y_max: 1.5
        volcanoes: True
        styleset: CMIP5       # Plot style

  # **********************************************************************
  # Flato et al. (2013) - IPCC AR5, chap. 9
  # similar to fig. 9.14
  # **********************************************************************
  # SST zonal mean and equatorial, multi model mean
  # **********************************************************************

  fig09-14:
    description: |
      IPCC AR5 Ch. 9, Fig. 9.14 (sst error, zonal mean and equatorial)
    themes:
      - phys
    realms:
      - ocean
    variables:
      tos_zm: &fig09_14_settings
        project: CMIP5
        exp: historical
        ensemble: r1i1p1
        mip: Omon
        short_name: tos
        preprocessor: zonal_mean
        reference_dataset: HadISST
        start_year: 1979
        end_year: 1999
      tos_eq:
        <<: *fig09_14_settings
        preprocessor: equatorial
    additional_datasets:
      - {dataset: HadISST, project: OBS, type: reanaly, version: 1, tier: 2}
      - {dataset: ACCESS1-0}
      - {dataset: ACCESS1-3}
      - {dataset: bcc-csm1-1}
      - {dataset: bcc-csm1-1-m}
      - {dataset: CanCM4}
      - {dataset: CanESM2}
      - {dataset: CCSM4}
      - {dataset: CESM1-BGC}
      - {dataset: CESM1-CAM5-1-FV2}
      - {dataset: CESM1-FASTCHEM}
      - {dataset: CESM1-WACCM}
      - {dataset: CMCC-CESM}
      - {dataset: CMCC-CM}
      - {dataset: CMCC-CMS}
      - {dataset: CNRM-CM5}
      - {dataset: CSIRO-Mk3-6-0}
      - {dataset: EC-EARTH}
      - {dataset: FGOALS-g2}
      - {dataset: FIO-ESM}
      - {dataset: GFDL-CM2p1}
      - {dataset: GFDL-CM3}
      - {dataset: GFDL-ESM2G}
      - {dataset: GFDL-ESM2M}
      - {dataset: GISS-E2-H}
      - {dataset: GISS-E2-R}
      - {dataset: HadCM3}
      - {dataset: HadGEM2-AO}
      - {dataset: HadGEM2-CC}
      - {dataset: HadGEM2-ES}
      - {dataset: IPSL-CM5A-LR}
      - {dataset: IPSL-CM5A-MR}
      - {dataset: IPSL-CM5B-LR}
      - {dataset: MIROC5}
      - {dataset: MPI-ESM-LR}
      - {dataset: MPI-ESM-MR}
      - {dataset: MPI-ESM-P}
      - {dataset: NorESM1-M}
      - {dataset: NorESM1-ME}
    scripts:
      fig09-14:
        script: ipcc_ar5/ch09_fig09_14.py

  # ***********************************************************************
  # Flato et al. (2013) - IPCC AR5, chap. 9
  # similar to fig. 9.24
  # ***********************************************************************
  # 9.24a/b: time series of Arctic and Antarctic sea ice extent
  # 9.24c/d: trend distribution of September/February Arctic/Antarctic
  #          sea ice extent
  # ***********************************************************************

  fig09-24:
    description: timeseries and trend distributions of sea ice extent
    themes:
      - seaIce
    realms:
      - seaIce
    variables:
      sic:
        mip: OImon
        project: CMIP5
        exp: historical
        ensemble: r1i1p1
        start_year: 1960
        end_year: 2005
        additional_datasets:
          - {dataset: HadISST, project: OBS, type: reanaly, version: 1, tier: 2}
      areacello:
        mip: fx
        project: CMIP5
        exp: historical
        ensemble: r0i0p0
        start_year: 1960
        end_year: 2005
    additional_datasets:
      - {dataset: ACCESS1-0}
      - {dataset: ACCESS1-3}
      - {dataset: bcc-csm1-1}
      - {dataset: bcc-csm1-1-m}
      - {dataset: CanESM2}
      - {dataset: CCSM4}
      - {dataset: CESM1-CAM5}
      - {dataset: CNRM-CM5}
      - {dataset: CSIRO-Mk3-6-0}
      - {dataset: FGOALS-g2}
      - {dataset: GFDL-CM3}
      - {dataset: GFDL-ESM2G}
      - {dataset: GFDL-ESM2M}
      - {dataset: inmcm4}
      - {dataset: IPSL-CM5A-LR}
      - {dataset: IPSL-CM5A-MR}
      - {dataset: IPSL-CM5B-LR}
      - {dataset: MIROC5}
      - {dataset: MIROC-ESM}
      - {dataset: MIROC-ESM-CHEM}
      - {dataset: MPI-ESM-LR}
      - {dataset: MPI-ESM-MR}
      - {dataset: MRI-CGCM3}
      - {dataset: MRI-ESM1}
      - {dataset: NorESM1-M}
      - {dataset: NorESM1-ME}
    scripts:
      fig09-24a:
        script: seaice/seaice_tsline.ncl
        # "Arctic" or "Antarctic"; entire hemisphere will be evaluated
        region: "Arctic"
        # A = annual mean, 3 = March, 9 = September
        month: "9"
        # "CMIP5", "DEFAULT"
        styleset: "CMIP5"
        # Plot multi-model mean & std dev
        multi_model_mean: true
        # Create legend label for each individual ensemble member
        EMs_in_lg: false
        # Fill polar hole in data with sic = 1.
        fill_pole_hole: true
      fig09-24b:
        script: seaice/seaice_tsline.ncl
        # "Arctic" or "Antarctic"; entire hemisphere will be evaluated
        region: "Antarctic"
        # A = annual mean, 3 = March, 9 = September
        month: "3"
        # "CMIP5", "DEFAULT"
        styleset: "CMIP5"
        # Plot multi-model mean & std dev
        multi_model_mean: true
        # Create legend label for each individual ensemble member
        EMs_in_lg: false
        # Fill polar hole in data with sic = 1.
        fill_pole_hole: false
      fig09-24c:
        script: seaice/seaice_trends.ncl
        # "Arctic" or "Antarctic"; entire hemisphere will be evaluated
        region: "Arctic"
        # A = annual mean, 3 = March, 9 = September
        month: "9"
        # Fill polar hole in data with sic = 1.
        fill_pole_hole: true
      fig09-24d:
        script: seaice/seaice_trends.ncl
        # "Arctic" or "Antarctic"; entire hemisphere will be evaluated
        region: "Antarctic"
        # A = annual mean, 3 = March, 9 = September
        month: "2"

  # **********************************************************************
  # Flato et al. (2013) - IPCC AR5, chap. 9
  # similar to fig. 9.26
  # **********************************************************************
  # Ensemble-mean global ocean carbon uptake (top) and global land
  # carbon uptake (bottom) in the CMIP5 ESMs for the historical period
  # 1901-2005.
  # **********************************************************************

  fig09-26top:
    variables:
      fgco2: &fgco2_settings
        preprocessor: sea_fraction_weighting
        project: CMIP5
        mip: Omon
        exp: historical
        ensemble: r1i1p1
        start_year: 1901
        end_year: 2005
        reference_dataset: JMA-TRANSCOM
        plot_units: PgC y-1
        additional_datasets:
          # - {dataset: JMA-TRANSCOM, project: OBS, type: reanaly, version: 2018, tier: 3, start_year: 1986, end_year: 2005}
          - {dataset: CanESM2}
          - {dataset: CESM1-BGC}
          - {dataset: GFDL-ESM2G}
          - {dataset: GFDL-ESM2M}
          - {dataset: HadGEM2-CC}
          - {dataset: HadGEM2-ES}
          - {dataset: inmcm4}
          - {dataset: IPSL-CM5A-LR}
          - {dataset: IPSL-CM5A-MR}
          - {dataset: IPSL-CM5B-LR}
          - {dataset: MIROC-ESM}
          - {dataset: MIROC-ESM-CHEM}
          - {dataset: MPI-ESM-LR}
          - {dataset: MPI-ESM-MR}
          - {dataset: NorESM1-ME}
      fgco2_GCP:
        <<: *fgco2_settings
        preprocessor: default
        short_name: fgco2
        additional_datasets:
          - {dataset: GCP, project: OBS, type: reanaly, version: 2018, tier: 2, start_year: 1959, end_year: 2005, frequency: yr}
    scripts:
      main_global: &fig09_26_settings
        script: carbon_cycle/main.ncl
        styleset: CMIP5
        region: global
        legend_year_outside: false
        legend_outside: false
        sort: true
        anav_month: true
        seasonal_cycle_plot: false
        errorbar_plot: false
        mean_IAV_plot: false
        evolution_plot: true
        evolution_plot_volcanoes: false
        evolution_plot_anomaly: false
        evolution_plot_ref_dataset: GCP

  fig09-26bottom:
    variables:
      nbp:
        <<: *fgco2_settings
        preprocessor: land_fraction_weighting
        mip: Lmon
        additional_datasets: &nbp_datasets
          - {dataset: GCP, project: OBS, type: reanaly, version: 2018, tier: 2, start_year: 1959, end_year: 2005, frequency: yr}
          - {dataset: JMA-TRANSCOM, project: OBS, type: reanaly, version: 2018, tier: 3, start_year: 1986, end_year: 2005}
          - {dataset: BNU-ESM}
          - {dataset: CanESM2}
          - {dataset: CESM1-BGC}
          - {dataset: GFDL-ESM2G}
          - {dataset: GFDL-ESM2M}
          - {dataset: HadGEM2-CC}
          - {dataset: HadGEM2-ES}
          - {dataset: inmcm4}
          - {dataset: IPSL-CM5A-LR}
          - {dataset: IPSL-CM5A-MR}
          - {dataset: IPSL-CM5B-LR}
          - {dataset: MIROC-ESM}
          - {dataset: MIROC-ESM-CHEM}
          - {dataset: MPI-ESM-LR}
          - {dataset: MPI-ESM-MR}
          - {dataset: NorESM1-ME}
    scripts:
      main_global:
        <<: *fig09_26_settings


  # **********************************************************************
  # Flato et al. (2013) - IPCC AR5, chap. 9
  # similar to fig. 9.27
  # **********************************************************************
  # Simulation of global mean (a) atmosphere-ocean CO2 fluxes (fgCO2)
  # and (b) net atmosphere-land CO2 fluxes (NBP), by ESMs for the
  # period 1986-2005.
  # **********************************************************************

  fig09-27top:
    variables:
      fgco2:
        <<: *fgco2_settings
        start_year: 1986
      fgco2_GCP:
        <<: *fgco2_settings
        preprocessor: default
        short_name: fgco2
        additional_datasets:
          - {dataset: GCP, project: OBS, type: reanaly, version: 2018, tier: 2, start_year: 1986, end_year: 2005, frequency: yr}
    scripts:
      main_global: &fig09_27_settings
        <<: *fig09_26_settings
        errorbar_plot: true
        evolution_plot: false

  fig09-27bottom:
    variables:
      nbp:
        <<: *fgco2_settings
        preprocessor: default
        mip: Lmon
        start_year: 1986
        additional_datasets: *nbp_datasets
    scripts:
      main_global:
        <<: *fig09_27_settings


  # **********************************************************************
  # Flato et al. (2013) - IPCC AR5, chap. 9
  # similar to fig. 9.42
  # **********************************************************************
  # Equilibrium climate sensitivity (ECS) vs. global mean surface
  # temperature (GMSAT)
  # Contribution by Manuel Schlund
  # **********************************************************************

  ecs_cmip5:
    description: Calculate ECS for CMIP5 models.
    themes:
      - phys
    realms:
      - atmos
    variables:
      tas_rtnt: &ecs_settings
        short_name: tas
        preprocessor: spatial_mean
        project: CMIP5
        ensemble: r1i1p1
        mip: Amon
        additional_datasets: &datasets_cmip5_rtnt
          - {dataset: ACCESS1-0,     exp: piControl,   start_year:  300, end_year:  449}
          - {dataset: ACCESS1-0,     exp: abrupt4xCO2, start_year:  300, end_year:  449}
          - {dataset: bcc-csm1-1,    exp: piControl,   start_year:  160, end_year:  309}
          - {dataset: bcc-csm1-1,    exp: abrupt4xCO2, start_year:  160, end_year:  309}
          - {dataset: bcc-csm1-1-m,  exp: piControl,   start_year:  240, end_year:  389}
          - {dataset: bcc-csm1-1-m,  exp: abrupt4xCO2, start_year:  240, end_year:  389}
          - {dataset: CanESM2,       exp: piControl,   start_year: 2321, end_year: 2470}
          - {dataset: CanESM2,       exp: abrupt4xCO2, start_year: 1850, end_year: 1999}
          # Wrong start year for piControl? (branch_time = 2.)
          - {dataset: CCSM4,         exp: piControl,   start_year:  250, end_year:  399}
          - {dataset: CCSM4,         exp: abrupt4xCO2, start_year: 1850, end_year: 1999}
          - {dataset: CNRM-CM5,      exp: piControl,   start_year: 1850, end_year: 1999}
          - {dataset: CNRM-CM5,      exp: abrupt4xCO2, start_year: 1850, end_year: 1999}
          - {dataset: CSIRO-Mk3-6-0, exp: piControl,   start_year:  104, end_year:  253}
          - {dataset: CSIRO-Mk3-6-0, exp: abrupt4xCO2, start_year:    1, end_year:  150}
          - {dataset: GFDL-CM3,      exp: piControl,   start_year:    1, end_year:  150}
          - {dataset: GFDL-CM3,      exp: abrupt4xCO2, start_year:    1, end_year:  150}
          - {dataset: GFDL-ESM2G,    exp: piControl,   start_year:    1, end_year:  150}
          - {dataset: GFDL-ESM2G,    exp: abrupt4xCO2, start_year:    1, end_year:  150}
          - {dataset: GFDL-ESM2M,    exp: piControl,   start_year:    1, end_year:  150}
          - {dataset: GFDL-ESM2M,    exp: abrupt4xCO2, start_year:    1, end_year:  150}
          - {dataset: GISS-E2-H,     exp: piControl,   start_year: 2660, end_year: 2809}
          - {dataset: GISS-E2-H,     exp: abrupt4xCO2, start_year: 1850, end_year: 1999}
          - {dataset: GISS-E2-R,     exp: piControl,   start_year: 4200, end_year: 4349}
          - {dataset: GISS-E2-R,     exp: abrupt4xCO2, start_year: 1850, end_year: 1999}
          # Experiments start at 1859-12-01
          - {dataset: HadGEM2-ES,    exp: piControl,   start_year: 1860, end_year: 2009}
          - {dataset: HadGEM2-ES,    exp: abrupt4xCO2, start_year: 1860, end_year: 2009}
          - {dataset: inmcm4,        exp: piControl,   start_year: 2090, end_year: 2239}
          - {dataset: inmcm4,        exp: abrupt4xCO2, start_year: 2090, end_year: 2239}
          - {dataset: IPSL-CM5B-LR,  exp: piControl,   start_year: 1850, end_year: 1999}
          - {dataset: IPSL-CM5B-LR,  exp: abrupt4xCO2, start_year: 1850, end_year: 1999}
          - {dataset: MIROC5,        exp: piControl,   start_year: 2100, end_year: 2249}
          - {dataset: MIROC5,        exp: abrupt4xCO2, start_year: 2100, end_year: 2249}
          - {dataset: MIROC-ESM,     exp: piControl,   start_year: 1880, end_year: 2029}
          - {dataset: MIROC-ESM,     exp: abrupt4xCO2, start_year:    1, end_year:  150}
          - {dataset: MPI-ESM-LR,    exp: piControl,   start_year: 1880, end_year: 2029}
          - {dataset: MPI-ESM-LR,    exp: abrupt4xCO2, start_year: 1850, end_year: 1999}
          - {dataset: MPI-ESM-P,     exp: piControl,   start_year: 1866, end_year: 2015}
          - {dataset: MPI-ESM-P,     exp: abrupt4xCO2, start_year: 1850, end_year: 1999}
          - {dataset: MRI-CGCM3,     exp: piControl,   start_year: 1891, end_year: 2040}
          - {dataset: MRI-CGCM3,     exp: abrupt4xCO2, start_year: 1851, end_year: 2000}
          - {dataset: NorESM1-M,     exp: piControl,   start_year:  700, end_year:  849}
          - {dataset: NorESM1-M,     exp: abrupt4xCO2, start_year:    1, end_year:  150}
      tas_rtmt:
        <<: *ecs_settings
        additional_datasets: &datasets_cmip5_rtmt
          - {dataset: IPSL-CM5A-LR,  exp: piControl,   start_year: 1850, end_year: 1999}
          - {dataset: IPSL-CM5A-LR,  exp: abrupt4xCO2, start_year: 1850, end_year: 1999}
      rtnt:
        <<: *ecs_settings
        short_name: rtnt
        derive: true
        additional_datasets: *datasets_cmip5_rtnt
      rtmt:
        <<: *ecs_settings
        short_name: rtmt
        additional_datasets: *datasets_cmip5_rtmt
    scripts:
      ecs: &ecs_script
        script: climate_metrics/ecs.py

  tcr_cmip5:
    description: Calculate TCR for CMIP5 models.
    themes:
      - phys
    realms:
      - atmos
    variables:
      1pctCO2: &tcr_settings
        short_name: tas
        preprocessor: spatial_mean
        project: CMIP5
        ensemble: r1i1p1
        exp: 1pctCO2
        mip: Amon
        additional_datasets:
          - {dataset: ACCESS1-0,     start_year:  300, end_year:  439}
          - {dataset: bcc-csm1-1,    start_year:  160, end_year:  299}
          - {dataset: bcc-csm1-1-m,  start_year:  240, end_year:  379}
          - {dataset: CanESM2,       start_year: 1850, end_year: 1989}
          - {dataset: CCSM4,         start_year: 1850, end_year: 1989}
          - {dataset: CNRM-CM5,      start_year: 1850, end_year: 1989}
          - {dataset: CSIRO-Mk3-6-0, start_year:    1, end_year:  140}
          - {dataset: GFDL-CM3,      start_year:    1, end_year:  140}
          - {dataset: GFDL-ESM2G,    start_year:    1, end_year:  140}
          - {dataset: GFDL-ESM2M,    start_year:    1, end_year:  140}
          - {dataset: GISS-E2-H,     start_year: 1850, end_year: 1989}
          - {dataset: GISS-E2-R,     start_year: 1850, end_year: 1989}
          # Experiments starts at 1859-12-01
          - {dataset: HadGEM2-ES,    start_year: 1860, end_year: 1999}
          - {dataset: inmcm4,        start_year: 2090, end_year: 2229}
          - {dataset: IPSL-CM5A-LR,  start_year: 1850, end_year: 1989}
          - {dataset: IPSL-CM5B-LR,  start_year: 1850, end_year: 1989}
          - {dataset: MIROC5,        start_year: 2200, end_year: 2339}
          - {dataset: MIROC-ESM,     start_year:    1, end_year:  140}
          - {dataset: MPI-ESM-LR,    start_year: 1850, end_year: 1989}
          - {dataset: MPI-ESM-P,     start_year: 1850, end_year: 1989}
          - {dataset: MRI-CGCM3,     start_year: 1851, end_year: 1990}
          - {dataset: NorESM1-M,     start_year:    1, end_year:  140}
      piControl:
        <<: *tcr_settings
        exp: piControl
        additional_datasets:
          - {dataset: ACCESS1-0,     start_year:  300, end_year:  439}
          - {dataset: bcc-csm1-1,    start_year:  160, end_year:  299}
          - {dataset: bcc-csm1-1-m,  start_year:  240, end_year:  379}
          - {dataset: CanESM2,       start_year: 2321, end_year: 2460}
          - {dataset: CCSM4,         start_year:  251, end_year:  390}
          - {dataset: CNRM-CM5,      start_year: 1850, end_year: 1989}
          - {dataset: CSIRO-Mk3-6-0, start_year:  104, end_year:  243}
          - {dataset: GFDL-CM3,      start_year:    1, end_year:  140}
          - {dataset: GFDL-ESM2G,    start_year:    1, end_year:  140}
          - {dataset: GFDL-ESM2M,    start_year:    1, end_year:  140}
          - {dataset: GISS-E2-H,     start_year: 2410, end_year: 2549}
          - {dataset: GISS-E2-R,     start_year: 3981, end_year: 4120}
          # Experiments starts at 1859-12-01
          - {dataset: HadGEM2-ES,    start_year: 1860, end_year: 1999}
          - {dataset: inmcm4,        start_year: 2090, end_year: 2229}
          - {dataset: IPSL-CM5A-LR,  start_year: 1850, end_year: 1989}
          - {dataset: IPSL-CM5B-LR,  start_year: 1850, end_year: 1989}
          - {dataset: MIROC5,        start_year: 2200, end_year: 2339}
          - {dataset: MIROC-ESM,     start_year: 1880, end_year: 2019}
          - {dataset: MPI-ESM-LR,    start_year: 1880, end_year: 2019}
          - {dataset: MPI-ESM-P,     start_year: 1866, end_year: 2005}
          - {dataset: MRI-CGCM3,     start_year: 1891, end_year: 2030}
          - {dataset: NorESM1-M,     start_year:  700, end_year:  839}
    scripts:
      tcr: &tcr_script
        script: climate_metrics/tcr.py

  fig09-42a_cmip5:
    description: Plot ECS vs. GMSAT for CMIP5 models.
    themes:
      - phys
    realms:
      - atmos
    variables:
      tas:
        <<: *ecs_settings
        additional_datasets:
          - {dataset: ACCESS1-0,     exp: piControl,  start_year:  300, end_year:  449}
          - {dataset: ACCESS1-0,     exp: historical, start_year: 1961, end_year: 1990}
          # Wrong start year for piControl (must be 407)
          - {dataset: bcc-csm1-1,    exp: piControl,  start_year:  160, end_year:  299}
          - {dataset: bcc-csm1-1,    exp: historical, start_year: 1961, end_year: 1990}
          # Wrong start year for piControl (must be 344)
          - {dataset: bcc-csm1-1-m,  exp: piControl,  start_year:  240, end_year:  379}
          - {dataset: bcc-csm1-1-m,  exp: historical, start_year: 1961, end_year: 1990}
          - {dataset: CanESM2,       exp: piControl,  start_year: 2321, end_year: 2470}
          - {dataset: CanESM2,       exp: historical, start_year: 1961, end_year: 1990}
          - {dataset: CCSM4,         exp: piControl,  start_year:  937, end_year: 1086}
          - {dataset: CCSM4,         exp: historical, start_year: 1961, end_year: 1990}
          - {dataset: CNRM-CM5,      exp: piControl,  start_year: 2250, end_year: 2399}
          - {dataset: CNRM-CM5,      exp: historical, start_year: 1961, end_year: 1990}
          - {dataset: CSIRO-Mk3-6-0, exp: piControl,  start_year:   81, end_year:  230}
          - {dataset: CSIRO-Mk3-6-0, exp: historical, start_year: 1961, end_year: 1990}
          - {dataset: GFDL-CM3,      exp: piControl,  start_year:    1, end_year:  150}
          - {dataset: GFDL-CM3,      exp: historical, start_year: 1961, end_year: 1990}
          - {dataset: GFDL-ESM2G,    exp: piControl,  start_year:  162, end_year:  311}
          - {dataset: GFDL-ESM2G,    exp: historical, start_year: 1961, end_year: 1990}
          - {dataset: GFDL-ESM2M,    exp: piControl,  start_year:  162, end_year:  311}
          - {dataset: GFDL-ESM2M,    exp: historical, start_year: 1961, end_year: 1990}
          - {dataset: GISS-E2-H,     exp: piControl,  start_year: 2410, end_year: 2559}
          - {dataset: GISS-E2-H,     exp: historical, start_year: 1961, end_year: 1990}
          - {dataset: GISS-E2-R,     exp: piControl,  start_year: 3981, end_year: 4130}
          - {dataset: GISS-E2-R,     exp: historical, start_year: 1961, end_year: 1990}
          - {dataset: HadGEM2-ES,    exp: piControl,  start_year: 1860, end_year: 2009}
          - {dataset: HadGEM2-ES,    exp: historical, start_year: 1961, end_year: 1990}
          - {dataset: inmcm4,        exp: piControl,  start_year: 1850, end_year: 1999}
          - {dataset: inmcm4,        exp: historical, start_year: 1961, end_year: 1990}
          - {dataset: IPSL-CM5A-LR,  exp: piControl,  start_year: 1850, end_year: 1999}
          - {dataset: IPSL-CM5A-LR,  exp: historical, start_year: 1961, end_year: 1990}
          - {dataset: IPSL-CM5B-LR,  exp: piControl,  start_year: 1850, end_year: 1999}
          - {dataset: IPSL-CM5B-LR,  exp: historical, start_year: 1961, end_year: 1990}
          - {dataset: MIROC5,        exp: piControl,  start_year: 2411, end_year: 2560}
          - {dataset: MIROC5,        exp: historical, start_year: 1961, end_year: 1990}
          - {dataset: MIROC-ESM,     exp: piControl,  start_year: 1880, end_year: 2029}
          - {dataset: MIROC-ESM,     exp: historical, start_year: 1961, end_year: 1990}
          - {dataset: MPI-ESM-LR,    exp: piControl,  start_year: 1880, end_year: 2029}
          - {dataset: MPI-ESM-LR,    exp: historical, start_year: 1961, end_year: 1990}
          # Parent experiment of historical is NOT piControl, but past1000
          - {dataset: MPI-ESM-P,     exp: piControl,  start_year: 2850, end_year: 2999}
          - {dataset: MPI-ESM-P,     exp: historical, start_year: 1961, end_year: 1990}
          - {dataset: MRI-CGCM3,     exp: piControl,  start_year: 1950, end_year: 2099}
          - {dataset: MRI-CGCM3,     exp: historical, start_year: 1961, end_year: 1990}
          - {dataset: NorESM1-M,     exp: piControl,  start_year:  700, end_year:  849}
          - {dataset: NorESM1-M,     exp: historical, start_year: 1961, end_year: 1990}
    scripts:
      fig09-42a: &fig09_42a_script
        script: ipcc_ar5/ch09_fig09_42a.py
        ancestors: ['tas', 'ecs_cmip5/ecs']
        tas_units: celsius
        save:
          bbox_inches: tight
          orientation: landscape
        axes_functions: &axes_functions
          set_title: GMSAT vs. ECS for CMIP5 models
          set_xlabel: ECS / °C
          set_ylabel: GMSAT / °C
          set_xlim: [1.5, 6.0]
          legend:
            kwargs:
              loc: center left
              bbox_to_anchor: [1.05, 0.5]
              borderaxespad: 0.0
              ncol: 2

  fig09-42b_cmip5:
    description: Plot TCR vs. ECS for CMIP5 models.
    themes:
      - phys
    realms:
      - atmos
    scripts:
      fig09-42b: &fig09_42b_script
        script: ipcc_ar5/ch09_fig09_42b.py
        ancestors: ['ecs_cmip5/ecs', 'tcr_cmip5/tcr']

  ecs_cmip6:
    description: Calculate ECS for CMIP6 models.
    themes:
      - phys
    realms:
      - atmos
    variables:
      tas_rtnt:
        <<: *ecs_settings
        project: CMIP6
        additional_datasets: &datasets_cmip6_rtnt
          # No monthly data (parent_time_units not correct)
          # - {dataset: AWI-CM-1-1-MR,   exp: piControl,    ensemble: r1i1p1f1, grid: gn,  start_year: 2650, end_year: 2799, mip: day}
          # - {dataset: AWI-CM-1-1-MR,   exp: abrupt-4xCO2, ensemble: r1i1p1f1, grid: gn,  start_year: 1850, end_year: 1999, mip: day}
          - {dataset: BCC-CSM2-MR,     exp: piControl,    ensemble: r1i1p1f1, grid: gn,  start_year: 1850, end_year: 1999}
          - {dataset: BCC-CSM2-MR,     exp: abrupt-4xCO2, ensemble: r1i1p1f1, grid: gn,  start_year: 1850, end_year: 1999}
          - {dataset: BCC-ESM1,        exp: piControl,    ensemble: r1i1p1f1, grid: gn,  start_year: 1850, end_year: 1999}
          - {dataset: BCC-ESM1,        exp: abrupt-4xCO2, ensemble: r1i1p1f1, grid: gn,  start_year: 1850, end_year: 1999}
          - {dataset: CAMS-CSM1-0,     exp: piControl,    ensemble: r1i1p1f1, grid: gn,  start_year: 3030, end_year: 3179}
          - {dataset: CAMS-CSM1-0,     exp: abrupt-4xCO2, ensemble: r1i1p1f1, grid: gn,  start_year: 3030, end_year: 3179}
          - {dataset: CESM2,           exp: piControl,    ensemble: r1i1p1f1, grid: gn,  start_year:    1, end_year:  150}
          - {dataset: CESM2,           exp: abrupt-4xCO2, ensemble: r1i1p1f1, grid: gn,  start_year:    1, end_year:  150}
          - {dataset: CESM2-WACCM,     exp: piControl,    ensemble: r1i1p1f1, grid: gn,  start_year:    1, end_year:  150, institute: NCAR}
          - {dataset: CESM2-WACCM,     exp: abrupt-4xCO2, ensemble: r1i1p1f1, grid: gn,  start_year:    1, end_year:  150, institute: NCAR}
          - {dataset: CNRM-CM6-1,      exp: piControl,    ensemble: r1i1p1f2, grid: gr,  start_year: 1850, end_year: 1999}
          - {dataset: CNRM-CM6-1,      exp: abrupt-4xCO2, ensemble: r1i1p1f2, grid: gr,  start_year: 1850, end_year: 1999}
          - {dataset: CNRM-ESM2-1,     exp: piControl,    ensemble: r1i1p1f2, grid: gr,  start_year: 1850, end_year: 1999}
          - {dataset: CNRM-ESM2-1,     exp: abrupt-4xCO2, ensemble: r1i1p1f2, grid: gr,  start_year: 1850, end_year: 1999}
          - {dataset: E3SM-1-0,        exp: piControl,    ensemble: r1i1p1f1, grid: gr,  start_year:  101, end_year:  250}
          - {dataset: E3SM-1-0,        exp: abrupt-4xCO2, ensemble: r1i1p1f1, grid: gr,  start_year:    1, end_year:  150}
          # No abrupt-4xCO2
          # - {dataset: EC-Earth3,       exp: piControl,    ensemble: r1i1p1f1, grid: gr,  start_year: 1850, end_year: 1999}
          # - {dataset: EC-Earth3,       exp: abrupt-4xCO2, ensemble: r1i1p1f1, grid: gr,  start_year: 1850, end_year: 1999}
          - {dataset: EC-Earth3-Veg,   exp: piControl,    ensemble: r1i1p1f1, grid: gr,  start_year: 1850, end_year: 1999}
          - {dataset: EC-Earth3-Veg,   exp: abrupt-4xCO2, ensemble: r1i1p1f1, grid: gr,  start_year: 1850, end_year: 1999}
          # Only mixed ensemble members available, parent_time_units messed up
          # - {dataset: FGOALS-f3-L,     exp: piControl,    ensemble: r1i1p1f1, grid: gr1, start_year:  151, end_year:  300}
          # - {dataset: FGOALS-f3-L,     exp: abrupt-4xCO2, ensemble: r1i1p1f1, grid: gr1, start_year:    1, end_year:  150}
          # Wrong start year for piControl (must be 101)
          - {dataset: GFDL-CM4,        exp: piControl,    ensemble: r1i1p1f1, grid: gr1, start_year:  151, end_year:  300}
          - {dataset: GFDL-CM4,        exp: abrupt-4xCO2, ensemble: r1i1p1f1, grid: gr1, start_year:    1, end_year:  150}
          - {dataset: GFDL-ESM4,       exp: piControl,    ensemble: r1i1p1f1, grid: gr1, start_year:  101, end_year:  250}
          - {dataset: GFDL-ESM4,       exp: abrupt-4xCO2, ensemble: r1i1p1f1, grid: gr1, start_year:    1, end_year:  150}
          - {dataset: GISS-E2-1-G,     exp: piControl,    ensemble: r1i1p1f1, grid: gn,  start_year: 4150, end_year: 4299}
          - {dataset: GISS-E2-1-G,     exp: abrupt-4xCO2, ensemble: r1i1p1f1, grid: gn,  start_year: 1850, end_year: 1999}
          - {dataset: GISS-E2-1-H,     exp: piControl,    ensemble: r1i1p1f1, grid: gn,  start_year: 3180, end_year: 3329}
          - {dataset: GISS-E2-1-H,     exp: abrupt-4xCO2, ensemble: r1i1p1f1, grid: gn,  start_year: 1850, end_year: 1999}
          - {dataset: HadGEM3-GC31-LL, exp: piControl,    ensemble: r1i1p1f1, grid: gn,  start_year: 1850, end_year: 1999}
          - {dataset: HadGEM3-GC31-LL, exp: abrupt-4xCO2, ensemble: r1i1p1f3, grid: gn,  start_year: 1850, end_year: 1999}
          # Wrong start year for piControl (must be 2099), data withdrawn
          # - {dataset: INM-CM5-0,       exp: piControl,    ensemble: r1i1p1f1, grid: gr1, start_year: 2499, end_year: 2648}
          # - {dataset: INM-CM5-0,       exp: abrupt-4xCO2, ensemble: r1i1p1f1, grid: gr1, start_year: 1850, end_year: 1999}
          # Not enough years for piControl run, data withdrawn
          # - {dataset: INM-CM4-8,       exp: piControl,    ensemble: r1i1p1f1, grid: gr1, start_year: 1947, end_year: 2096}
          # - {dataset: INM-CM4-8,       exp: abrupt-4xCO2, ensemble: r1i1p1f1, grid: gr1, start_year: 1850, end_year: 1999}
          - {dataset: IPSL-CM6A-LR,    exp: piControl,    ensemble: r1i1p1f1, grid: gr,  start_year: 1870, end_year: 2019}
          - {dataset: IPSL-CM6A-LR,    exp: abrupt-4xCO2, ensemble: r1i1p1f1, grid: gr,  start_year: 1850, end_year: 1999}
          - {dataset: MIROC6,          exp: piControl,    ensemble: r1i1p1f1, grid: gn,  start_year: 3200, end_year: 3349}
          - {dataset: MIROC6,          exp: abrupt-4xCO2, ensemble: r1i1p1f1, grid: gn,  start_year: 3200, end_year: 3349}
          - {dataset: MIROC-ES2L,      exp: piControl,    ensemble: r1i1p1f2, grid: gn,  start_year: 1850, end_year: 1999}
          - {dataset: MIROC-ES2L,      exp: abrupt-4xCO2, ensemble: r1i1p1f2, grid: gn,  start_year: 1850, end_year: 1999}
          - {dataset: MPI-ESM1-2-HR,   exp: piControl,    ensemble: r1i1p1f1, grid: gn,  start_year: 1850, end_year: 1999}
          - {dataset: MPI-ESM1-2-HR,   exp: abrupt-4xCO2, ensemble: r1i1p1f1, grid: gn,  start_year: 1850, end_year: 1999}
          - {dataset: MRI-ESM2-0,      exp: piControl,    ensemble: r1i1p1f1, grid: gn,  start_year: 1850, end_year: 1999}
          - {dataset: MRI-ESM2-0,      exp: abrupt-4xCO2, ensemble: r1i1p1f1, grid: gn,  start_year: 1850, end_year: 1999}
          # parent_time_units not correct
          - {dataset: NESM3,           exp: piControl,    ensemble: r1i1p1f1, grid: gn,  start_year:  550, end_year:  699}
          - {dataset: NESM3,           exp: abrupt-4xCO2, ensemble: r1i1p1f1, grid: gn,  start_year: 1850, end_year: 1999}
          # Issue #286 (manual copying was necessary)
          - {dataset: SAM0-UNICON,     exp: piControl,    ensemble: r1i1p1f1, grid: gn,  start_year:  274, end_year:  423}
          - {dataset: SAM0-UNICON,     exp: abrupt-4xCO2, ensemble: r1i1p1f1, grid: gn,  start_year: 1850, end_year: 1999}
      tas_rtmt:
        <<: *ecs_settings
        project: CMIP6
        additional_datasets: &datasets_cmip6_rtmt
          - {dataset: CanESM5,     exp: piControl,    ensemble: r1i1p1f1, grid: gn,  start_year: 5201, end_year: 5350}
          - {dataset: CanESM5,     exp: abrupt-4xCO2, ensemble: r1i1p1f1, grid: gn,  start_year: 1850, end_year: 1999}
          - {dataset: UKESM1-0-LL, exp: piControl,    ensemble: r1i1p1f2, grid: gn,  start_year: 1960, end_year: 2109}
          - {dataset: UKESM1-0-LL, exp: abrupt-4xCO2, ensemble: r1i1p1f2, grid: gn,  start_year: 1850, end_year: 1999}
      rtnt:
        <<: *ecs_settings
        short_name: rtnt
        project: CMIP6
        derive: true
        additional_datasets: *datasets_cmip6_rtnt
      rtmt:
        <<: *ecs_settings
        short_name: rtmt
        project: CMIP6
        additional_datasets: *datasets_cmip6_rtmt
    scripts:
      ecs:
        <<: *ecs_script

  tcr_cmip6:
    description: Calculate TCR for all CMIP6 models.
    variables:
      1pctCO2:
        <<: *tcr_settings
        project: CMIP6
        additional_datasets:
          # No monthly data (parent_time_units not correct)
          # - {dataset: AWI-CM-1-1-MR,   ensemble: r1i1p1f1, grid: gn,  start_year: 1850, end_year: 1989, mip: day}
          - {dataset: BCC-CSM2-MR,     ensemble: r1i1p1f1, grid: gn,  start_year: 1850, end_year: 1989}
          - {dataset: BCC-ESM1,        ensemble: r1i1p1f1, grid: gn,  start_year: 1850, end_year: 1989}
          - {dataset: CAMS-CSM1-0,     ensemble: r1i1p1f1, grid: gn,  start_year: 3030, end_year: 3169}
          - {dataset: CanESM5,         ensemble: r1i1p1f1, grid: gn,  start_year: 1850, end_year: 1989}
          - {dataset: CESM2,           ensemble: r1i1p1f1, grid: gn,  start_year:    1, end_year:  140}
          - {dataset: CESM2-WACCM,     ensemble: r1i1p1f1, grid: gn,  start_year:    1, end_year:  140, institute: NCAR}
          - {dataset: CNRM-CM6-1,      ensemble: r1i1p1f2, grid: gr,  start_year: 1850, end_year: 1989}
          - {dataset: CNRM-ESM2-1,     ensemble: r1i1p1f2, grid: gr,  start_year: 1850, end_year: 1989}
          - {dataset: E3SM-1-0,        ensemble: r1i1p1f1, grid: gr,  start_year:    1, end_year:  140}
          # No 1pctCO2 available
          # - {dataset: EC-Earth3,     ensemble: r1i1p1f2, grid: gr,  start_year: 1850, end_year: 1989}
          - {dataset: EC-Earth3-Veg,   ensemble: r1i1p1f1, grid: gr,  start_year: 1850, end_year: 1989}
          # Only mixed ensemble members available, parent_time_units messed up
          # - {dataset: FGOALS-f3-L,     ensemble: r1i1p1f1, grid: gr1, start_year:    1, end_year:  140}
          - {dataset: GFDL-CM4,        ensemble: r1i1p1f1, grid: gr1, start_year:    1, end_year:  140}
          - {dataset: GFDL-ESM4,       ensemble: r1i1p1f1, grid: gr1, start_year:    1, end_year:  140}
          - {dataset: GISS-E2-1-G,     ensemble: r1i1p1f1, grid: gn,  start_year: 1850, end_year: 1989}
          - {dataset: GISS-E2-1-H,     ensemble: r1i1p1f1, grid: gn,  start_year: 1850, end_year: 1989}
          - {dataset: HadGEM3-GC31-LL, ensemble: r1i1p1f3, grid: gn,  start_year: 1850, end_year: 1989}
          # Data withdrawn
          # - {dataset: INM-CM4-8,       exp: abrupt-4xCO2, ensemble: r1i1p1f1, grid: gr1, start_year: 1850, end_year: 1989}
          - {dataset: IPSL-CM6A-LR,    ensemble: r1i1p1f1, grid: gr,  start_year: 1850, end_year: 1989}
          - {dataset: MIROC6,          ensemble: r1i1p1f1, grid: gn,  start_year: 3200, end_year: 3339}
          - {dataset: MIROC-ES2L,      ensemble: r1i1p1f2, grid: gn,  start_year: 1850, end_year: 1999}
          - {dataset: MPI-ESM1-2-HR,   ensemble: r1i1p1f1, grid: gn,  start_year: 1850, end_year: 1989}
          - {dataset: MRI-ESM2-0,      ensemble: r1i1p1f1, grid: gn,  start_year: 1850, end_year: 1989}
          # parent_time_units not correct, incorrect start year for piControl
          - {dataset: NESM3,           ensemble: r1i1p1f1, grid: gn,  start_year: 1850, end_year: 1989}
          - {dataset: SAM0-UNICON,     ensemble: r1i1p1f1, grid: gn,  start_year: 1850, end_year: 1989}
          - {dataset: UKESM1-0-LL,     ensemble: r1i1p1f2, grid: gn,  start_year: 1850, end_year: 1989}
      piControl:
        <<: *tcr_settings
        project: CMIP6
        exp: piControl
        additional_datasets:
          # No monthly data (parent_time_units not correct)
          # - {dataset: AWI-CM-1-1-MR,   ensemble: r1i1p1f1, grid: gn,  start_year: 2650, end_year: 2789, mip: day}
          - {dataset: BCC-CSM2-MR,     ensemble: r1i1p1f1, grid: gn,  start_year: 1850, end_year: 1989}
          - {dataset: BCC-ESM1,        ensemble: r1i1p1f1, grid: gn,  start_year: 1850, end_year: 1989}
          - {dataset: CAMS-CSM1-0,     ensemble: r1i1p1f1, grid: gn,  start_year: 3030, end_year: 3169}
          - {dataset: CanESM5,         ensemble: r1i1p1f1, grid: gn,  start_year: 5201, end_year: 5340}
          - {dataset: CESM2,           ensemble: r1i1p1f1, grid: gn,  start_year:  501, end_year:  640}
          - {dataset: CESM2-WACCM,     ensemble: r1i1p1f1, grid: gn,  start_year:   70, end_year:  209, institute: NCAR}
          - {dataset: CNRM-CM6-1,      ensemble: r1i1p1f2, grid: gr,  start_year: 1850, end_year: 1989}
          - {dataset: CNRM-ESM2-1,     ensemble: r1i1p1f2, grid: gr,  start_year: 1850, end_year: 1989}
          - {dataset: E3SM-1-0,        ensemble: r1i1p1f1, grid: gr,  start_year:  101, end_year:  240}
          # No 1pctCO2 available
          # - {dataset: EC-Earth3,     ensemble: r1i1p1f2, grid: gr,  start_year: 1850, end_year: 1989}
          - {dataset: EC-Earth3-Veg,   ensemble: r1i1p1f1, grid: gr,  start_year: 1850, end_year: 1989}
          # Only mixed ensemble members available, parent_time_units messed up
          # - {dataset: FGOALS-f3-L,     ensemble: r1i1p1f1, grid: gr1, start_year:    1, end_year:  140}
          # Wrong start year (must be 101)
          - {dataset: GFDL-CM4,        ensemble: r1i1p1f1, grid: gr1, start_year:  151, end_year:  290}
          - {dataset: GFDL-ESM4,       ensemble: r1i1p1f1, grid: gr1, start_year:  101, end_year:  240}
          - {dataset: GISS-E2-1-G,     ensemble: r1i1p1f1, grid: gn,  start_year: 4150, end_year: 4289}
          - {dataset: GISS-E2-1-H,     ensemble: r1i1p1f1, grid: gn,  start_year: 3180, end_year: 3319}
          - {dataset: HadGEM3-GC31-LL, ensemble: r1i1p1f1, grid: gn,  start_year: 1850, end_year: 1989}
          # Data withdrawn
          # - {dataset: INM-CM4-8,       exp: piControl,    ensemble: r1i1p1f1, grid: gr1, start_year: 1947, end_year: 2086}
          - {dataset: IPSL-CM6A-LR,    ensemble: r1i1p1f1, grid: gr,  start_year: 1870, end_year: 2009}
          - {dataset: MIROC6,          ensemble: r1i1p1f1, grid: gn,  start_year: 3200, end_year: 3339}
          - {dataset: MIROC-ES2L,      ensemble: r1i1p1f2, grid: gn,  start_year: 1850, end_year: 1999}
          - {dataset: MPI-ESM1-2-HR,   ensemble: r1i1p1f1, grid: gn,  start_year: 1850, end_year: 1989}
          - {dataset: MRI-ESM2-0,      ensemble: r1i1p1f1, grid: gn,  start_year: 1850, end_year: 1989}
          # parent_time_units not correct, incorrect start year for piControl
          - {dataset: NESM3,           ensemble: r1i1p1f1, grid: gn,  start_year:  550, end_year:  689}
          - {dataset: SAM0-UNICON,     ensemble: r1i1p1f1, grid: gn,  start_year:  274, end_year:  413}
          - {dataset: UKESM1-0-LL,     ensemble: r1i1p1f2, grid: gn,  start_year: 1960, end_year: 2099}
    scripts:
      tcr:
        <<: *tcr_script

  fig09-42a_cmip6:
    description: Plot ECS vs. GMSAT for CMIP6 models.
    themes:
      - phys
    realms:
      - atmos
    variables:
      tas:
        <<: *ecs_settings
        project: CMIP6
        additional_datasets:
          - {dataset: BCC-CSM2-MR,     exp: piControl,    ensemble: r1i1p1f1, grid: gn,  start_year: 1850, end_year: 1999}
          - {dataset: BCC-CSM2-MR,     exp: historical,   ensemble: r1i1p1f1, grid: gn,  start_year: 1961, end_year: 1990}
          - {dataset: BCC-ESM1,        exp: piControl,    ensemble: r1i1p1f1, grid: gn,  start_year: 2110, end_year: 2259}
          - {dataset: BCC-ESM1,        exp: historical,   ensemble: r1i1p1f1, grid: gn,  start_year: 1961, end_year: 1990}
          - {dataset: CAMS-CSM1-0,     exp: piControl,    ensemble: r1i1p1f1, grid: gn,  start_year: 3025, end_year: 3174}
          - {dataset: CAMS-CSM1-0,     exp: historical,   ensemble: r1i1p1f1, grid: gn,  start_year: 1961, end_year: 1990}
          - {dataset: CanESM5,         exp: piControl,    ensemble: r1i1p1f1, grid: gn,  start_year: 5201, end_year: 5350}
          - {dataset: CanESM5,         exp: historical,   ensemble: r1i1p1f1, grid: gn,  start_year: 1961, end_year: 1990}
          - {dataset: CESM2,           exp: piControl,    ensemble: r1i1p1f1, grid: gn,  start_year:    1, end_year:  150}
          - {dataset: CESM2,           exp: historical,   ensemble: r1i1p1f1, grid: gn,  start_year: 1961, end_year: 1990}
          - {dataset: CESM2-WACCM,     exp: piControl,    ensemble: r1i1p1f1, grid: gn,  start_year:    1, end_year:  150, institute: NCAR}
          - {dataset: CESM2-WACCM,     exp: historical,   ensemble: r1i1p1f1, grid: gn,  start_year: 1961, end_year: 1990, institute: NCAR}
          - {dataset: CNRM-CM6-1,      exp: piControl,    ensemble: r1i1p1f2, grid: gr,  start_year: 1850, end_year: 1999}
          - {dataset: CNRM-CM6-1,      exp: historical,   ensemble: r1i1p1f2, grid: gr,  start_year: 1961, end_year: 1990}
          - {dataset: CNRM-ESM2-1,     exp: piControl,    ensemble: r1i1p1f2, grid: gr,  start_year: 1850, end_year: 1999}
          - {dataset: CNRM-ESM2-1,     exp: historical,   ensemble: r1i1p1f2, grid: gr,  start_year: 1961, end_year: 1990}
          - {dataset: E3SM-1-0,        exp: piControl,    ensemble: r1i1p1f1, grid: gr,  start_year:  101, end_year:  250}
          - {dataset: E3SM-1-0,        exp: historical,   ensemble: r1i1p1f1, grid: gr,  start_year: 1961, end_year: 1990}
          - {dataset: EC-Earth3-Veg,   exp: piControl,    ensemble: r1i1p1f1, grid: gr,  start_year: 2030, end_year: 2179}
          - {dataset: EC-Earth3-Veg,   exp: historical,   ensemble: r1i1p1f1, grid: gr,  start_year: 1961, end_year: 1990}
          # Wrong start year (must be 101)
          - {dataset: GFDL-CM4,        exp: piControl,    ensemble: r1i1p1f1, grid: gr1, start_year:  151, end_year:  300}
          - {dataset: GFDL-CM4,        exp: historical,   ensemble: r1i1p1f1, grid: gr1, start_year: 1961, end_year: 1990}
          - {dataset: GFDL-ESM4,       exp: piControl,    ensemble: r1i1p1f1, grid: gr1, start_year:  101, end_year:  250}
          - {dataset: GFDL-ESM4,       exp: historical,   ensemble: r1i1p1f1, grid: gr1, start_year: 1961, end_year: 1990}
          - {dataset: GISS-E2-1-G,     exp: piControl,    ensemble: r1i1p1f1, grid: gn,  start_year: 4150, end_year: 4299}
          - {dataset: GISS-E2-1-G,     exp: historical,   ensemble: r1i1p1f1, grid: gn,  start_year: 1961, end_year: 1990}
          - {dataset: GISS-E2-1-H,     exp: piControl,    ensemble: r1i1p1f1, grid: gn,  start_year: 3180, end_year: 3329}
          - {dataset: GISS-E2-1-H,     exp: historical,   ensemble: r1i1p1f1, grid: gn,  start_year: 1961, end_year: 1990}
          - {dataset: HadGEM3-GC31-LL, exp: piControl,    ensemble: r1i1p1f1, grid: gn,  start_year: 1850, end_year: 1999}
          - {dataset: HadGEM3-GC31-LL, exp: historical,   ensemble: r1i1p1f3, grid: gn,  start_year: 1961, end_year: 1990}
          # Wrong start year for piControl (must be 2099), data withdrawn
          # - {dataset: INM-CM5-0,       exp: piControl,    ensemble: r1i1p1f1, grid: gr1, start_year: 2499, end_year: 2648}
          # - {dataset: INM-CM5-0,       exp: historical,   ensemble: r1i1p1f1, grid: gr1, start_year: 1961, end_year: 1990}
          # Not enough years for piControl run
          # - {dataset: INM-CM4-8,       exp: piControl,    ensemble: r1i1p1f1, grid: gr1, start_year: 1947, end_year: 2096}
          # - {dataset: INM-CM4-8,       exp: historical,   ensemble: r1i1p1f1, grid: gr1, start_year: 1961, end_year: 1990}
          - {dataset: IPSL-CM6A-LR,    exp: piControl,    ensemble: r1i1p1f1, grid: gr,  start_year: 1850, end_year: 1999}
          - {dataset: IPSL-CM6A-LR,    exp: historical,   ensemble: r1i1p1f1, grid: gr,  start_year: 1961, end_year: 1990}
          - {dataset: MIROC6,          exp: piControl,    ensemble: r1i1p1f1, grid: gn,  start_year: 3200, end_year: 3349}
          - {dataset: MIROC6,          exp: historical,   ensemble: r1i1p1f1, grid: gn,  start_year: 1961, end_year: 1990}
          - {dataset: MIROC-ES2L,      exp: piControl,    ensemble: r1i1p1f2, grid: gn,  start_year: 1850, end_year: 1999}
          - {dataset: MIROC-ES2L,      exp: historical,   ensemble: r1i1p1f2, grid: gn,  start_year: 1961, end_year: 1990}
          - {dataset: MPI-ESM1-2-HR,   exp: piControl,    ensemble: r1i1p1f1, grid: gn,  start_year: 1850, end_year: 1999}
          - {dataset: MPI-ESM1-2-HR,   exp: historical,   ensemble: r1i1p1f1, grid: gn,  start_year: 1961, end_year: 1990}
          - {dataset: MRI-ESM2-0,      exp: piControl,    ensemble: r1i1p1f1, grid: gn,  start_year: 1850, end_year: 1999}
          - {dataset: MRI-ESM2-0,      exp: historical,   ensemble: r1i1p1f1, grid: gn,  start_year: 1961, end_year: 1990}
          # parent_time_units not correct (must start in 1300)
          - {dataset: NESM3,           exp: piControl,    ensemble: r1i1p1f1, grid: gn,  start_year:  550, end_year:  699}
          - {dataset: NESM3,           exp: historical,   ensemble: r1i1p1f1, grid: gn,  start_year: 1961, end_year: 1990}
          - {dataset: SAM0-UNICON,     exp: piControl,    ensemble: r1i1p1f1, grid: gn,  start_year:  274, end_year:  423}
          - {dataset: SAM0-UNICON,     exp: historical,   ensemble: r1i1p1f1, grid: gn,  start_year: 1961, end_year: 1990}
          - {dataset: UKESM1-0-LL,     exp: piControl,    ensemble: r1i1p1f2, grid: gn,  start_year: 2250, end_year: 2399}
          - {dataset: UKESM1-0-LL,     exp: historical,   ensemble: r1i1p1f2, grid: gn,  start_year: 1961, end_year: 1990}
    scripts:
      fig09-42a:
        <<: *fig09_42a_script
        ancestors: ['tas', 'ecs_cmip6/ecs']
        axes_functions:
          <<: *axes_functions
          set_title: GMSAT vs. ECS for CMIP6 models
        dataset_style: cmip6

  fig09-42b_cmip6:
    description: Plot TCR vs. ECS for CMIP6 models.
    themes:
      - phys
    realms:
      - atmos
    scripts:
      fig09-42b:
        <<: *fig09_42b_script
        ancestors: ['ecs_cmip6/ecs', 'tcr_cmip6/tcr']
        dataset_style: cmip6

  # ***********************************************************************
  # Flato et al. (2013) - IPCC AR5, chap. 9
  # similar to fig. 9.45a
  # ***********************************************************************
  # Scatterplot of springtime snow-albedo effect values in climate
  # change vs. springtime d(alpha_s)/d(T_s) values in the seasonal
  # cycle in transient climate change experiments.
  # ***********************************************************************

  fig09-45a:
    description: springtime snow-albedo feedback values vs. seasonal cycle
    themes:
      - EC
    realms:
      - atmos
    variables:
      alb:
        mip: Amon
        project: CMIP5
        ensemble: r1i1p1
        reference_dataset: ISCCP-FH
        derive: true
        additional_datasets:
          - {dataset: ISCCP-FH, project: OBS, type: sat, version: v0, start_year: 1984, end_year: 2000, tier: 2}
      tas:
        mip: Amon
        project: CMIP5
        ensemble: r1i1p1
        reference_dataset: ERA-Interim
        additional_datasets:
          - {dataset: ERA-Interim, project: OBS6, type: reanaly, version: 1, start_year: 1984, end_year: 2000, tier: 3}
      rsdt:
        mip: Amon
        project: CMIP5
        ensemble: r1i1p1
        reference_dataset: ISCCP-FH
        additional_datasets:
          - {dataset: ISCCP-FH, project: OBS, type: sat, version: v0, start_year: 1984, end_year: 2000, tier: 2}
    additional_datasets:
      - {dataset: bcc-csm1-1, exp: historical, start_year: 1901, end_year: 2000}
      - {dataset: bcc-csm1-1, exp: rcp45, start_year: 2101, end_year: 2200}
      - {dataset: CanESM2, exp: historical, start_year: 1901, end_year: 2000}
      - {dataset: CanESM2, exp: rcp45, start_year: 2101, end_year: 2200}
      - {dataset: CCSM4, exp: historical, start_year: 1901, end_year: 2000}
      - {dataset: CCSM4, exp: rcp45, start_year: 2101, end_year: 2200}
      - {dataset: CNRM-CM5, exp: historical, start_year: 1901, end_year: 2000}
      - {dataset: CNRM-CM5, exp: rcp45, start_year: 2101, end_year: 2200}
      - {dataset: CSIRO-Mk3-6-0, exp: historical, start_year: 1901, end_year: 2000}
      - {dataset: CSIRO-Mk3-6-0, exp: rcp45, start_year: 2101, end_year: 2200}
      - {dataset: GFDL-CM3, exp: historical, start_year: 1901, end_year: 2000}
      - {dataset: GFDL-CM3, exp: rcp45, start_year: 2101, end_year: 2200}
      - {dataset: GISS-E2-H, exp: historical, start_year: 1901, end_year: 2000}
      - {dataset: GISS-E2-H, exp: rcp45, start_year: 2101, end_year: 2200}
      - {dataset: GISS-E2-R, exp: historical, start_year: 1901, end_year: 2000}
      - {dataset: GISS-E2-R, exp: rcp45, start_year: 2101, end_year: 2200}
      - {dataset: IPSL-CM5A-LR, exp: historical, start_year: 1901, end_year: 2000}
      - {dataset: IPSL-CM5A-LR, exp: rcp45, start_year: 2101, end_year: 2200}
      - {dataset: MIROC-ESM, exp: historical, start_year: 1901, end_year: 2000}
      - {dataset: MIROC-ESM, exp: rcp45, start_year: 2101, end_year: 2200}
      - {dataset: MPI-ESM-LR, exp: historical, start_year: 1901, end_year: 2000}
      - {dataset: MPI-ESM-LR, exp: rcp45, start_year: 2101, end_year: 2200}
      - {dataset: NorESM1-M, exp: historical, start_year: 1901, end_year: 2000}
      - {dataset: NorESM1-M, exp: rcp45, start_year: 2101, end_year: 2200}
    scripts:
      fig09_45a:
        script: emergent_constraints/snowalbedo.ncl
        exp_presentday: historical
        exp_future: rcp45
        legend_outside: false
        xmin: -1.7
        xmax: -0.3
        ymin: -1.7
        ymax: -0.3
        styleset: "CMIP5"<|MERGE_RESOLUTION|>--- conflicted
+++ resolved
@@ -6,12 +6,9 @@
   description: |
     Reproducing selected figures from IPCC AR5, chap. 9 (Flato et al., 2013)
     9.2, 9.4, 9.5, 9.6, 9.8, 9.14, 9.24, 9.26, 9.27, 9.42, 9.45a.
-<<<<<<< HEAD
-=======
     Processing of CMIP3 models currently works only in serial mode, due to
     an issue in the input data still under investigation. This affects the
     diagnostics for Fig. 9.6 in this recipe.
->>>>>>> e2c4811a
 
   authors:
     - bock_lisa
@@ -678,34 +675,6 @@
         exp: historical
         ensemble: r1i1p1
         mip: Amon
-<<<<<<< HEAD
-        start_year: 1980
-        end_year: 1999
-    additional_datasets:
-      - &cmip3 {dataset: bccr_bcm2_0, project: CMIP3, mip: A1,
-                modeling_realm: atm, exp: 20c3m, frequency: mo, ensemble: run1}
-      - {<<: *cmip3, dataset: cccma_cgcm3_1}
-      - {<<: *cmip3, dataset: cccma_cgcm3_1_t63}
-      - {<<: *cmip3, dataset: csiro_mk3_0}
-      # - {<<: *cmip3, dataset: gfdl_cm2_0}
-      # - {<<: *cmip3, dataset: gfdl_cm2_1}
-      - {<<: *cmip3, dataset: giss_aom}
-      - {<<: *cmip3, dataset: giss_model_e_h}
-      - {<<: *cmip3, dataset: giss_model_e_r}
-      - {<<: *cmip3, dataset: iap_fgoals1_0_g}
-      - {<<: *cmip3, dataset: ingv_echam4}
-      - {<<: *cmip3, dataset: inmcm3_0}
-      - {<<: *cmip3, dataset: ipsl_cm4}
-      - {<<: *cmip3, dataset: miroc3_2_hires}
-      - {<<: *cmip3, dataset: miroc3_2_medres}
-      # - {<<: *cmip3, dataset: miub_echo_g}
-      - {<<: *cmip3, dataset: mpi_echam5}
-      # - {<<: *cmip3, dataset: mri_cgcm2_3_2a}
-      - {<<: *cmip3, dataset: ncar_ccsm3_0}
-      - {<<: *cmip3, dataset: ncar_pcm1}
-      - {<<: *cmip3, dataset: ukmo_hadcm3}
-      - {<<: *cmip3, dataset: ukmo_hadgem1}
-=======
         field: T2Ms
         start_year: 1980
         end_year: 1999
@@ -728,128 +697,6 @@
       - {<<: *cmip3, dataset: ncar_pcm1, institute: NCAR}
       - {<<: *cmip3, dataset: ukmo_hadcm3, institute: UKMO}
       - {<<: *cmip3, dataset: ukmo_hadgem1, institute: UKMO}
->>>>>>> e2c4811a
-
-      - {dataset: ACCESS1-0}
-      - {dataset: ACCESS1-3}
-      - {dataset: bcc-csm1-1}
-      - {dataset: bcc-csm1-1-m}
-      - {dataset: BNU-ESM}
-      - {dataset: CanCM4}
-      - {dataset: CanESM2}
-      - {dataset: CCSM4}
-      - {dataset: CESM1-BGC}
-      - {dataset: CESM1-CAM5}
-      - {dataset: CESM1-FASTCHEM}
-      - {dataset: CESM1-WACCM}
-      - {dataset: CMCC-CESM}
-      - {dataset: CMCC-CM}
-      - {dataset: CMCC-CMS}
-      - {dataset: CNRM-CM5}
-      - {dataset: CNRM-CM5-2}
-<<<<<<< HEAD
-      - {dataset: EC-EARTH}
-=======
->>>>>>> e2c4811a
-      - {dataset: FIO-ESM}
-      - {dataset: GFDL-CM2p1}
-      - {dataset: GFDL-CM3}
-      - {dataset: GFDL-ESM2G}
-      - {dataset: GFDL-ESM2M}
-      - {dataset: GISS-E2-H}
-      - {dataset: GISS-E2-H-CC}
-      - {dataset: GISS-E2-R}
-      - {dataset: GISS-E2-R-CC}
-      - {dataset: HadCM3}
-      - {dataset: HadGEM2-AO}
-      - {dataset: HadGEM2-CC}
-      - {dataset: HadGEM2-ES}
-      - {dataset: inmcm4}
-      - {dataset: IPSL-CM5A-LR}
-      - {dataset: IPSL-CM5A-MR}
-      - {dataset: IPSL-CM5B-LR}
-      - {dataset: MIROC-ESM}
-      - {dataset: MIROC-ESM-CHEM}
-      - {dataset: MIROC4h}
-      - {dataset: MIROC5}
-      - {dataset: MPI-ESM-LR}
-      - {dataset: MPI-ESM-MR}
-      - {dataset: MPI-ESM-P}
-      - {dataset: MRI-CGCM3}
-      - {dataset: MRI-ESM1}
-      - {dataset: NorESM1-M}
-      - {dataset: NorESM1-ME}
-<<<<<<< HEAD
-      - {dataset: ERA-Interim, project: OBS, type: reanaly, version: 1, tier: 3}
-      - {dataset: NCEP, project: OBS, type: reanaly, version: 1, tier: 2}
-=======
-      - {dataset: ERA-Interim, project: OBS6, type: reanaly, version: 1, tier: 3}
-      - {dataset: NCEP, project: OBS, type: reanaly, version: 1, tier: 2}      
->>>>>>> e2c4811a
-    scripts:
-      fig09-6_pattern_cor: &fig09_6_pattern_cor
-        script: ipcc_ar5/ch09_fig09_6.ncl
-
-  fig09-6_rlut:
-    description: Calculate pattern correlation for all-sky longwave radiation
-    variables:
-      rlut:
-        preprocessor: regrid_4_5
-        reference_dataset: CERES-EBAF
-        project: CMIP5
-        exp: historical
-        ensemble: r1i1p1
-        mip: Amon
-<<<<<<< HEAD
-        start_year: 1980
-        end_year: 1999
-    additional_datasets:
-      - {<<: *cmip3, dataset: bccr_bcm2_0}
-      - {<<: *cmip3, dataset: cccma_cgcm3_1}
-      - {<<: *cmip3, dataset: cccma_cgcm3_1_t63}
-      - {<<: *cmip3, dataset: csiro_mk3_0}
-      # - {<<: *cmip3, dataset: gfdl_cm2_0}
-      # - {<<: *cmip3, dataset: gfdl_cm2_1}
-      - {<<: *cmip3, dataset: giss_aom}
-      - {<<: *cmip3, dataset: giss_model_e_h}
-      - {<<: *cmip3, dataset: giss_model_e_r}
-      - {<<: *cmip3, dataset: iap_fgoals1_0_g}
-      - {<<: *cmip3, dataset: ingv_echam4}
-      - {<<: *cmip3, dataset: inmcm3_0}
-      - {<<: *cmip3, dataset: ipsl_cm4}
-      - {<<: *cmip3, dataset: miroc3_2_hires}
-      - {<<: *cmip3, dataset: miroc3_2_medres}
-      # - {<<: *cmip3, dataset: miub_echo_g}
-      - {<<: *cmip3, dataset: mpi_echam5}
-      # - {<<: *cmip3, dataset: mri_cgcm2_3_2a}
-      - {<<: *cmip3, dataset: ncar_ccsm3_0}
-      - {<<: *cmip3, dataset: ncar_pcm1}
-      - {<<: *cmip3, dataset: ukmo_hadcm3}
-      - {<<: *cmip3, dataset: ukmo_hadgem1}
-=======
-        field: T2Ms
-        start_year: 1980
-        end_year: 1999
-    additional_datasets:
-      - {<<: *cmip3, dataset: bccr_bcm2_0, institute: BCCR}
-      - {<<: *cmip3, dataset: cccma_cgcm3_1, institute: CCCMA}
-      - {<<: *cmip3, dataset: cccma_cgcm3_1_t63, institute: CCCMA}
-      - {<<: *cmip3, dataset: csiro_mk3_0, institute: CSIRO}
-      - {<<: *cmip3, dataset: giss_aom, institute: NASA}
-      - {<<: *cmip3, dataset: giss_model_e_h, institute: NASA}
-      - {<<: *cmip3, dataset: giss_model_e_r, institute: NASA}
-      - {<<: *cmip3, dataset: iap_fgoals1_0_g, institute: LASG}
-      - {<<: *cmip3, dataset: ingv_echam4, institute: INGV}
-      - {<<: *cmip3, dataset: inmcm3_0, institute: INM}
-      - {<<: *cmip3, dataset: ipsl_cm4, institute: IPSL}
-      - {<<: *cmip3, dataset: miroc3_2_hires, institute: NIES}
-      - {<<: *cmip3, dataset: miroc3_2_medres, institute: NIES}
-      - {<<: *cmip3, dataset: mpi_echam5, institute: MPIM}
-      - {<<: *cmip3, dataset: ncar_ccsm3_0, institute: NCAR}
-      - {<<: *cmip3, dataset: ncar_pcm1, institute: NCAR}
-      - {<<: *cmip3, dataset: ukmo_hadcm3, institute: UKMO}
-      - {<<: *cmip3, dataset: ukmo_hadgem1, institute: UKMO}
->>>>>>> e2c4811a
 
       - {dataset: ACCESS1-0}
       - {dataset: ACCESS1-3}
@@ -896,55 +743,22 @@
       - {dataset: MRI-ESM1}
       - {dataset: NorESM1-M}
       - {dataset: NorESM1-ME}
-
-<<<<<<< HEAD
-      - {dataset: CERES-EBAF, project: obs4mips, level: L3B, version: Ed2-7,
-         tier: 1, start_year: 2003, end_year: 2011}
-=======
-      - {dataset: CERES-EBAF, project: obs4mips, level: L3B, version: Ed2-7, tier: 1, start_year: 2003, end_year: 2011}      
->>>>>>> e2c4811a
-    scripts:
-      fig09-6_pattern_cor:
-        <<: *fig09_6_pattern_cor
-
-  fig09-6_pr:
-    description: Calculate pattern correlation for precipitation
-    variables:
-      pr:
+      - {dataset: ERA-Interim, project: OBS6, type: reanaly, version: 1, tier: 3}
+      - {dataset: NCEP, project: OBS, type: reanaly, version: 1, tier: 2}      
+    scripts:
+      fig09-6_pattern_cor: &fig09_6_pattern_cor
+        script: ipcc_ar5/ch09_fig09_6.ncl
+
+  fig09-6_rlut:
+    description: Calculate pattern correlation for all-sky longwave radiation
+    variables:
+      rlut:
         preprocessor: regrid_4_5
-        reference_dataset: GPCP-SG
-        alternative_dataset: GHCN
+        reference_dataset: CERES-EBAF
         project: CMIP5
         exp: historical
         ensemble: r1i1p1
         mip: Amon
-<<<<<<< HEAD
-        start_year: 1980
-        end_year: 1999
-    additional_datasets:
-      - {<<: *cmip3, dataset: bccr_bcm2_0}
-      - {<<: *cmip3, dataset: cccma_cgcm3_1}
-      - {<<: *cmip3, dataset: cccma_cgcm3_1_t63}
-      - {<<: *cmip3, dataset: csiro_mk3_0}
-      # - {<<: *cmip3, dataset: gfdl_cm2_0}
-      # - {<<: *cmip3, dataset: gfdl_cm2_1}
-      - {<<: *cmip3, dataset: giss_aom}
-      - {<<: *cmip3, dataset: giss_model_e_h}
-      - {<<: *cmip3, dataset: giss_model_e_r}
-      - {<<: *cmip3, dataset: iap_fgoals1_0_g}
-      - {<<: *cmip3, dataset: ingv_echam4}
-      - {<<: *cmip3, dataset: inmcm3_0}
-      - {<<: *cmip3, dataset: ipsl_cm4}
-      - {<<: *cmip3, dataset: miroc3_2_hires}
-      - {<<: *cmip3, dataset: miroc3_2_medres}
-      # - {<<: *cmip3, dataset: miub_echo_g}
-      - {<<: *cmip3, dataset: mpi_echam5}
-      # - {<<: *cmip3, dataset: mri_cgcm2_3_2a}
-      - {<<: *cmip3, dataset: ncar_ccsm3_0}
-      - {<<: *cmip3, dataset: ncar_pcm1}
-      - {<<: *cmip3, dataset: ukmo_hadcm3}
-      - {<<: *cmip3, dataset: ukmo_hadgem1}
-=======
         field: T2Ms
         start_year: 1980
         end_year: 1999
@@ -967,7 +781,6 @@
       - {<<: *cmip3, dataset: ncar_pcm1, institute: NCAR}
       - {<<: *cmip3, dataset: ukmo_hadcm3, institute: UKMO}
       - {<<: *cmip3, dataset: ukmo_hadgem1, institute: UKMO}
->>>>>>> e2c4811a
 
       - {dataset: ACCESS1-0}
       - {dataset: ACCESS1-3}
@@ -986,10 +799,6 @@
       - {dataset: CMCC-CMS}
       - {dataset: CNRM-CM5}
       - {dataset: CNRM-CM5-2}
-<<<<<<< HEAD
-      - {dataset: EC-EARTH}
-=======
->>>>>>> e2c4811a
       - {dataset: FIO-ESM}
       - {dataset: GFDL-CM2p1}
       - {dataset: GFDL-CM3}
@@ -1019,6 +828,91 @@
       - {dataset: NorESM1-M}
       - {dataset: NorESM1-ME}
 
+      - {dataset: CERES-EBAF, project: obs4mips, level: L3B, version: Ed2-7, tier: 1, start_year: 2003, end_year: 2011}      
+    scripts:
+      fig09-6_pattern_cor:
+        <<: *fig09_6_pattern_cor
+
+  fig09-6_pr:
+    description: Calculate pattern correlation for precipitation
+    variables:
+      pr:
+        preprocessor: regrid_4_5
+        reference_dataset: GPCP-SG
+        alternative_dataset: GHCN
+        project: CMIP5
+        exp: historical
+        ensemble: r1i1p1
+        mip: Amon
+        field: T2Ms
+        start_year: 1980
+        end_year: 1999
+    additional_datasets:
+      - {<<: *cmip3, dataset: bccr_bcm2_0, institute: BCCR}
+      - {<<: *cmip3, dataset: cccma_cgcm3_1, institute: CCCMA}
+      - {<<: *cmip3, dataset: cccma_cgcm3_1_t63, institute: CCCMA}
+      - {<<: *cmip3, dataset: csiro_mk3_0, institute: CSIRO}
+      - {<<: *cmip3, dataset: giss_aom, institute: NASA}
+      - {<<: *cmip3, dataset: giss_model_e_h, institute: NASA}
+      - {<<: *cmip3, dataset: giss_model_e_r, institute: NASA}
+      - {<<: *cmip3, dataset: iap_fgoals1_0_g, institute: LASG}
+      - {<<: *cmip3, dataset: ingv_echam4, institute: INGV}
+      - {<<: *cmip3, dataset: inmcm3_0, institute: INM}
+      - {<<: *cmip3, dataset: ipsl_cm4, institute: IPSL}
+      - {<<: *cmip3, dataset: miroc3_2_hires, institute: NIES}
+      - {<<: *cmip3, dataset: miroc3_2_medres, institute: NIES}
+      - {<<: *cmip3, dataset: mpi_echam5, institute: MPIM}
+      - {<<: *cmip3, dataset: ncar_ccsm3_0, institute: NCAR}
+      - {<<: *cmip3, dataset: ncar_pcm1, institute: NCAR}
+      - {<<: *cmip3, dataset: ukmo_hadcm3, institute: UKMO}
+      - {<<: *cmip3, dataset: ukmo_hadgem1, institute: UKMO}
+
+      - {dataset: ACCESS1-0}
+      - {dataset: ACCESS1-3}
+      - {dataset: bcc-csm1-1}
+      - {dataset: bcc-csm1-1-m}
+      - {dataset: BNU-ESM}
+      - {dataset: CanCM4}
+      - {dataset: CanESM2}
+      - {dataset: CCSM4}
+      - {dataset: CESM1-BGC}
+      - {dataset: CESM1-CAM5}
+      - {dataset: CESM1-FASTCHEM}
+      - {dataset: CESM1-WACCM}
+      - {dataset: CMCC-CESM}
+      - {dataset: CMCC-CM}
+      - {dataset: CMCC-CMS}
+      - {dataset: CNRM-CM5}
+      - {dataset: CNRM-CM5-2}
+      - {dataset: FIO-ESM}
+      - {dataset: GFDL-CM2p1}
+      - {dataset: GFDL-CM3}
+      - {dataset: GFDL-ESM2G}
+      - {dataset: GFDL-ESM2M}
+      - {dataset: GISS-E2-H}
+      - {dataset: GISS-E2-H-CC}
+      - {dataset: GISS-E2-R}
+      - {dataset: GISS-E2-R-CC}
+      - {dataset: HadCM3}
+      - {dataset: HadGEM2-AO}
+      - {dataset: HadGEM2-CC}
+      - {dataset: HadGEM2-ES}
+      - {dataset: inmcm4}
+      - {dataset: IPSL-CM5A-LR}
+      - {dataset: IPSL-CM5A-MR}
+      - {dataset: IPSL-CM5B-LR}
+      - {dataset: MIROC-ESM}
+      - {dataset: MIROC-ESM-CHEM}
+      - {dataset: MIROC4h}
+      - {dataset: MIROC5}
+      - {dataset: MPI-ESM-LR}
+      - {dataset: MPI-ESM-MR}
+      - {dataset: MPI-ESM-P}
+      - {dataset: MRI-CGCM3}
+      - {dataset: MRI-ESM1}
+      - {dataset: NorESM1-M}
+      - {dataset: NorESM1-ME}
+
       - {dataset: GPCP-SG, project: obs4mips, level: L3, version: v2.2, tier: 1}
       - {dataset: GHCN, project: OBS, type: ground, version: 1, tier: 2}
     scripts:
@@ -1026,11 +920,7 @@
         <<: *fig09_6_pattern_cor
 
   fig09-6_swcre:
-<<<<<<< HEAD
-    description: Calc pattern correlation for shortwave cloud radiative effect
-=======
     description: Calculate pattern correlation for shortwave cloud radiative effect
->>>>>>> e2c4811a
     variables:
       swcre:
         preprocessor: regrid_4_5
@@ -1039,39 +929,12 @@
         exp: historical
         ensemble: r1i1p1
         mip: Amon
-<<<<<<< HEAD
-=======
         field: T2Ms
->>>>>>> e2c4811a
         start_year: 1980
         end_year: 1999
         derive: true
         force_derivation: false
     additional_datasets:
-<<<<<<< HEAD
-      - {<<: *cmip3, dataset: bccr_bcm2_0}
-      # - {<<: *cmip3, dataset: cccma_cgcm3_1}
-      - {<<: *cmip3, dataset: cccma_cgcm3_1_t63}
-      - {<<: *cmip3, dataset: csiro_mk3_0}
-      # - {<<: *cmip3, dataset: gfdl_cm2_0}
-      # - {<<: *cmip3, dataset: gfdl_cm2_1}
-      - {<<: *cmip3, dataset: giss_aom}
-      - {<<: *cmip3, dataset: giss_model_e_h}
-      - {<<: *cmip3, dataset: giss_model_e_r}
-      - {<<: *cmip3, dataset: iap_fgoals1_0_g}
-      - {<<: *cmip3, dataset: ingv_echam4}
-      - {<<: *cmip3, dataset: inmcm3_0}
-      - {<<: *cmip3, dataset: ipsl_cm4}
-      - {<<: *cmip3, dataset: miroc3_2_hires}
-      - {<<: *cmip3, dataset: miroc3_2_medres}
-      - {<<: *cmip3, dataset: miub_echo_g}
-      - {<<: *cmip3, dataset: mpi_echam5}
-      # - {<<: *cmip3, dataset: mri_cgcm2_3_2a}
-      - {<<: *cmip3, dataset: ncar_ccsm3_0}
-      - {<<: *cmip3, dataset: ncar_pcm1}
-      - {<<: *cmip3, dataset: ukmo_hadcm3}
-      - {<<: *cmip3, dataset: ukmo_hadgem1}
-=======
       - {<<: *cmip3, dataset: cccma_cgcm3_1, institute: CCCMA}
       - {<<: *cmip3, dataset: csiro_mk3_0, institute: CSIRO}
       - {<<: *cmip3, dataset: giss_model_e_h, institute: NASA}
@@ -1086,7 +949,6 @@
       - {<<: *cmip3, dataset: ncar_pcm1, institute: NCAR}
       - {<<: *cmip3, dataset: ukmo_hadcm3, institute: UKMO}
       - {<<: *cmip3, dataset: ukmo_hadgem1, institute: UKMO}
->>>>>>> e2c4811a
 
       - {dataset: ACCESS1-0}
       - {dataset: ACCESS1-3}
@@ -1132,12 +994,7 @@
       - {dataset: NorESM1-M}
       - {dataset: NorESM1-ME}
 
-<<<<<<< HEAD
-      - {dataset: CERES-EBAF, project: obs4mips, level: L3B, version: Ed2-7,
-         tier: 1, start_year: 2003, end_year: 2011}
-=======
       - {dataset: CERES-EBAF, project: obs4mips, level: L3B, version: Ed2-7, tier: 1, start_year: 2003, end_year: 2011}      
->>>>>>> e2c4811a
     scripts:
       fig09-6_pattern_cor:
         <<: *fig09_6_pattern_cor
@@ -1149,13 +1006,8 @@
       fig09-6_cor_collect:
         script: ipcc_ar5/ch09_fig09_6_collect.ncl
         ancestors: ['*/fig09-6_pattern_cor']
-<<<<<<< HEAD
-        diag_order: ['fig09-6_tas', 'fig09-6_rlut',
-                     'fig09-6_pr', 'fig09-6_swcre']
-=======
         diag_order: ['fig09-6_tas', 'fig09-6_rlut', 'fig09-6_pr']
 
->>>>>>> e2c4811a
 
 
   # **********************************************************************
