# ESMValTool
# recipe_cvdp.yml
---
documentation:
  description: |
    Recipe for executing the NCAR CVDP package in the ESMValTool framework.

  authors:
    - phil_ad
    - broe_bj

  maintainer:
    - broe_bj

  references:
    - phillips14eos

  projects:
    - esmval
    - c3s-magic

datasets:
  - {dataset: ACCESS1-0,  project: CMIP5, exp: historical,  ensemble: r1i1p1,  start_year: 1850,  end_year: 2005}

diagnostics:

  diagnostic1:
    description: Run the NCAR CVDPackage.
    variables:
      ts:
        mip: Amon
      tas:
<<<<<<< HEAD
      pr:
      psl:
        field: T2Ms
      pr:
        field: T2Ms
      psl:
        field: T2Ms
      ts:
        field: T2Ms
=======
        mip: Amon
      pr:
        mip: Amon
      psl:
        mip: Amon
>>>>>>> 335da2a8
    scripts:
      cvdp:
        script: cvdp/cvdp_wrapper.py
        modular_list:
          - sst.trends_timeseries
          - pr.trends_timeseries
        quickplot:
          plot_type: pcolormesh<|MERGE_RESOLUTION|>--- conflicted
+++ resolved
@@ -30,23 +30,11 @@
       ts:
         mip: Amon
       tas:
-<<<<<<< HEAD
-      pr:
-      psl:
-        field: T2Ms
-      pr:
-        field: T2Ms
-      psl:
-        field: T2Ms
-      ts:
-        field: T2Ms
-=======
         mip: Amon
       pr:
         mip: Amon
       psl:
         mip: Amon
->>>>>>> 335da2a8
     scripts:
       cvdp:
         script: cvdp/cvdp_wrapper.py
