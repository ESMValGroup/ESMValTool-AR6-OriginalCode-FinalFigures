# ESMValTool
# recipe_OceanPhysics.yml
---
documentation:
  description: |
    Recipe to produce figure 3.20 for IPCC WG1
    Ocean heat content change

  authors:
    - demora_lee

  references:
    - demora2018gmd

  projects:
    - ukesm


preprocessors:

    prep_3_20:
        custom_order: true
        extract_volume:
            z_min: 0
            z_max: 700
        annual_statistics:
            operator: mean
        volume_statistics:
            operator: mean
            fx_files: [volcello, ]
        regrid_time:
            frequency: year
<<<<<<< HEAD
=======

>>>>>>> c8a5b1b8

    prep_vol_omon:
        custom_order: true
        extract_volume:
            z_min: 0
            z_max: 700
        annual_statistics:
            operator: mean
        volume_statistics:
            operator: weightless_sum
        regrid_time:
            frequency: year
<<<<<<< HEAD
=======

>>>>>>> c8a5b1b8

    prep_vol_ofx:
        custom_order: true
        extract_volume:
            z_min: 0
            z_max: 700
        volume_statistics:
            operator: weightless_sum


diagnostics:
  diag_3_20:
      variables:
        thetao700_Omon: # Global Average Thermosteric Sea Level Change
          short_name: thetao
          preprocessor: prep_3_20
          #derive: true
          #force_derivation: false
          additional_datasets:
            - {dataset: GFDL-CM4,        project: CMIP6, mip: Omon, exp: historical, ensemble: r1i1p1f1, grid: gn, start_year: 1960, end_year: 2014}
            - {dataset: GFDL-CM4,        project: CMIP6, mip: Omon, exp: piControl,  ensemble: r1i1p1f1, grid: gn, start_year:  475, end_year:  529}
                # 1850 historical is 365, (subtract 1485) so 1960 is 475 and 2014 is 529
        #
            - {dataset: HadGEM3-GC31-LL, project: CMIP6, mip: Omon, exp: historical, ensemble: r1i1p1f3, grid: gn, start_year: 1960, end_year: 2014}
            - {dataset: HadGEM3-GC31-LL, project: CMIP6, mip: Omon, exp: piControl,  ensemble: r1i1p1f1, grid: gn, start_year: 1960, end_year: 2014}
        #       # job r1i1p1f3 uses same time scale as pi control
        #
        #    - {dataset: UKESM1-0-LL,     project: CMIP6, mip: Omon, exp: historical, ensemble: r1i1p1f2, grid: gn, start_year: 1960, end_year: 2014} # for hist r1i1p1f2, Bad file?
        #    - {dataset: UKESM1-0-LL,     project: CMIP6, mip: Omon, exp: piControl,  ensemble: r1i1p1f2, grid: gn, start_year: 2360, end_year: 2414} # for hist r1i1p1f2,
        #      # 1850 historical is 1440 (subtract 410)
            - {dataset: UKESM1-0-LL,     project: CMIP6, mip: Omon, exp: historical, ensemble: r2i1p1f2, grid: gn, start_year: 1960, end_year: 2014}
            - {dataset: UKESM1-0-LL,     project: CMIP6, mip: Omon, exp: piControl,  ensemble: r1i1p1f2, grid: gn, start_year: 2275, end_year: 2329} # for hist r2i1p1f2,
        #      # 1850 is 2165: (add 315)

        volcello700_Omon:
          short_name: volcello
          preprocessor: prep_vol_omon
          #derive: true
          #force_derivation: false
          fx_files: [volcello, ]
          additional_datasets:
            - {dataset: GFDL-CM4,        project: CMIP6, mip: Omon, exp: historical, ensemble: r1i1p1f1, grid: gn, start_year: 1960, end_year: 2014}
            - {dataset: GFDL-CM4,        project: CMIP6, mip: Omon, exp: piControl,  ensemble: r1i1p1f1, grid: gn, start_year:  475, end_year:  529}
                # 1850 historical is 365, (subtract 1485) so 1960 is 475 and 2014 is 529
        #
            - {dataset: HadGEM3-GC31-LL, project: CMIP6, mip: Omon, exp: historical, ensemble: r1i1p1f3, grid: gn, start_year: 1960, end_year: 2014}
            - {dataset: HadGEM3-GC31-LL, project: CMIP6, mip: Omon, exp: piControl,  ensemble: r1i1p1f1, grid: gn, start_year: 1960, end_year: 2014}
        #       # job r1i1p1f3 uses same time scale as pi control
        #
        #    - {dataset: UKESM1-0-LL,     project: CMIP6, mip: Omon, exp: historical, ensemble: r1i1p1f2, grid: gn, start_year: 1960, end_year: 2014} # for hist r1i1p1f2,
        #    - {dataset: UKESM1-0-LL,     project: CMIP6, mip: Omon, exp: piControl,  ensemble: r1i1p1f2, grid: gn, start_year: 2360, end_year: 2414} # for hist r1i1p1f2,
        #      # 1850 in historical is 1850+400 (add 400)
            - {dataset: UKESM1-0-LL,     project: CMIP6, mip: Omon, exp: historical, ensemble: r2i1p1f2, grid: gn, start_year: 1960, end_year: 2014}
            - {dataset: UKESM1-0-LL,     project: CMIP6, mip: Omon, exp: piControl,  ensemble: r1i1p1f2, grid: gn, start_year: 2275, end_year: 2329} # for hist r2i1p1f2,
        #      # 1850 in historical is 1850+400 (add 400)

        thetao700_Ofx: # Global Average Thermosteric Sea Level Change
          short_name: thetao
          preprocessor: prep_3_20
          additional_datasets:
             # CMIP5
             - {dataset: ACCESS1-0, project: CMIP5, mip: Omon, exp: historical, ensemble: r1i1p1, start_year: 1960, end_year: 2005}
             - {dataset: ACCESS1-0, project: CMIP5, mip: Omon, exp: piControl,  ensemble: r1i1p1, start_year:  410, end_year: 455}
             # 1850 = 300., subtract 1550,
             # - {dataset: bcc-csm1-1-m, project: CMIP5, mip: Omon, exp: historical, ensemble: r1i1p1, start_year: 1960, end_year: 2005} # no historical fx files.

             - {dataset: CCSM4, project: CMIP5, mip: Omon, exp: historical, ensemble: r1i1p1, start_year: 1960, end_year: 2005}
             - {dataset: CCSM4, project: CMIP5, mip: Omon, exp: piControl, ensemble: r1i1p1, start_year:  369, end_year:   414}
             # branch time 9? 259 - 1850 = 259, subtract 1591

             - {dataset: CMCC-CESM, project: CMIP5, mip: Omon, exp: historical, ensemble: r1i1p1, start_year: 1960, end_year: 2005}
             - {dataset: CMCC-CESM, project: CMIP5, mip: Omon, exp: piControl, ensemble: r1i1p1, start_year: 4434, end_year: 4479}
             # 1850 = 4324, add 2474

             - {dataset: CMCC-CM, project: CMIP5, mip: Omon, exp: historical, ensemble: r1i1p1, start_year: 1960, end_year: 2005}
             - {dataset: CMCC-CM, project: CMIP5, mip: Omon, exp: piControl, ensemble: r1i1p1, start_year: 1660, end_year: 1705}
             # 1850 = 1850 #
             # THis can't be, as the PI stops at 1879.
             # Lets assume that 1850 is actually 1550.  - subtract 300

             - {dataset: CMCC-CMS, project: CMIP5, mip: Omon, exp: historical, ensemble: r1i1p1, start_year: 1960, end_year: 2005}
             - {dataset: CMCC-CMS, project: CMIP5, mip: Omon, exp: piControl,  ensemble: r1i1p1, start_year: 3794, end_year: 3839}
             # 1850 = 3684, add 1834.

             # # - {dataset: GISS-E2-R-CC, project: CMIP5, mip: Omon, exp: historical, ensemble: r1i1p1, start_year: 1960, end_year: 2005}
             # # - {dataset: GISS-E2-R, project: CMIP5, mip: Omon, exp: historical, ensemble: r1i1p1, start_year: 1960, end_year: 2005}
             #

             - {dataset: HadGEM2-CC, project: CMIP5, mip: Omon, exp: historical, ensemble: r1i1p1, start_year: 1960, end_year: 2005}
             - {dataset: HadGEM2-CC, project: CMIP5, mip: Omon, exp: piControl, ensemble: r1i1p1, start_year: 1960, end_year: 2005}
             # 1850 = 1850 #

             - {dataset: HadGEM2-ES, project: CMIP5, mip: Omon, exp: historical, ensemble: r1i1p1, start_year: 1960, end_year: 2005}
             - {dataset: HadGEM2-ES, project: CMIP5, mip: Omon, exp: piControl, ensemble: r1i1p1, start_year: 1960, end_year: 2005}
             # 1850 = 1850 #

             - {dataset: IPSL-CM5A-LR, project: CMIP5, mip: Omon, exp: historical, ensemble: r1i1p1, start_year: 1960, end_year: 2005}
             - {dataset: IPSL-CM5A-LR, project: CMIP5, mip: Omon, exp: piControl,  ensemble: r1i1p1, start_year: 1960, end_year: 2005}
             # 1850 = 1850 #

             - {dataset: IPSL-CM5A-MR, project: CMIP5, mip: Omon, exp: historical, ensemble: r1i1p1, start_year: 1960, end_year: 2005}
             - {dataset: IPSL-CM5A-MR, project: CMIP5, mip: Omon, exp: piControl,  ensemble: r1i1p1, start_year: 1960, end_year: 2005}
             # 1850 = 1850 #

             # # - {dataset: MIROC5, project: CMIP5, mip: Omon, exp: historical, ensemble: r1i1p1, start_year: 1960, end_year: 2005} # can't cat

             - {dataset: MPI-ESM-LR, project: CMIP5, mip: Omon, exp: historical, ensemble: r1i1p1, start_year: 1960, end_year: 2005}
             - {dataset: MPI-ESM-LR, project: CMIP5, mip: Omon, exp: piControl,  ensemble: r1i1p1, start_year: 1990, end_year: 2035}
             # 1850 = 1880

             - {dataset: MPI-ESM-MR, project: CMIP5, mip: Omon, exp: historical, ensemble: r1i1p1, start_year: 1960, end_year: 2005}
             - {dataset: MPI-ESM-MR, project: CMIP5, mip: Omon, exp: piControl, ensemble: r1i1p1, start_year: 1960, end_year: 2005}
             # 1850 = 1850 #

             - {dataset: MPI-ESM-P, project: CMIP5, mip: Omon, exp: historical, ensemble: r1i1p1, start_year: 1960, end_year: 2005}
             - {dataset: MPI-ESM-P, project: CMIP5, mip: Omon, exp: piControl,  ensemble: r1i1p1, start_year: 2960, end_year: 3005}
             # 1850 = 2850, add 1000.

             - {dataset: MRI-CGCM3, project: CMIP5, mip: Omon, exp: historical, ensemble: r1i1p1, start_year: 1960, end_year: 2005}
             - {dataset: MRI-CGCM3, project: CMIP5, mip: Omon, exp: piControl, ensemble: r1i1p1, start_year: 2060, end_year: 2105}
             # 1850 = 1950, add 100.

             # - {dataset: MRI-ESM1, project: CMIP5, mip: Omon, exp: historical, ensemble: r1i1p1, start_year: 1960, end_year: 2005}
             #- {dataset: MRI-ESM1, project: CMIP5, mip: Omon, exp: historical, ensemble: r1i1p1, start_year: 1960, end_year: 2005} # No picontrol,. only esmControl

             - {dataset: NorESM1-M, project: CMIP5, mip: Omon, exp: historical, ensemble: r1i1p1, start_year: 1960, end_year: 2005}
             - {dataset: NorESM1-M, project: CMIP5, mip: Omon, exp: piControl, ensemble: r1i1p1, start_year:  810, end_year:  855}
             # 1850 = 700, subtract 1150

             - {dataset: NorESM1-ME, project: CMIP5, mip: Omon, exp: historical, ensemble: r1i1p1, start_year: 1960, end_year: 2005}
             - {dataset: NorESM1-ME, project: CMIP5, mip: Omon, exp: piControl,  ensemble: r1i1p1, start_year: 1011, end_year: 1056}
             # 1850 = 901, subtract 945.

             # CMIP6
             - {dataset: CESM2,           project: CMIP6, mip: Omon, exp: historical, ensemble: r1i1p1f1, grid: gn, start_year: 1960, end_year: 2014}
             - {dataset: CESM2,           project: CMIP6, mip: Omon, exp: piControl,  ensemble: r1i1p1f1, grid: gn, start_year:  710, end_year:  764}
             #  # 219000.0days = 600 years (subtract 1250),

             #- {dataset: SAM0-UNICON,     project: CMIP6, mip: Omon, exp: historical, ensemble: r1i1p1f1, grid: gn, start_year: 1960, end_year: 2014} # too slow.
             #- {dataset: SAM0-UNICON,     project: CMIP6, mip: Omon, exp: piControl,  ensemble: r1i1p1f1, grid: gn, start_year:  383, end_year:  437}
             # 99645.0 days is 273 years (subtract 1577),

        volcello700_Ofx: # Global Average Thermosteric Sea Level Change
          short_name: volcello
          preprocessor: prep_vol_ofx
          additional_datasets:
             # CMIP5
             - {dataset: ACCESS1-0, project: CMIP5, mip: fx, exp: historical, ensemble: r1i1p1, start_year: 1960, end_year: 2005}
             # - {dataset: ACCESS1-0, project: CMIP5, mip: fx, exp: piControl,  ensemble: r1i1p1, start_year:  410, end_year: 455} # no picontrol volcello

             - {dataset: CCSM4, project: CMIP5, mip: fx, exp: historical, ensemble: r1i1p1, start_year: 1960, end_year: 2005}
             - {dataset: CCSM4, project: CMIP5, mip: fx, exp: piControl, ensemble: r1i1p1, start_year:  369, end_year:   414}
             # branch time 9? 259 - 1850 = 259, subtract 1591

             - {dataset: CMCC-CESM, project: CMIP5, mip: fx, exp: historical, ensemble: r1i1p1, start_year: 1960, end_year: 2005}
             #- {dataset: CMCC-CESM, project: CMIP5, mip: fx, exp: piControl, ensemble: r1i1p1, start_year: 4434, end_year: 4479}
             # 1850 = 4324, add 2474

             - {dataset: CMCC-CM, project: CMIP5, mip: fx, exp: historical, ensemble: r1i1p1, start_year: 1960, end_year: 2005}
             # - {dataset: CMCC-CM, project: CMIP5, mip: fx, exp: piControl, ensemble: r1i1p1, start_year: 1960, end_year: 2005}
             # 1850 = 1850

             - {dataset: CMCC-CMS, project: CMIP5, mip: fx, exp: historical, ensemble: r1i1p1, start_year: 1960, end_year: 2005}
             #- {dataset: CMCC-CMS, project: CMIP5, mip: fx, exp: piControl,  ensemble: r1i1p1, start_year: 3794, end_year: 3839}

             - {dataset: HadGEM2-CC, project: CMIP5, mip: fx, exp: historical, ensemble: r1i1p1, start_year: 1960, end_year: 2005}
             - {dataset: HadGEM2-CC, project: CMIP5, mip: fx, exp: piControl, ensemble: r1i1p1, start_year: 1960, end_year: 2005}

             - {dataset: HadGEM2-ES, project: CMIP5, mip: fx, exp: historical, ensemble: r1i1p1, start_year: 1960, end_year: 2005}
             - {dataset: HadGEM2-ES, project: CMIP5, mip: fx, exp: piControl, ensemble: r1i1p1, start_year: 1960, end_year: 2005}

             - {dataset: IPSL-CM5A-LR, project: CMIP5, mip: fx, exp: historical, ensemble: r1i1p1, start_year: 1960, end_year: 2005}
             - {dataset: IPSL-CM5A-LR, project: CMIP5, mip: fx, exp: piControl,  ensemble: r1i1p1, start_year: 1960, end_year: 2005}

             - {dataset: IPSL-CM5A-MR, project: CMIP5, mip: fx, exp: historical, ensemble: r1i1p1, start_year: 1960, end_year: 2005}
             - {dataset: IPSL-CM5A-MR, project: CMIP5, mip: fx, exp: piControl,  ensemble: r1i1p1, start_year: 1960, end_year: 2005}

             - {dataset: MPI-ESM-LR, project: CMIP5, mip: fx, exp: historical, ensemble: r1i1p1, start_year: 1960, end_year: 2005}
             - {dataset: MPI-ESM-LR, project: CMIP5, mip: fx, exp: piControl,  ensemble: r1i1p1, start_year: 1990, end_year: 2035}
             # 1850 = 1880

             - {dataset: MPI-ESM-MR, project: CMIP5, mip: fx, exp: historical, ensemble: r1i1p1, start_year: 1960, end_year: 2005}
             - {dataset: MPI-ESM-MR, project: CMIP5, mip: fx, exp: piControl, ensemble: r1i1p1, start_year: 1960, end_year: 2005}

             - {dataset: MPI-ESM-P, project: CMIP5, mip: fx, exp: historical, ensemble: r1i1p1, start_year: 1960, end_year: 2005}
             - {dataset: MPI-ESM-P, project: CMIP5, mip: fx, exp: piControl,  ensemble: r1i1p1, start_year: 2960, end_year: 3005}

             - {dataset: MRI-CGCM3, project: CMIP5, mip: fx, exp: historical, ensemble: r1i1p1, start_year: 1960, end_year: 2005}
             - {dataset: MRI-CGCM3, project: CMIP5, mip: fx, exp: piControl, ensemble: r1i1p1, start_year: 2060, end_year: 2105}

             - {dataset: NorESM1-M, project: CMIP5, mip: fx, exp: historical, ensemble: r1i1p1, start_year: 1960, end_year: 2005}
             - {dataset: NorESM1-M, project: CMIP5, mip: fx, exp: piControl, ensemble: r1i1p1, start_year:  810, end_year:  855}

             - {dataset: NorESM1-ME, project: CMIP5, mip: fx, exp: historical, ensemble: r1i1p1, start_year: 1960, end_year: 2005}
             - {dataset: NorESM1-ME, project: CMIP5, mip: fx, exp: piControl,  ensemble: r1i1p1, start_year: 1011, end_year: 1056}

             # CMIP6
             - {dataset: CESM2,           project: CMIP6, mip: Ofx, exp: historical, ensemble: r1i1p1f1, grid: gn, start_year: 1960, end_year: 2014}
             - {dataset: CESM2,           project: CMIP6, mip: Ofx, exp: piControl,  ensemble: r1i1p1f1, grid: gn, start_year:  710, end_year:  764}
             #  # 219000.0days = 600 years (subtract 1250),

             # - {dataset: SAM0-UNICON,     project: CMIP6, mip: Ofx, exp: historical, ensemble: r1i1p1f1, grid: gn, start_year: 1960, end_year: 2014} # too slow
             # - {dataset: SAM0-UNICON,     project: CMIP6, mip: Ofx, exp: piControl,  ensemble: r1i1p1f1, grid: gn, start_year:  383, end_year:  437}
             # 99645.0 days is 273 years (subtract 1577),
      scripts:
        #diagnostic_3_20_ts:
          #script: ocean/diagnostic_timeseries.py
          #anomaly: [1970, 1972]
        diagnostic_3_20:
          script: ocean/diagnostic_fig_3_20_OHC_noppderive_timeseries.py<|MERGE_RESOLUTION|>--- conflicted
+++ resolved
@@ -30,10 +30,6 @@
             fx_files: [volcello, ]
         regrid_time:
             frequency: year
-<<<<<<< HEAD
-=======
-
->>>>>>> c8a5b1b8
 
     prep_vol_omon:
         custom_order: true
@@ -46,10 +42,6 @@
             operator: weightless_sum
         regrid_time:
             frequency: year
-<<<<<<< HEAD
-=======
-
->>>>>>> c8a5b1b8
 
     prep_vol_ofx:
         custom_order: true
