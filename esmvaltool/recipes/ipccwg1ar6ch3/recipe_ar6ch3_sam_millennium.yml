--- conflicted
+++ resolved
@@ -56,11 +56,6 @@
   - {project: CMIP6, dataset: MRI-ESM2-0, ensemble: r1i1p1f1, exp: historical, start_year: 1850, end_year: 2014, grid: gn}
   - {project: CMIP6, dataset: MIROC-ES2L, ensemble: r1i1p1f2, exp: past1000, end_year: 1849, grid: gn}
   - {project: CMIP6, dataset: MIROC-ES2L, ensemble: r1i1p1f2, exp: historical, start_year: 1850, end_year: 2014, grid: gn}
-<<<<<<< HEAD
-#  - {project: CMIP6, dataset: EC-Earth3-Veg-LR, ensemble: r1i1p1f1, exp: past1000, end_year: 1849, grid: gr}
-#  - {project: CMIP6, dataset: EC-Earth3-Veg-LR, ensemble: r1i1p1f1, exp: historical, start_year: 1850, end_year: 2014, grid: gr}
-=======
->>>>>>> d25b5421
   
 preprocessors:
 
