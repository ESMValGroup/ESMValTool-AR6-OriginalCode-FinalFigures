# ESMValTool
# recipe_OceanPhysics.yml
---
documentation:
  description: |
    Recipe to produce surface salinity trends figure 3.26 (previously 3.21) for IPCC WG1

  authors:
    - demora_lee

  references:
    - demora2018gmd

  projects:
    - ukesm


# TODO: Add additional models.
# TODO: Add multi_model_statistics
# TODO: Increase range.
# TODO: Figure out the observational data. CORA is not gridded.

preprocessors:
<<<<<<< HEAD
  prep_sal_surf:
=======
  prep_sal_trends:
>>>>>>> bc8b8982
    custom_order: true
    # extract_levels:
    #   levels:  [0., ]
    #   scheme: linear_horizontal_extrapolate_vertical
    climate_statistics:
      operator: mean
    regrid:
      target_grid: 1x1
      scheme: linear
    extract_region:
      start_longitude: 0.
      end_longitude: 360.
      start_latitude: -70.
      end_latitude: 70.
    # multi_model_statistics:
    #   span: overlap
    #   statistics: [mean ]

diagnostics:
  diag_sal_trends:
    variables:
      sos: # Salinity ocean surface 2D
<<<<<<< HEAD
        preprocessor: prep_sal_surf
=======
        preprocessor: prep_sal_trends
        field: TOsM
>>>>>>> bc8b8982
        project: CMIP5
        mip: Omon
        ensemble: r1i1p1
        additional_datasets:
        # CanESM2, HadGEM2-ES, GFDL-ESM2M, MPI-ESM-MR
         - {dataset: HadGEM2-ES, exp: historical, start_year: 1950, end_year: 1950}
         - {dataset: HadGEM2-ES, exp: historical, start_year: 2000, end_year: 2000}
         - {dataset: HadGEM2-ES, exp: historical, start_year: 1950, end_year: 2000}
         - {dataset: HadGEM2-ES, exp: rcp85,      start_year: 2050, end_year: 2050}
         - {dataset: HadGEM2-ES, exp: rcp85,      start_year: 2099, end_year: 2099}
         - {dataset: HadGEM2-ES, exp: rcp85,      start_year: 2050, end_year: 2099}

#        - {dataset: CanESM2, exp: historical, start_year: 1950, end_year: 1950}
#        - {dataset: CanESM2, exp: historical, start_year: 2000, end_year: 2000}
#        - {dataset: CanESM2, exp: historical, start_year: 1950, end_year: 2000}
#        - {dataset: CanESM2, exp: rcp85,      start_year: 2050, end_year: 2050}
#        - {dataset: CanESM2, exp: rcp85,      start_year: 2099, end_year: 2099}
#        - {dataset: CanESM2, exp: rcp85,      start_year: 2050, end_year: 2099}
#
#        - {dataset: GFDL-ESM2M, exp: historical, start_year: 1950, end_year: 1950}
#        - {dataset: GFDL-ESM2M, exp: historical, start_year: 2000, end_year: 2000}
#        - {dataset: GFDL-ESM2M, exp: historical, start_year: 1950, end_year: 2000}
#        - {dataset: GFDL-ESM2M, exp: rcp85,      start_year: 2050, end_year: 2050}
#        - {dataset: GFDL-ESM2M, exp: rcp85,      start_year: 2099, end_year: 2099}
#        - {dataset: GFDL-ESM2M, exp: rcp85,      start_year: 2050, end_year: 2099}
#
#        - {dataset: MPI-ESM-MR, exp: historical, start_year: 1950, end_year: 1950}
#        - {dataset: MPI-ESM-MR, exp: historical, start_year: 2000, end_year: 2000}
#        - {dataset: MPI-ESM-MR, exp: historical, start_year: 1950, end_year: 2000}
#        - {dataset: MPI-ESM-MR, exp: rcp85,      start_year: 2050, end_year: 2050}
#        - {dataset: MPI-ESM-MR, exp: rcp85,      start_year: 2099, end_year: 2099}
#        - {dataset: MPI-ESM-MR, exp: rcp85,      start_year: 2050, end_year: 2099}

    #   sos: # Salinity ocean surface 2D
<<<<<<< HEAD
    #     preprocessor: prep_sal_surf
=======
    #     preprocessor: prep_sal_trends
>>>>>>> bc8b8982
    #     field: TOsM
    #     additional_datasets:
    #     - {dataset: HadGEM2-ES, project: CMIP5, mip: Omon, exp: historical, ensemble: r1i1p1, start_year: 1950, end_year: 1950}
    #     - {dataset: HadGEM2-ES, project: CMIP5, mip: Omon, exp: historical, ensemble: r1i1p1, start_year: 2000, end_year: 2000}
    #     - {dataset: HadGEM2-ES, project: CMIP5, mip: Omon, exp: historical, ensemble: r1i1p1, start_year: 1950, end_year: 2000}
    #     - {dataset: HadGEM2-ES, project: CMIP5, mip: Omon, exp: rcp85,      ensemble: r1i1p1, start_year: 2050, end_year: 2050}
    #     - {dataset: HadGEM2-ES, project: CMIP5, mip: Omon, exp: rcp85,      ensemble: r1i1p1, start_year: 2099, end_year: 2099}
    #     - {dataset: HadGEM2-ES, project: CMIP5, mip: Omon, exp: rcp85,      ensemble: r1i1p1, start_year: 2050, end_year: 2099}
    scripts:
      diagnostic_sal_trends:
        script: ocean/diagnostic_surface_salinity_trends.py<|MERGE_RESOLUTION|>--- conflicted
+++ resolved
@@ -21,11 +21,7 @@
 # TODO: Figure out the observational data. CORA is not gridded.
 
 preprocessors:
-<<<<<<< HEAD
-  prep_sal_surf:
-=======
   prep_sal_trends:
->>>>>>> bc8b8982
     custom_order: true
     # extract_levels:
     #   levels:  [0., ]
@@ -48,12 +44,7 @@
   diag_sal_trends:
     variables:
       sos: # Salinity ocean surface 2D
-<<<<<<< HEAD
-        preprocessor: prep_sal_surf
-=======
         preprocessor: prep_sal_trends
-        field: TOsM
->>>>>>> bc8b8982
         project: CMIP5
         mip: Omon
         ensemble: r1i1p1
@@ -88,12 +79,7 @@
 #        - {dataset: MPI-ESM-MR, exp: rcp85,      start_year: 2050, end_year: 2099}
 
     #   sos: # Salinity ocean surface 2D
-<<<<<<< HEAD
-    #     preprocessor: prep_sal_surf
-=======
     #     preprocessor: prep_sal_trends
->>>>>>> bc8b8982
-    #     field: TOsM
     #     additional_datasets:
     #     - {dataset: HadGEM2-ES, project: CMIP5, mip: Omon, exp: historical, ensemble: r1i1p1, start_year: 1950, end_year: 1950}
     #     - {dataset: HadGEM2-ES, project: CMIP5, mip: Omon, exp: historical, ensemble: r1i1p1, start_year: 2000, end_year: 2000}
