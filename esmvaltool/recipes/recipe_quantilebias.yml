--- conflicted
+++ resolved
@@ -19,13 +19,8 @@
     - c3s-magic
 
 datasets:
-<<<<<<< HEAD
-  #- {dataset: ACCESS1-0, project: CMIP5, exp: historical, ensemble: r1i1p1, start_year: 1997, end_year: 1997}
-   - {dataset: GPCP-SG, project: obs4mips, level: L3, version: v2.3, tier: 1, start_year: 1997, end_year: 1997}
-=======
    - {dataset: CanESM2, project: CMIP5, exp: historical, ensemble: r1i1p1, start_year: 1979, end_year: 2005}
    - {dataset: GPCP-SG, project: obs4mips, level: L3, version: v2.3, tier: 1, start_year: 1979, end_year: 2005}
->>>>>>> d2a4665a
 
 preprocessors:
   mask_regrid_preproc:
@@ -43,53 +38,6 @@
         preprocessor: mask_regrid_preproc 
         reference_dataset: "GPCP-SG"
         mip: Amon
-<<<<<<< HEAD
-        project: CMIP5
-        exp: historical
-        ensemble: r1i1p1
-        start_year: 1997
-        end_year: 1997
-    additional_datasets:
-      - {dataset: ACCESS1-0}
-      - {dataset: ACCESS1-3}
-      #- {dataset: bcc-csm1-1}
-      #- {dataset: bcc-csm1-1-m}
-      #- {dataset: CanESM2}
-      #- {dataset: CCSM4}
-      #- {dataset: CESM1-BGC}
-      #- {dataset: CESM1-CAM5}
-      #- {dataset: CESM1-FASTCHEM}
-      #- {dataset: CESM1-WACCM}
-      #- {dataset: CMCC-CESM}
-      #- {dataset: CMCC-CM}
-      #- {dataset: CMCC-CMS}
-      #- {dataset: CNRM-CM5}
-      #- {dataset: CSIRO-Mk3-6-0}
-      #- {dataset: EC-EARTH31, ensemble: r2i1p1}
-      #- {dataset: FGOALS-g2}
-      #- {dataset: FGOALS-s2}
-      #- {dataset: FIO-ESM}
-      #- {dataset: GFDL-CM2p1}
-      #- {dataset: GFDL-CM3}
-      #- {dataset: GFDL-ESM2G}
-      #- {dataset: GFDL-ESM2M}
-      #- {dataset: HadGEM2-AO}
-      #- {dataset: HadGEM2-CC}
-      #- {dataset: HadGEM2-ES}
-      #- {dataset: inmcm4}
-      #- {dataset: IPSL-CM5A-LR}
-      #- {dataset: IPSL-CM5A-MR}
-      #- {dataset: IPSL-CM5B-LR}
-      #- {dataset: MIROC5}
-      #- {dataset: MIROC-ESM}
-      #- {dataset: MIROC-ESM-CHEM}
-      #- {dataset: MPI-ESM-LR}
-      #- {dataset: MPI-ESM-P}
-      #- {dataset: MRI-CGCM3}
-      #- {dataset: NorESM1-M}
-      #- {dataset: NorESM1-ME}
-=======
->>>>>>> d2a4665a
 
     scripts:
       main:
