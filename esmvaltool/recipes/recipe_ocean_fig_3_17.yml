--- conflicted
+++ resolved
@@ -19,128 +19,6 @@
   projects:
     - ukesm
 
-
-datasets:
-  # debugging:
-  # - {dataset: MPI-ESM-LR, project: CMIP5, mip: Omon, exp: historical, ensemble: r1i1p1, start_year: 1998, end_year: 2000}
-  # - {dataset: HadGEM2-CC, project: CMIP5, mip: Omon, exp: historical, ensemble: r1i1p1, start_year: 1998, end_year: 2000}
-  # 
-  # working datasets
-  # - {dataset: CanESM2, project: CMIP5, mip: Omon, exp: historical, ensemble: r1i1p1, start_year: 2001, end_year: 2004}
-  # - {dataset: GISS-E2-H, project: CMIP5, mip: Omon, exp: historical, ensemble: r1i1p1, start_year: 2001, end_year: 2004}
-  # - {dataset: HadGEM2-AO, project: CMIP5, mip: Omon, exp: historical, ensemble: r1i1p1, start_year: 2001, end_year: 2004}
-  # - {dataset: HadCM3, project: CMIP5, mip: Omon, exp: historical, ensemble: r1i1p1, start_year: 2001, end_year: 2004}
-  # - {dataset: CanCM4, project: CMIP5, mip: Omon, exp: historical, ensemble: r1i1p1, start_year: 2001, end_year: 2004}
-  # - {dataset: CSIRO-Mk3-6-0, project: CMIP5, mip: Omon, exp: historical, ensemble: r1i1p1, start_year: 2001, end_year: 2004}
-
-  # - {dataset: HadGEM2-CC, project: CMIP5, mip: Omon, exp: historical, ensemble: r1i1p1, start_year: 1975, end_year: 2000}
-  # - {dataset: HadGEM2-ES, project: CMIP5, mip: Omon, exp: historical, ensemble: r1i1p1, start_year: 1975, end_year: 2000}
-  # - {dataset: MPI-ESM-LR, project: CMIP5, mip: Omon, exp: historical, ensemble: r1i1p1, start_year: 1975, end_year: 2000}
-  # - {dataset: CMCC-CESM,  project: CMIP5, mip: Omon, exp: historical, ensemble: r1i1p1, start_year: 1975, end_year: 2000}
-
-  # - {dataset: HadGEM2-AO, project: CMIP5, mip: Omon, exp: historical, ensemble: r1i1p1, start_year: 2001, end_year: 2002}
-
-  # - {dataset: MRI-ESM1, project: CMIP5, mip: Omon, exp: historical, ensemble: r1i1p1, start_year: 2001, end_year: 2002}
-
-  # - {dataset: HadGEM2-CC, project: CMIP5, mip: Omon, exp: historical, ensemble: r1i1p1, start_year: 1975, end_year: 2000}
-
-  # - {dataset: HadGEM2-ES, project: CMIP5, mip: Omon, exp: historical, ensemble: r1i1p1, start_year: 1975, end_year: 2000}
-    # ALL CMIP5 - 22/8/2019
-    # find /badc/cmip5/data/cmip5/output1/*/*/historical/mon/ocean/Omon/r1i1p1/latest/thetao -type d
-    - {dataset: bcc-csm1-1, project: CMIP5, ensemble: r1i1p1, }
-    - {dataset: bcc-csm1-1-m, project: CMIP5, ensemble: r1i1p1, }
-    - {dataset: BNU-ESM, project: CMIP5, ensemble: r1i1p1, }
-    - {dataset: CanCM4, project: CMIP5, ensemble: r1i1p1, }
-    - {dataset: CanESM2, project: CMIP5, ensemble: r1i1p1, }
-    - {dataset: CMCC-CESM, project: CMIP5, ensemble: r1i1p1, }
-    - {dataset: CMCC-CM, project: CMIP5, ensemble: r1i1p1, }
-    - {dataset: CMCC-CMS, project: CMIP5, ensemble: r1i1p1, }
-    - {dataset: CNRM-CM5-2, project: CMIP5, ensemble: r1i1p1, }
-    - {dataset: CNRM-CM5, project: CMIP5, ensemble: r1i1p1, }
-    - {dataset: ACCESS1-0, project: CMIP5, ensemble: r1i1p1, }
-    - {dataset: ACCESS1-3, project: CMIP5, ensemble: r1i1p1, }
-    - {dataset: CSIRO-Mk3-6-0, project: CMIP5, ensemble: r1i1p1, }
-    - {dataset: EC-EARTH, project: CMIP5, ensemble: r1i1p1, }
-    - {dataset: inmcm4, project: CMIP5, ensemble: r1i1p1, }
-    - {dataset: IPSL-CM5A-LR, project: CMIP5, ensemble: r1i1p1, }
-    - {dataset: IPSL-CM5A-MR, project: CMIP5, ensemble: r1i1p1, }
-    - {dataset: IPSL-CM5B-LR, project: CMIP5, ensemble: r1i1p1, }
-    - {dataset: FGOALS-g2, project: CMIP5, ensemble: r1i1p1, }
-    - {dataset: MIROC4h, project: CMIP5, ensemble: r1i1p1, }
-    - {dataset: MIROC5, project: CMIP5, ensemble: r1i1p1, }
-    - {dataset: MIROC-ESM-CHEM, project: CMIP5, ensemble: r1i1p1, }
-    - {dataset: MIROC-ESM, project: CMIP5, ensemble: r1i1p1, }
-    - {dataset: HadCM3, project: CMIP5, ensemble: r1i1p1, }
-    - {dataset: HadGEM2-CC, project: CMIP5, ensemble: r1i1p1, }
-    - {dataset: HadGEM2-ES, project: CMIP5, ensemble: r1i1p1, }
-    - {dataset: MPI-ESM-LR, project: CMIP5, ensemble: r1i1p1, }
-    - {dataset: MPI-ESM-MR, project: CMIP5, ensemble: r1i1p1, }
-    - {dataset: MPI-ESM-P, project: CMIP5, ensemble: r1i1p1, }
-    - {dataset: MRI-CGCM3, project: CMIP5, ensemble: r1i1p1, }
-    - {dataset: MRI-ESM1, project: CMIP5, ensemble: r1i1p1, }
-    - {dataset: GISS-E2-H-CC, project: CMIP5, ensemble: r1i1p1, }
-    - {dataset: GISS-E2-H, project: CMIP5, ensemble: r1i1p1, }
-    - {dataset: GISS-E2-R-CC, project: CMIP5, ensemble: r1i1p1, }
-    - {dataset: GISS-E2-R, project: CMIP5, ensemble: r1i1p1, }
-    - {dataset: CCSM4, project: CMIP5, ensemble: r1i1p1, }
-    - {dataset: NorESM1-ME, project: CMIP5, ensemble: r1i1p1, }
-    - {dataset: NorESM1-M, project: CMIP5, ensemble: r1i1p1, }
-    - {dataset: HadGEM2-AO, project: CMIP5, ensemble: r1i1p1, }
-    - {dataset: GFDL-CM2p1, project: CMIP5, ensemble: r1i1p1, }
-    - {dataset: GFDL-CM3, project: CMIP5, ensemble: r1i1p1, }
-    - {dataset: GFDL-ESM2G, project: CMIP5, ensemble: r1i1p1, }
-    - {dataset: GFDL-ESM2M, project: CMIP5, ensemble: r1i1p1, }
-    - {dataset: CESM1-BGC, project: CMIP5, ensemble: r1i1p1, }
-    - {dataset: CESM1-CAM5-1-FV2, project: CMIP5, ensemble: r1i1p1, }
-    - {dataset: CESM1-CAM5, project: CMIP5, ensemble: r1i1p1, }
-    - {dataset: CESM1-FASTCHEM, project: CMIP5, ensemble: r1i1p1, }
-    - {dataset: CESM1-WACCM, project: CMIP5, ensemble: r1i1p1, }
-
-    # All CMIP6 - 22/8/2019
-    # find /badc/cmip6/data/CMIP6/CMIP/*/*/historical/r1i1p1f?/Omon/thetao -type d -maxdepth 0
-    - {dataset: AWI-CM-1-1-MR, project: CMIP6, ensemble: r1i1p1f1, grid: gn, }
-    - {dataset: BCC-CSM2-MR, project: CMIP6, ensemble: r1i1p1f1, grid: gn, }
-    - {dataset: BCC-ESM1, project: CMIP6, ensemble: r1i1p1f1, grid: gn, }
-    - {dataset: CAMS-CSM1-0, project: CMIP6, ensemble: r1i1p1f1, grid: gn, }
-    - {dataset: CanESM5, project: CMIP6, ensemble: r1i1p1f1, grid: gn, }
-    - {dataset: CNRM-CM6-1, project: CMIP6, ensemble: r1i1p1f2, grid: gn, }
-    - {dataset: CNRM-ESM2-1, project: CMIP6, ensemble: r1i1p1f2, grid: gn, }
-    - {dataset: IPSL-CM6A-LR, project: CMIP6, ensemble: r1i1p1f1, grid: gn, }
-    - {dataset: MIROC6, project: CMIP6, ensemble: r1i1p1f1, grid: gn, }
-    - {dataset: HadGEM3-GC31-LL, project: CMIP6, ensemble: r1i1p1f3, grid: gn, }
-    - {dataset: UKESM1-0-LL, project: CMIP6, ensemble: r1i1p1f2, grid: gn, }
-    - {dataset: GISS-E2-1-G, project: CMIP6, ensemble: r1i1p1f1, grid: gn, }
-    - {dataset: GISS-E2-1-H, project: CMIP6, ensemble: r1i1p1f1, grid: gr, }
-    - {dataset: CESM2, project: CMIP6, ensemble: r1i1p1f1, grid: gn, }
-    - {dataset: GFDL-CM4, project: CMIP6, ensemble: r1i1p1f1, grid: gn, }
-    - {dataset: SAM0-UNICON, project: CMIP6, ensemble: r1i1p1f1, grid: gn, }
-
-  # working datasets
-  # - {dataset: CanESM2, project: CMIP5, ensemble: r1i1p1, }
-  # - {dataset: GISS-E2-H, project: CMIP5, ensemble: r1i1p1, }
-  # - {dataset: HadGEM2-AO, project: CMIP5, ensemble: r1i1p1, }
-  # - {dataset: HadCM3, project: CMIP5, ensemble: r1i1p1, }
-  # - {dataset: CanCM4, project: CMIP5, ensemble: r1i1p1, }
-  # - {dataset: CSIRO-Mk3-6-0, project: CMIP5, ensemble: r1i1p1, }
-
-  # Problem with latitude > 90.
-  # - {dataset: HadGEM2-CC, project: CMIP5, ensemble: r1i1p1, start_year: 2001, end_year: 2002}
-  # - {dataset: HadGEM2-ES, project: CMIP5, ensemble: r1i1p1, start_year: 2001, end_year: 2002}
-  # - {dataset: MPI-ESM-LR, project: CMIP5, ensemble: r1i1p1, start_year: 2001, end_year: 2002}
-  # - {dataset: CMCC-CESM, project: CMIP5, ensemble: r1i1p1, start_year: 2001, end_year: 2002}
-
-  # - {dataset: HadGEM2-AO, project: CMIP5, ensemble: r1i1p1, start_year: 2001, end_year: 2002}
-  # - {dataset: MRI-ESM1, project: CMIP5, ensemble: r1i1p1, start_year: 2001, end_year: 2002}
-  # - {dataset: HadGEM2-CC, project: CMIP5, ensemble: r1i1p1, start_year: 1975, end_year: 2000}
-  # - {dataset: HadGEM2-ES, project: CMIP5, ensemble: r1i1p1, start_year: 1975, end_year: 2000}
-  #
-  # - {dataset: MPI-ESM-LR, project: CMIP5, ensemble: r1i1p1, start_year: 1975, end_year: 2000}
-  # - {dataset: HadGEM2-AO, project: CMIP5, ensemble: r1i1p1, start_year: 1975, end_year: 2000}
-  # - {dataset: CMCC-CESM, project: CMIP5, ensemble: r1i1p1, start_year: 1975, end_year: 2000}
-  # - {dataset: MRI-ESM1, project: CMIP5, ensemble: r1i1p1, start_year: 1975, end_year: 2000}
-
-  # Broken:
-  # - {dataset: MRI-ESM1,   project: CMIP5, ensemble: r1i1p1, start_year: 2001, end_year: 2002}
 
 preprocessors:
   # --------------------------------------------------
@@ -178,15 +56,82 @@
         start_year: 1999
         end_year: 2000
     additional_datasets:
-      # https://data.nodc.noaa.gov/woa/WOA13/DATAv2/
-        # - {dataset: WOA,  project: obs4mips,  level: L3,  version: clim,  tier: 3, start_year: 2000,  end_year: 2000}
+        # ALL CMIP5 - 22/8/2019
+        # find /badc/cmip5/data/cmip5/output1/*/*/historical/mon/ocean/Omon/r1i1p1/latest/thetao -type d
+        - {dataset: bcc-csm1-1, project: CMIP5, ensemble: r1i1p1, mip: Omon, exp: historical, start_year: 1999, end_year: 2000 }
+        - {dataset: bcc-csm1-1-m, project: CMIP5, ensemble: r1i1p1, mip: Omon, exp: historical, start_year: 1999, end_year: 2000}
+        - {dataset: BNU-ESM, project: CMIP5, ensemble: r1i1p1, mip: Omon, exp: historical, start_year: 1999, end_year: 2000}
+        - {dataset: CanCM4, project: CMIP5, ensemble: r1i1p1, mip: Omon, exp: historical, start_year: 1999, end_year: 2000}
+        - {dataset: CanESM2, project: CMIP5, ensemble: r1i1p1, mip: Omon, exp: historical, start_year: 1999, end_year: 2000}
+        - {dataset: CMCC-CESM, project: CMIP5, ensemble: r1i1p1, mip: Omon, exp: historical, start_year: 1999, end_year: 2000}
+        - {dataset: CMCC-CM, project: CMIP5, ensemble: r1i1p1, mip: Omon, exp: historical, start_year: 1999, end_year: 2000}
+        - {dataset: CMCC-CMS, project: CMIP5, ensemble: r1i1p1, mip: Omon, exp: historical, start_year: 1999, end_year: 2000}
+        - {dataset: CNRM-CM5-2, project: CMIP5, ensemble: r1i1p1, mip: Omon, exp: historical, start_year: 1999, end_year: 2000}
+        - {dataset: CNRM-CM5, project: CMIP5, ensemble: r1i1p1, mip: Omon, exp: historical, start_year: 1999, end_year: 2000}
+        - {dataset: ACCESS1-0, project: CMIP5, ensemble: r1i1p1, mip: Omon, exp: historical, start_year: 1999, end_year: 2000}
+        - {dataset: ACCESS1-3, project: CMIP5, ensemble: r1i1p1, mip: Omon, exp: historical, start_year: 1999, end_year: 2000}
+        - {dataset: CSIRO-Mk3-6-0, project: CMIP5, ensemble: r1i1p1, mip: Omon, exp: historical, start_year: 1999, end_year: 2000}
+        - {dataset: EC-EARTH, project: CMIP5, ensemble: r1i1p1, mip: Omon, exp: historical, start_year: 1999, end_year: 2000}
+        - {dataset: inmcm4, project: CMIP5, ensemble: r1i1p1, mip: Omon, exp: historical, start_year: 1999, end_year: 2000}
+        - {dataset: IPSL-CM5A-LR, project: CMIP5, ensemble: r1i1p1, mip: Omon, exp: historical, start_year: 1999, end_year: 2000}
+        - {dataset: IPSL-CM5A-MR, project: CMIP5, ensemble: r1i1p1, mip: Omon, exp: historical, start_year: 1999, end_year: 2000}
+        - {dataset: IPSL-CM5B-LR, project: CMIP5, ensemble: r1i1p1, mip: Omon, exp: historical, start_year: 1999, end_year: 2000}
+        - {dataset: FGOALS-g2, project: CMIP5, ensemble: r1i1p1, mip: Omon, exp: historical, start_year: 1999, end_year: 2000}
+        - {dataset: MIROC4h, project: CMIP5, ensemble: r1i1p1, mip: Omon, exp: historical, start_year: 1999, end_year: 2000}
+        - {dataset: MIROC5, project: CMIP5, ensemble: r1i1p1, mip: Omon, exp: historical, start_year: 1999, end_year: 2000}
+        - {dataset: MIROC-ESM-CHEM, project: CMIP5, ensemble: r1i1p1, mip: Omon, exp: historical, start_year: 1999, end_year: 2000}
+        - {dataset: MIROC-ESM, project: CMIP5, ensemble: r1i1p1, mip: Omon, exp: historical, start_year: 1999, end_year: 2000}
+        - {dataset: HadCM3, project: CMIP5, ensemble: r1i1p1, mip: Omon, exp: historical, start_year: 1999, end_year: 2000}
+        - {dataset: HadGEM2-CC, project: CMIP5, ensemble: r1i1p1, mip: Omon, exp: historical, start_year: 1999, end_year: 2000}
+        - {dataset: HadGEM2-ES, project: CMIP5, ensemble: r1i1p1, mip: Omon, exp: historical, start_year: 1999, end_year: 2000}
+        - {dataset: MPI-ESM-LR, project: CMIP5, ensemble: r1i1p1, mip: Omon, exp: historical, start_year: 1999, end_year: 2000}
+        - {dataset: MPI-ESM-MR, project: CMIP5, ensemble: r1i1p1, mip: Omon, exp: historical, start_year: 1999, end_year: 2000}
+        - {dataset: MPI-ESM-P, project: CMIP5, ensemble: r1i1p1, mip: Omon, exp: historical, start_year: 1999, end_year: 2000}
+        - {dataset: MRI-CGCM3, project: CMIP5, ensemble: r1i1p1, mip: Omon, exp: historical, start_year: 1999, end_year: 2000}
+        - {dataset: MRI-ESM1, project: CMIP5, ensemble: r1i1p1, mip: Omon, exp: historical, start_year: 1999, end_year: 2000}
+        - {dataset: GISS-E2-H-CC, project: CMIP5, ensemble: r1i1p1, mip: Omon, exp: historical, start_year: 1999, end_year: 2000}
+        - {dataset: GISS-E2-H, project: CMIP5, ensemble: r1i1p1, mip: Omon, exp: historical, start_year: 1999, end_year: 2000}
+        - {dataset: GISS-E2-R-CC, project: CMIP5, ensemble: r1i1p1, mip: Omon, exp: historical, start_year: 1999, end_year: 2000}
+        - {dataset: GISS-E2-R, project: CMIP5, ensemble: r1i1p1, mip: Omon, exp: historical, start_year: 1999, end_year: 2000}
+        - {dataset: CCSM4, project: CMIP5, ensemble: r1i1p1, mip: Omon, exp: historical, start_year: 1999, end_year: 2000}
+        - {dataset: NorESM1-ME, project: CMIP5, ensemble: r1i1p1, mip: Omon, exp: historical, start_year: 1999, end_year: 2000}
+        - {dataset: NorESM1-M, project: CMIP5, ensemble: r1i1p1, mip: Omon, exp: historical, start_year: 1999, end_year: 2000}
+        - {dataset: HadGEM2-AO, project: CMIP5, ensemble: r1i1p1, mip: Omon, exp: historical, start_year: 1999, end_year: 2000}
+        - {dataset: GFDL-CM2p1, project: CMIP5, ensemble: r1i1p1, mip: Omon, exp: historical, start_year: 1999, end_year: 2000}
+        - {dataset: GFDL-CM3, project: CMIP5, ensemble: r1i1p1, mip: Omon, exp: historical, start_year: 1999, end_year: 2000}
+        - {dataset: GFDL-ESM2G, project: CMIP5, ensemble: r1i1p1, mip: Omon, exp: historical, start_year: 1999, end_year: 2000}
+        - {dataset: GFDL-ESM2M, project: CMIP5, ensemble: r1i1p1, mip: Omon, exp: historical, start_year: 1999, end_year: 2000}
+        - {dataset: CESM1-BGC, project: CMIP5, ensemble: r1i1p1, mip: Omon, exp: historical, start_year: 1999, end_year: 2000}
+        - {dataset: CESM1-CAM5-1-FV2, project: CMIP5, ensemble: r1i1p1, mip: Omon, exp: historical, start_year: 1999, end_year: 2000}
+        - {dataset: CESM1-CAM5, project: CMIP5, ensemble: r1i1p1, mip: Omon, exp: historical, start_year: 1999, end_year: 2000}
+        - {dataset: CESM1-FASTCHEM, project: CMIP5, ensemble: r1i1p1, mip: Omon, exp: historical, start_year: 1999, end_year: 2000}
+        - {dataset: CESM1-WACCM, project: CMIP5, ensemble: r1i1p1, mip: Omon, exp: historical, start_year: 1999, end_year: 2000}
+
+        # All CMIP6 - 22/8/2019
+        # find /badc/cmip6/data/CMIP6/CMIP/*/*/historical/r1i1p1f?/Omon/thetao -type d -maxdepth 0
+        - {dataset: AWI-CM-1-1-MR, project: CMIP6, ensemble: r1i1p1f1, grid: gn, mip: Omon, exp: historical, start_year: 1999, end_year: 2000}
+        - {dataset: BCC-CSM2-MR, project: CMIP6, ensemble: r1i1p1f1, grid: gn, mip: Omon, exp: historical, start_year: 1999, end_year: 2000}
+        - {dataset: BCC-ESM1, project: CMIP6, ensemble: r1i1p1f1, grid: gn, mip: Omon, exp: historical, start_year: 1999, end_year: 2000}
+        - {dataset: CAMS-CSM1-0, project: CMIP6, ensemble: r1i1p1f1, grid: gn, mip: Omon, exp: historical, start_year: 1999, end_year: 2000}
+        - {dataset: CanESM5, project: CMIP6, ensemble: r1i1p1f1, grid: gn, mip: Omon, exp: historical, start_year: 1999, end_year: 2000}
+        - {dataset: CNRM-CM6-1, project: CMIP6, ensemble: r1i1p1f2, grid: gn, mip: Omon, exp: historical, start_year: 1999, end_year: 2000}
+        - {dataset: CNRM-ESM2-1, project: CMIP6, ensemble: r1i1p1f2, grid: gn, mip: Omon, exp: historical, start_year: 1999, end_year: 2000}
+        - {dataset: IPSL-CM6A-LR, project: CMIP6, ensemble: r1i1p1f1, grid: gn, mip: Omon, exp: historical, start_year: 1999, end_year: 2000}
+        - {dataset: MIROC6, project: CMIP6, ensemble: r1i1p1f1, grid: gn, mip: Omon, exp: historical, start_year: 1999, end_year: 2000}
+        - {dataset: HadGEM3-GC31-LL, project: CMIP6, ensemble: r1i1p1f3, grid: gn, mip: Omon, exp: historical, start_year: 1999, end_year: 2000}
+        - {dataset: UKESM1-0-LL, project: CMIP6, ensemble: r1i1p1f2, grid: gn, mip: Omon, exp: historical, start_year: 1999, end_year: 2000}
+        - {dataset: GISS-E2-1-G, project: CMIP6, ensemble: r1i1p1f1, grid: gn, mip: Omon, exp: historical, start_year: 1999, end_year: 2000}
+        - {dataset: GISS-E2-1-H, project: CMIP6, ensemble: r1i1p1f1, grid: gr, mip: Omon, exp: historical, start_year: 1999, end_year: 2000}
+        - {dataset: CESM2, project: CMIP6, ensemble: r1i1p1f1, grid: gn, mip: Omon, exp: historical, start_year: 1999, end_year: 2000}
+        - {dataset: GFDL-CM4, project: CMIP6, ensemble: r1i1p1f1, grid: gn, mip: Omon, exp: historical, start_year: 1999, end_year: 2000}
+        - {dataset: SAM0-UNICON, project: CMIP6, ensemble: r1i1p1f1, grid: gn, mip: Omon, exp: historical, start_year: 1999, end_year: 2000}
+        # https://data.nodc.noaa.gov/woa/WOA13/DATAv2/
         - {dataset: WOA,  project: OBS,  type: clim,  version: 2013v2,  start_year: 2000,  end_year: 2000,  tier: 2}
     scripts:
       Regional_Ocean_DepthLayers_regrid_transect:
         script: ocean/diagnostic_fig_3_17.py
         observational_dataset: {dataset: WOA, project: OBS,}
 
-<<<<<<< HEAD
   diag_transect_so:
     description: Extracting along a trajectory
     variables:
@@ -198,30 +143,79 @@
         start_year: 1999
         end_year: 2000
     additional_datasets:
-      # https://data.nodc.noaa.gov/woa/WOA13/DATAv2/
+        # ALL CMIP5 - 22/8/2019
+        # find /badc/cmip5/data/cmip5/output1/*/*/historical/mon/ocean/Omon/r1i1p1/latest/so -type d
+        - {dataset: bcc-csm1-1, project: CMIP5, ensemble: r1i1p1, mip: Omon, exp: historical, start_year: 1999, end_year: 2000 }
+        - {dataset: bcc-csm1-1-m, project: CMIP5, ensemble: r1i1p1, mip: Omon, exp: historical, start_year: 1999, end_year: 2000}
+        - {dataset: BNU-ESM, project: CMIP5, ensemble: r1i1p1, mip: Omon, exp: historical, start_year: 1999, end_year: 2000}
+        - {dataset: CanCM4, project: CMIP5, ensemble: r1i1p1, mip: Omon, exp: historical, start_year: 1999, end_year: 2000}
+        - {dataset: CanESM2, project: CMIP5, ensemble: r1i1p1, mip: Omon, exp: historical, start_year: 1999, end_year: 2000}
+        - {dataset: CMCC-CESM, project: CMIP5, ensemble: r1i1p1, mip: Omon, exp: historical, start_year: 1999, end_year: 2000}
+        - {dataset: CMCC-CM, project: CMIP5, ensemble: r1i1p1, mip: Omon, exp: historical, start_year: 1999, end_year: 2000}
+        - {dataset: CMCC-CMS, project: CMIP5, ensemble: r1i1p1, mip: Omon, exp: historical, start_year: 1999, end_year: 2000}
+        - {dataset: CNRM-CM5-2, project: CMIP5, ensemble: r1i1p1, mip: Omon, exp: historical, start_year: 1999, end_year: 2000}
+        - {dataset: CNRM-CM5, project: CMIP5, ensemble: r1i1p1, mip: Omon, exp: historical, start_year: 1999, end_year: 2000}
+        - {dataset: ACCESS1-0, project: CMIP5, ensemble: r1i1p1, mip: Omon, exp: historical, start_year: 1999, end_year: 2000}
+        - {dataset: ACCESS1-3, project: CMIP5, ensemble: r1i1p1, mip: Omon, exp: historical, start_year: 1999, end_year: 2000}
+        - {dataset: CSIRO-Mk3-6-0, project: CMIP5, ensemble: r1i1p1, mip: Omon, exp: historical, start_year: 1999, end_year: 2000}
+        - {dataset: EC-EARTH, project: CMIP5, ensemble: r1i1p1, mip: Omon, exp: historical, start_year: 1999, end_year: 2000}
+        - {dataset: inmcm4, project: CMIP5, ensemble: r1i1p1, mip: Omon, exp: historical, start_year: 1999, end_year: 2000}
+        - {dataset: IPSL-CM5A-LR, project: CMIP5, ensemble: r1i1p1, mip: Omon, exp: historical, start_year: 1999, end_year: 2000}
+        - {dataset: IPSL-CM5A-MR, project: CMIP5, ensemble: r1i1p1, mip: Omon, exp: historical, start_year: 1999, end_year: 2000}
+        - {dataset: IPSL-CM5B-LR, project: CMIP5, ensemble: r1i1p1, mip: Omon, exp: historical, start_year: 1999, end_year: 2000}
+        - {dataset: FGOALS-g2, project: CMIP5, ensemble: r1i1p1, mip: Omon, exp: historical, start_year: 1999, end_year: 2000}
+        - {dataset: MIROC4h, project: CMIP5, ensemble: r1i1p1, mip: Omon, exp: historical, start_year: 1999, end_year: 2000}
+        - {dataset: MIROC5, project: CMIP5, ensemble: r1i1p1, mip: Omon, exp: historical, start_year: 1999, end_year: 2000}
+        - {dataset: MIROC-ESM-CHEM, project: CMIP5, ensemble: r1i1p1, mip: Omon, exp: historical, start_year: 1999, end_year: 2000}
+        - {dataset: MIROC-ESM, project: CMIP5, ensemble: r1i1p1, mip: Omon, exp: historical, start_year: 1999, end_year: 2000}
+        - {dataset: HadCM3, project: CMIP5, ensemble: r1i1p1, mip: Omon, exp: historical, start_year: 1999, end_year: 2000}
+        - {dataset: HadGEM2-CC, project: CMIP5, ensemble: r1i1p1, mip: Omon, exp: historical, start_year: 1999, end_year: 2000}
+        - {dataset: HadGEM2-ES, project: CMIP5, ensemble: r1i1p1, mip: Omon, exp: historical, start_year: 1999, end_year: 2000}
+        - {dataset: MPI-ESM-LR, project: CMIP5, ensemble: r1i1p1, mip: Omon, exp: historical, start_year: 1999, end_year: 2000}
+        - {dataset: MPI-ESM-MR, project: CMIP5, ensemble: r1i1p1, mip: Omon, exp: historical, start_year: 1999, end_year: 2000}
+        - {dataset: MPI-ESM-P, project: CMIP5, ensemble: r1i1p1, mip: Omon, exp: historical, start_year: 1999, end_year: 2000}
+        - {dataset: MRI-CGCM3, project: CMIP5, ensemble: r1i1p1, mip: Omon, exp: historical, start_year: 1999, end_year: 2000}
+        - {dataset: MRI-ESM1, project: CMIP5, ensemble: r1i1p1, mip: Omon, exp: historical, start_year: 1999, end_year: 2000}
+        - {dataset: GISS-E2-H-CC, project: CMIP5, ensemble: r1i1p1, mip: Omon, exp: historical, start_year: 1999, end_year: 2000}
+        - {dataset: GISS-E2-H, project: CMIP5, ensemble: r1i1p1, mip: Omon, exp: historical, start_year: 1999, end_year: 2000}
+        - {dataset: GISS-E2-R-CC, project: CMIP5, ensemble: r1i1p1, mip: Omon, exp: historical, start_year: 1999, end_year: 2000}
+        - {dataset: GISS-E2-R, project: CMIP5, ensemble: r1i1p1, mip: Omon, exp: historical, start_year: 1999, end_year: 2000}
+        - {dataset: CCSM4, project: CMIP5, ensemble: r1i1p1, mip: Omon, exp: historical, start_year: 1999, end_year: 2000}
+        - {dataset: NorESM1-ME, project: CMIP5, ensemble: r1i1p1, mip: Omon, exp: historical, start_year: 1999, end_year: 2000}
+        - {dataset: NorESM1-M, project: CMIP5, ensemble: r1i1p1, mip: Omon, exp: historical, start_year: 1999, end_year: 2000}
+        - {dataset: HadGEM2-AO, project: CMIP5, ensemble: r1i1p1, mip: Omon, exp: historical, start_year: 1999, end_year: 2000}
+        - {dataset: GFDL-CM2p1, project: CMIP5, ensemble: r1i1p1, mip: Omon, exp: historical, start_year: 1999, end_year: 2000}
+        - {dataset: GFDL-CM3, project: CMIP5, ensemble: r1i1p1, mip: Omon, exp: historical, start_year: 1999, end_year: 2000}
+        - {dataset: GFDL-ESM2G, project: CMIP5, ensemble: r1i1p1, mip: Omon, exp: historical, start_year: 1999, end_year: 2000}
+        - {dataset: GFDL-ESM2M, project: CMIP5, ensemble: r1i1p1, mip: Omon, exp: historical, start_year: 1999, end_year: 2000}
+        - {dataset: CESM1-BGC, project: CMIP5, ensemble: r1i1p1, mip: Omon, exp: historical, start_year: 1999, end_year: 2000}
+        - {dataset: CESM1-CAM5-1-FV2, project: CMIP5, ensemble: r1i1p1, mip: Omon, exp: historical, start_year: 1999, end_year: 2000}
+        - {dataset: CESM1-CAM5, project: CMIP5, ensemble: r1i1p1, mip: Omon, exp: historical, start_year: 1999, end_year: 2000}
+        - {dataset: CESM1-FASTCHEM, project: CMIP5, ensemble: r1i1p1, mip: Omon, exp: historical, start_year: 1999, end_year: 2000}
+        - {dataset: CESM1-WACCM, project: CMIP5, ensemble: r1i1p1, mip: Omon, exp: historical, start_year: 1999, end_year: 2000}
+
+        # All CMIP6 - 22/8/2019
+        # find /badc/cmip6/data/CMIP6/CMIP/*/*/historical/r1i1p1f?/Omon/so -type d -maxdepth 0
+        - {dataset: AWI-CM-1-1-MR, project: CMIP6, ensemble: r1i1p1f1, grid: gn, mip: Omon, exp: historical, start_year: 1999, end_year: 2000}
+        - {dataset: BCC-CSM2-MR, project: CMIP6, ensemble: r1i1p1f1, grid: gn, mip: Omon, exp: historical, start_year: 1999, end_year: 2000}
+        - {dataset: BCC-ESM1, project: CMIP6, ensemble: r1i1p1f1, grid: gn, mip: Omon, exp: historical, start_year: 1999, end_year: 2000}
+        - {dataset: CAMS-CSM1-0, project: CMIP6, ensemble: r1i1p1f1, grid: gn, mip: Omon, exp: historical, start_year: 1999, end_year: 2000}
+        - {dataset: CanESM5, project: CMIP6, ensemble: r1i1p1f1, grid: gn, mip: Omon, exp: historical, start_year: 1999, end_year: 2000}
+        - {dataset: CNRM-CM6-1, project: CMIP6, ensemble: r1i1p1f2, grid: gn, mip: Omon, exp: historical, start_year: 1999, end_year: 2000}
+        - {dataset: CNRM-ESM2-1, project: CMIP6, ensemble: r1i1p1f2, grid: gn, mip: Omon, exp: historical, start_year: 1999, end_year: 2000}
+        - {dataset: IPSL-CM6A-LR, project: CMIP6, ensemble: r1i1p1f1, grid: gn, mip: Omon, exp: historical, start_year: 1999, end_year: 2000}
+        - {dataset: MIROC6, project: CMIP6, ensemble: r1i1p1f1, grid: gn, mip: Omon, exp: historical, start_year: 1999, end_year: 2000}
+        - {dataset: HadGEM3-GC31-LL, project: CMIP6, ensemble: r1i1p1f3, grid: gn, mip: Omon, exp: historical, start_year: 1999, end_year: 2000}
+        - {dataset: UKESM1-0-LL, project: CMIP6, ensemble: r1i1p1f2, grid: gn, mip: Omon, exp: historical, start_year: 1999, end_year: 2000}
+        - {dataset: GISS-E2-1-G, project: CMIP6, ensemble: r1i1p1f1, grid: gn, mip: Omon, exp: historical, start_year: 1999, end_year: 2000}
+        - {dataset: GISS-E2-1-H, project: CMIP6, ensemble: r1i1p1f1, grid: gr, mip: Omon, exp: historical, start_year: 1999, end_year: 2000}
+        - {dataset: CESM2, project: CMIP6, ensemble: r1i1p1f1, grid: gn, mip: Omon, exp: historical, start_year: 1999, end_year: 2000}
+        - {dataset: GFDL-CM4, project: CMIP6, ensemble: r1i1p1f1, grid: gn, mip: Omon, exp: historical, start_year: 1999, end_year: 2000}
+        - {dataset: SAM0-UNICON, project: CMIP6, ensemble: r1i1p1f1, grid: gn, mip: Omon, exp: historical, start_year: 1999, end_year: 2000}
+        # https://data.nodc.noaa.gov/woa/WOA13/DATAv2/
         # - {dataset: WOA,  project: obs4mips,  level: L3,  version: clim,  tier: 3, start_year: 2000,  end_year: 2000}
         - {dataset: WOA,  project: OBS,  type: clim,  version: 2013v2,  start_year: 2000,  end_year: 2000,  tier: 2}
     scripts:
       Regional_Ocean_DepthLayers_regrid_transect:
         script: ocean/diagnostic_fig_3_17.py
-        observational_dataset: {dataset: WOA, project: OBS,}
-=======
-#  diag_transect_so:
-#    description: Extracting along a trajectory
-#    variables:
-#      so: # Salinity ocean 3D
-#        preprocessor: prep_transect
-#        #field: TO3M
-#        mip: Omon
-#        exp: historical
-#        start_year: 1999
-#        end_year: 2000        
-#    additional_datasets:
-#      # https://data.nodc.noaa.gov/woa/WOA13/DATAv2/
-#        # - {dataset: WOA,  project: obs4mips,  level: L3,  version: clim,  tier: 3, start_year: 2000,  end_year: 2000}
-#        - {dataset: WOA,  project: OBS,  type: clim,  version: 2013v2,  start_year: 2000,  end_year: 2000,  tier: 2}
-#    scripts:
-#      Regional_Ocean_DepthLayers_regrid_transect:
-#        script: ocean/diagnostic_fig_3_17.py
-#        observational_dataset: {dataset: WOA, project: OBS,}
->>>>>>> 4cbb5963
+        observational_dataset: {dataset: WOA, project: OBS,}