--- conflicted
+++ resolved
@@ -512,11 +512,8 @@
     institute: NCAR, US
     email: tilmes 'at' ucar.edu
 
-<<<<<<< HEAD
-=======
-
-
->>>>>>> 7fcea722
+
+
 references:
   acknow_author: "Please acknowledge the author(s)."
   contact_authors: "Please contact the author(s) to discuss acknowledgment or co-authorship."
