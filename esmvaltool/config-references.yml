--- conflicted
+++ resolved
@@ -220,17 +220,12 @@
   kindermann_stephan:
     name: Kindermann, Stephan
     institute: DKRZ, Germany
-<<<<<<< HEAD
-    email: kindermann 'at' dkrz.de
-  kosa_yu:
+    orcid: https://orcid.org/0000-0001-9335-1093
+  kosaka_yu:
     name: Kosaka, Yu
     institute: RCAST, University of Tokyo, Japan
-    email: ykosaka 'at' atmos.rcast.u-tokyo.ac.jp
-  kras_jo:
-=======
-    orcid: https://orcid.org/0000-0001-9335-1093
+    orcid: https://orcid.org/0000-0001-5575-4668
   krasting_john:
->>>>>>> 069bef05
     name: Krasting, John
     institute: NOAA, USA
     orcid: https://orcid.org/0000-0002-4650-9844
@@ -700,11 +695,8 @@
   embrace: EU FP7 project EMBRACE
   esmval: DLR project ESMVal
   eval4cmip: DLR and University of Bremen project funded by the Initiative and Networking Fund of the Helmholtz Society
-<<<<<<< HEAD
+  ewatercycle: eWaterCycle project
   ipcc_ar6: IPCC AR6 contributions
-=======
-  ewatercycle: eWaterCycle project
->>>>>>> 069bef05
   qa4ecv: QA4ECV
   trr181: DFG Project TRR-181
   ukesm: UKESM, UK Earth System Model project (NERC)
