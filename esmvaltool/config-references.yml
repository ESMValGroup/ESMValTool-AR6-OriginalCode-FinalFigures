--- conflicted
+++ resolved
@@ -211,17 +211,8 @@
   kindermann_stephan:
     name: Kindermann, Stephan
     institute: DKRZ, Germany
-<<<<<<< HEAD
-    email: kindermann 'at' dkrz.de
-  kosa_yu:
-    name: Kosaka, Yu
-    institute: RCAST, University of Tokyo, Japan
-    email: ykosaka 'at' atmos.rcast.u-tokyo.ac.jp
-  kras_jo:
-=======
     orcid: https://orcid.org/0000-0001-9335-1093
   krasting_john:
->>>>>>> e2a62e4b
     name: Krasting, John
     institute: NOAA, USA
     orcid: https://orcid.org/0000-0002-4650-9844
@@ -574,7 +565,6 @@
   bakker14essd: "Bakker, D. C. E. et al., Earth Syst. Sci. Data, 6, 69-90, doi:10.5194/essd-6-69-2014, 2014."
   baldwin09qjrms: "Baldwin, D. P. et al., Q. J. R. Meteorol. Soc., 135, 1661-1672, doi:10.1002/qj.479, 2009"
   bianchi12gbc: "Bianchi, D. et al., Global Biogeochem. Cy., 26, GB2009, doi:10.1029/2011GB004209, 2012."
-  bindoff13ipcc: "Bindoff, N.L. et al., Detection and Attribution of Climate Change: from Global to Regional, in: Climate Change 2013: the Physical Science Basis, 2013."
   cionni11acp: "Cionni et al., Atmos. Chem. Phys., 11, 11267-11292, doi:10.5194/acp-11-11267-2011, 2011."
   clivar09jclim: "CLIVAR Madden-Julian Oscillation Working Group, J. Climate, 22, 3006-3030, doi:10.1175/2008JCLI2731.1, 2009."
   collins13ipcc: "Collins, M. et al., Long-term climate change: Projections, Commitments, and Irreversibility, in: Climate Change 2013: the Physical Science Basis, contribution of Working Group I to the Fifth Assessment Report of the Intergovernmental Panel on Climate Change, edited by: Stocker, T. F., Qin, D., Plattner, G.-K., Tignor, M., Allen, S. K., Boschung, J., Nauels, A., Xia, Y., Bex, V., and Midgley, P. M., Cambridge University Press, Cambridge, UK and New York, NY, USA (2013)."
@@ -674,9 +664,7 @@
   mte: "Jung et al., J. Geophys. Res., doi:10.1029/2010JG001566, 2011."
   ncep: "Kalnay et al., B. Am. Meteorol. Soc., doi:10.1175/1520-0477(1996)077<0437:TNYRP>2.0.CO;2, 1996."
   niwa-bs: "Bodeker et al., Atmos. Chem. Phys., doi:10.5194/acp-5-2603-2005, 2005."
-  patmos-x: "Heidinger et al., NOAA National Centers for Environmental Information, doi:10.7289/V5348HCK, last access: 10 February 2019."
-  zhang-2011: "Zhang et al., WIREs Clim. Change, doi:10.1002/wcc.147, 2011"
-  sillman-2013: "Sillmann et al., J. Geophys. Res., doi:10.1029/2012JD018390, 2013"
+  patmos-x: "Heidinger et al., Bull. Amer. Meteor. Soc., doi:10.1175/BAMS-D-12-00246.1, 2013."
   uwisc: "O'Dell et al., J. Clim., doi:10.1175/2007JCLI1958.1, 2008."
   woa: "Locarnini et al., World Ocean Atlas 2013, Volume 1: Temperature, NOAA Atlas NESDIS 73, 2013."
 
@@ -690,7 +678,6 @@
   dlrveu2: DLR project VEU2
   embrace: EU FP7 project EMBRACE
   esmval: DLR project ESMVal
-  ipcc_ar6: IPCC AR6 contributions
   eval4cmip: DLR and University of Bremen project funded by the Initiative and Networking Fund of the Helmholtz Society
   qa4ecv: QA4ECV
   trr181: DFG Project TRR-181
