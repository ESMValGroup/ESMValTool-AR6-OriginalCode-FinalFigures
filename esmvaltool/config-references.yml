--- conflicted
+++ resolved
@@ -645,16 +645,11 @@
   mte: "Jung et al., J. Geophys. Res., doi:10.1029/2010JG001566, 2011."
   ncep: "Kalnay et al., B. Am. Meteorol. Soc., doi:10.1175/1520-0477(1996)077<0437:TNYRP>2.0.CO;2, 1996."
   niwa-bs: "Bodeker et al., Atmos. Chem. Phys., doi:10.5194/acp-5-2603-2005, 2005."
-<<<<<<< HEAD
   patmos-x: "Heidinger et al., NOAA National Centers for Environmental Information, doi:10.7289/V5348HCK, last access: 10 February 2019."
-  woa: "Locarnini et al., World Ocean Atlas 2013, Vol. 1: Temperature, 2013."
   zhang-2011: "Zhang et al., WIREs Clim. Change, doi:10.1002/wcc.147, 2011"
   sillman-2013: "Sillmann et al., J. Geophys. Res., doi:10.1029/2012JD018390, 2013"
-=======
-  patmos-x: "Heidinger et al., Bull. Amer. Meteor. Soc., doi:10.1175/BAMS-D-12-00246.1, 2013."
   uwisc: "O'Dell et al., J. Clim., doi:10.1175/2007JCLI1958.1, 2008."
   woa: "Locarnini et al., World Ocean Atlas 2013, Volume 1: Temperature, NOAA Atlas NESDIS 73, 2013."
->>>>>>> b6d7c436
 
 projects:
   c3s-magic: Copernicus Climate Change Service 34a Lot 2 (MAGIC) project
