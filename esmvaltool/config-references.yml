--- conflicted
+++ resolved
@@ -532,11 +532,7 @@
   dlrveu2: DLR project VEU2
   embrace: EU FP7 project EMBRACE
   esmval: DLR project ESMVal
-<<<<<<< HEAD
-  ipcc_ar6: IPCC AR6 cnontributions
-=======
   ipcc_ar6: IPCC AR6 contributions
->>>>>>> 8e4ca186
   qa4ecv: QA4ECV
   c3s-magic: Copernicus Climate Change Service 34a Lot 2 (MAGIC) project
   ukesm: UKESM, UK Earth System Model project (NERC)
