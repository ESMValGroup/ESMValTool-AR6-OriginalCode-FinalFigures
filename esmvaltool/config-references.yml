# Full list of authors and references for the currently implemented
# diagnostics.
#
# Add new entries alphabetically (for authors) or at the end of the
# respective lists. Do not change the current entries!
#

authors:
  # Core Team (PI and core developers)
  eyring_veronika:
    name: Eyring, Veronika
    institute: DLR, Germany
    email: veronika.eyring@dlr.de
    orcid: https://orcid.org/0000-0002-6887-4885
  andela_bouwe:
    name: Andela, Bouwe
    institute: NLeSC, Netherlands
    email: b.andela@esciencecenter.nl
    orcid: https://orcid.org/0000-0001-9005-8940
  broetz_bjoern:
    name: Broetz, Bjoern
    institute: DLR, Germany
    email: bjoern.broetz@dlr.de
    orcid:
  demora_lee:
    name: de Mora, Lee
    institute: PML, UK
    email: ledm@pml.ac.uK
    orcid: https://orcid.org/0000-0002-5080-3149
  drost_niels:
    name: Drost, Niels
    institute: NLeSC, Netherlands
    email: n.drost@esciencecenter.nl
    orcid: https://orcid.org/0000-0001-9795-7981
  koldunov_nikolay:
    name: Koldunov, Nikolay
    institute: AWI, Germany
    email: nikolay.koldunov@awi.de
    orcid: https://orcid.org/0000-0002-3365-8146
  lauer_axel:
    name: Lauer, Axel
    institute: DLR, Germany
    email: axel.lauer@dlr.de
    orcid: https://orcid.org/0000-0002-9270-1044
  mueller_benjamin:
    name: Mueller, Benjamin
    institute: LMU, Germany
    email: b.mueller@iggf.geo.uni-muenchen.de
    orcid:
  predoi_valeriu:
    name: Predoi, Valeriu
    institute: URead, UK
    email: valeriu.predoi@ncas.ac.uk
    orcid: https://orcid.org/0000-0002-9729-6578
  righi_mattia:
    name: Righi, Mattia
    institute: DLR, Germany
    email: mattia.righi@dlr.de
    orcid: https://orcid.org/0000-0003-3827-5950
  schlund_manuel:
    name: Schlund, Manuel
    institute: DLR, Germany
    email: manuel.schlund@dlr.de
    orcid: https://orcid.org/0000-0001-5251-0158
  vegas-regidor_javier:
    name: Vegas-Regidor, Javier
    institute: BSC, Spain
    email: javier.vegas@bsc.es
    orcid: https://orcid.org/0000-0003-0096-4291
  zimmermann_klaus:
    name: Zimmermann, Klaus
    institute: SMHI, Sweden
    email: klaus.zimmermann@smhi.se
    orcid: https://orcid.org/0000-0003-3994-2057
  # Development team
  aerts_jerom:
    name: Aerts, Jerom
    institute: University of Delft, Netherlands
    orcid: https://orcid.org/0000-0003-0157-4818
  alidoost_sarah:
    name: Alidoost, Sarah
    institute: NLeSC, Netherlands
    orcid: https://orcid.org/0000-0001-8407-6472
  anav_alessandro:
    name: Anav, Alessandro
    institute: Univ. of Exeter, UK
    orcid: https://orcid.org/0000-0002-4217-7563
  andrews_oliver:
    name: Andrews, Oliver
    institute: Tyndall Centre, UK
    orcid: https://orcid.org/0000-0002-1921-475X
  arnone_enrico:
    name: Arnone, Enrico
    institute: ISAC-CNR, Torino, Italy
    orcid: https://orcid.org/0000-0001-6740-5051
  bellprat_omar:
    name: Bellprat, Omar
    institute: BSC, Spain
    orcid: https://orcid.org/0000-0001-6434-1793
  berg_peter:
    name: Berg, Peter
    institute: SMHI, Sweden
    orcid: https://orcid.org/0000-0002-1469-2568
  bock_lisa:
    name: Bock, Lisa
    institute: DLR, Germany
    orcid: https://orcid.org/0000-0001-7058-5938
  bojovic_dragana:
    name: Bojovic, Dragana
    institute: BSC, Spain
    orcid: https://orcid.org/0000-0001-7354-1885
  cagnazzo_chiara:
    name: Cagnazzo, Chiara
    institute: CNR, Italy
    orcid: https://orcid.org/0000-0002-2054-0448
  camphuijsen_jaro:
    name: Camphuijsen, Jaro
    institute: NLeSC, Netherlands
    orcid: https://orcid.org/0000-0002-8928-7831
  capistrano_vinicius:
    name: Capistrano, Vinicius
    institute: INPE, Brazil
    orcid: https://orcid.org/0000-0001-8653-2312
  caron_louis-philippe:
    name: Caron, Louis-Philippe
    institute: BSC, Spain
    orcid: https://orcid.org/0000-0001-5221-0147
  chen_jack:
    name: Chen, Jack
    institute: NCAR, USA
    orcid:
  cionni_irene:
    name: Cionni, Irene
    institute: ENEA, Italy
    orcid: https://orcid.org/0000-0002-0591-9193
  cortesi_nicola:
    name: Cortesi, Nicola
    institute: BSC, Spain
    orcid: https://orcid.org/0000-0002-1442-9225
  crezee_bas:
    name: Crezee, Bas
    institute: ETH Zurich, Switzerland
    orcid: https://orcid.org/0000-0002-1774-1126
  mohr_christianwilhelm:
    name: Mohr, Christian Wilhelm
    institute: Cicero, Norway
    orcid: https://orcid.org/0000-0003-2656-1802
  davin_edouardleopold:
    name: Davin, Edouard Leopold
    institute: ETH Zurich, Switzerland
    orcid: https://orcid.org/0000-0003-3322-9330
  davini_paolo:
    name: Davini, Paolo
    institute: CNR-ISAC, Italy
    orcid: https://orcid.org/0000-0003-3389-7849
  docquier_david:
    name: Docquier, David
    institute: UC Louvain, Belgium
    orcid: 0000-0002-5720-4253
  ehbrecht_carsten:
    name: Ehbrecht, Carsten
    institute: DKRZ, Germany
    orcid:
  frank_franziska:
    name: Frank, Franziska
    institute: DLR, Germany
    orcid:
  fuckar_neven:
    name: Fuckar, Neven
    institute: BSC, Spain
    orcid:
  gainusa-bogdan_alina:
    name: Gainusa-Bogdan, Alina
    institute: France
    orcid: https://orcid.org/0000-0001-6147-1883
  gallego-elvira_belen:
    name: Gallego-Elvira, Belen
    institute: NERC, UK
    orcid: https://orcid.org/0000-0002-2328-0354
  galytska_evgenia:
    name: Galytska, Evgenia
    institute: IUP, Bremen
    orcid: https://orcid.org/0000-0001-6575-1559
  gettelman_andrew:
    name: Gettelman, Andrew
    institute: NCAR, USA
    orcid: https://orcid.org/0000-0002-8284-2599
  gier_bettina:
    name: Gier, Bettina
    institute: University of Bremen, Germany
    orcid:
  gottschaldt_klaus-dirk:
    name: Gottschaldt, Klaus-Dirk
    institute: DLR, Germany
    orcid: https://orcid.org/0000-0002-2046-6137
  guemas_virginie:
    name: Guemas, Virginie
    institute: BSC, Spain
    orcid: https://orcid.org/0000-0002-6340-3558
  hagemann_stefan:
    name: Hagemann, Stefan
    institute: MPI-M, Germany
    orcid: https://orcid.org/0000-0001-5444-2945
  hansson_ulf:
    name: Hansson, Ulf
    institute: SMHI, Sweden
    orcid:
  vonhardenberg_jost:
    name: von Hardenberg, Jost
    institute: ISAC-CNR, Torino, Italy
    orcid: https://orcid.org/0000-0002-5312-8070
  hassler_birgit:
    name: Hassler, Birgit
    institute: DLR, Germany
    orcid: https://orcid.org/0000-0003-2724-709X
  hempelmann_nils:
    name: Hempelmann, Nils
    institute: IPSL, France
    orcid:
  hunter_alasdair:
    name: Hunter, Alasdair
    institute: BSC, Spain
    orcid: https://orcid.org/0000-0001-8365-3709
  hutjes_ronald:
    name: Hutjes, Ronald
    institute: Univ. of Wageningen, NL
    orcid:
  juckes_martin:
    name: Juckes, Martin
    institute: BADC, UK
    orcid:
  kadygrov_nikolay:
    name: Kadygrov, Nikolay
    institute: IPSL, France
    orcid:
  kalverla_peter:
    name: Kalverla, Peter
    institute: NLeSC, Netherlands
    orcid: https://orcid.org/0000-0002-5025-7862
  kindermann_stephan:
    name: Kindermann, Stephan
    institute: DKRZ, Germany
    orcid: https://orcid.org/0000-0001-9335-1093
<<<<<<< HEAD
  kosaka_yu:
    name: Kosaka, Yu
    institute: RCAST, University of Tokyo, Japan
    orcid: https://orcid.org/0000-0001-5575-4668
=======
  koirala_sujan:
    name: Koirala, Sujan
    institute: MPI-BGC, Germany
    orcid: https://orcid.org/0000-0001-5681-1986
>>>>>>> f6954400
  krasting_john:
    name: Krasting, John
    institute: NOAA, USA
    orcid: https://orcid.org/0000-0002-4650-9844
  lejeune_quentin:
    name: Lejeune, Quentin
    institute: Climate Analytics, Germany
    orcid: https://orcid.org/0000-0001-9152-3197
  lembo_valerio:
    name: Lembo, Valerio
    institute: CEN, University of Hamburg, Germany
    orcid: https://orcid.org/0000-0001-6085-5914
  levine_richard:
    name: Levine, Richard
    institute: MetOffice, UK
    orcid: https://orcid.org/0000-0003-1210-0415
  little_bill:
    name: Little, Bill
    institute: MetOffice, UK
    orcid:
  lledo_llorenc:
    name: Lledo, Llorenc
    institute: BSC, Spain
    orcid:
  lorenz_ruth:
    name: Lorenz, Ruth
    institute: ETH Zurich, Switzerland
    orcid: https://orcid.org/0000-0002-3986-1268
  lovato_tomas:
    name: Lovato, Tomas
    institute: CMCC, IT
    orcid: https://orcid.org/0000-0002-5188-6767
  makela_jarmo:
    name: Makela, Jarmo
    institute: FMI, Finland
    orcid:
  malinina_elizaveta:
     name: Malinina, Elizaveta
     insitute: CCCma, Canada
     orchid: https://orcid.org/0000-0002-4102-2877
  maloney_eric:
    name: Maloney, Eric
    institute: Colorado State University, USA
    orcid: https://orcid.org/0000-0002-2660-2611
  manubens_nicolau:
    name: Manubens, Nicolau
    institute: BSC, Spain
    orcid: https://orcid.org/0000-0002-0114-508X
  mason_erik:
    name: Mason, Erik
    institute: NOAA, USA
    orcid:
  sandstad_marit:
    name: Sandstad, Marit
    institute: Cicero, Norway
    orcid:
  massonnet_francois:
    name: Massonnet, Francois
    institute: Universite Catholique de Louvain, Belgium
    orcid:
  martin_gill:
    name: Martin, Gill
    institute: MetOffice, UK
    orcid: https://orcid.org/0000-0003-0851-6020
  mavilia_irene:
    name: Mavilia, Irene
    institute: ISAC-CNR, Bologna, Italy
    orcid: https://orcid.org/0000-0002-4938-2906
  mello_felipe:
    name: Mello, Felipe
    institute: INPE, Brazil
    orcid: https://orcid.org/0000-0002-8832-2869
  dalvi_mohit:
    name: Dalvi, Mohit
    institute: MetOffice, UK
    orcid: https://orcid.org/0000-0003-1669-0811
  nikulin_grigory:
    name: Nikulin, Grigory
    institute: SMHI, Sweden
    orcid: https://orcid.org/0000-0002-4226-8713
  nobre_paulo:
    name: Nobre, Paulo
    institute: INPE, Brazil
    orcid: https://orcid.org/0000-0001-9061-4556
  gonzalez-reviriego_nube:
    name: Gonzalez-Reviriego, Nube
    institute: BSC, Spain
    orcid: https://orcid.org/0000-0002-5919-6701
  oliveira_arildo:
    name: Oliveira, Arildo
    institute: INPE, Brazil
  pandde_amarjiit:
    name: Pandde, Amarjiit
    institute: Univ. of Arizona, USA
    orcid:
  perez-zanon_nuria:
    name: Perez-Zanon, Nuria
    institute: BSC, Spain
    orcid:
  pelupessy_inti:
    name: Pelupessy, Inti
    institute: Netherlands eScience Center
    orcid:
  phillips_adam:
    name: Phillips, Adam
    institute: NCAR, USA
    orcid: https://orcid.org/0000-0003-4859-8585
  pugh_thomas:
    name: Pugh, Thomas
    institute: KIT, Germany
    orcid:
  read_simon:
    name: Read, Simon
    institute: Univ. of Reading, UK
    orcid:
  ringer_mark:
    name: Ringer, Mark
    institute: MetOffice, UK
    orcid: https://orcid.org/0000-0003-4014-2583
  rio_catherine:
    name: Rio, Catherine
    institute: IPSL, France
    orcid: https://orcid.org/0000-0002-6590-7733
  roehrig_romain:
    name: Roehrig, Romain
    institute: MeteoFr, France
  russell_joellen:
    name: Russell, Joellen
    institute: Univ. of Arizona, USA
    orcid:
  senftleben_daniel:
    name: Senftleben, Daniel
    institute: DLR, Germany
    orcid: https://orcid.org/0000-0002-3903-3841
  serva_federico:
    name: Serva, Federico
    institute: CNR, Italy
    orcid: https://orcid.org/0000-0002-7118-0817
  sommer_philipp:
    name: Sommer, Philipp
    institute: Univ. of Hamburg, Germany
    orcid:
  stacke_tobias:
    name: Stacke, Tobias
    institute: MPI-M, Germany
    orcid: https://orcid.org/0000-0003-4637-5337
  sterl_andreas:
    name: Sterl, Andreas
    institute: KNMI, Netherlands
    orcid: https://orcid.org/0000-0003-3457-0434
  swaminathan_ranjini:
    name: Swaminathan, Ranjini
    institute: University of Reading, UK
    orcid: https://orcid.org/0000-0001-5853-2673
  teichmann_claas:
    name: Teichmann, Claas
    institute: GERICS, Hamburg, Germany
    orcid:
  torralba_veronica:
    name: Torralba, Veronica
    institute: BSC, Spain
    orcid:
  tsushima_yoko:
    name: Tsushima, Yoko
    institute: MetOffice, UK
    orcid:
  vanulft_bert:
    name: van Ulft, Bert
    institute: KNMI, Netherlands
    orcid: https://orcid.org/0000-0001-8653-2312
  verhoeven_stefan:
    name: Verhoeven, Stefan
    institute: NLeSC, Netherlands
    orcid: https://orcid.org/0000-0002-5821-2060
  walton_jeremy:
    name: Walton, Jeremy
    institute: MetOffice, UK
    orcid: https://orcid.org/0000-0001-7372-178X
  wang_shiyu:
    name: Wang, Shiyu
    institute: SMHI, Sweden
    orcid:
  weigel_katja:
    name: Weigel, Katja
    institute: University of Bremen and DLR, Germany
    orcid: https://orcid.org/0000-0001-6133-7801
  wenzel_sabrina:
    name: Wenzel, Sabrina
    institute: DLR, Germany
    orcid: https://orcid.org/0000-0001-5343-2446
  zechlau_sabrina:
    name: Zechlau, Sabrina
    institute: DLR, Germany
    orcid: https://orcid.org/0000-0001-5343-2446
  williams_keith:
    name: Williams, Keith
    institute: MetOffice, UK
    orcid:
  # Viewers (not active developers)
  balaji_venkatramani:
    name: Balaji, Venkatramani
    institute: GFDL, USA
    orcid:
  bunzel_felix:
    name: Bunzel, Felix
    institute: MPI-M, Germany
    orcid:
  charlton-perez_andrew:
    name: Charlton-Perez, Andrew
    institute: Univ. of Reading, UK
    orcid:
  corti_susanna:
    name: Corti, Susanna
    institute: ISAC-CNR, Torino, Italy
    orcid:
  dennis_john:
    name: Dennis, John
    institute: NCAR, USA
    orcid:
  graf_phoebe:
    name: Graf, Phoebe
    institute: DLR, Germany
    orcid:
  hegglin_michaela:
    name: Hegglin, Michaela
    institute: Univ. of Reading, UK
    orcid:
  hendricks_johannes:
    name: Hendricks, Johannes
    institute: DLR, Germany
    orcid:
  john_jasmin:
    name: John, Jasmin
    institute: NOAA, USA
    orcid:
  jones_colin:
    name: Jones, Colin
    institute: MetOffice, UK
    orcid:
  kaiser_christopher:
    name: Kaiser, Christopher
    institute: DLR, Germany
    orcid:
  karpechko_alexey:
    name: Karpechko, Alexey,
    institute: FMI, Finland
    orcid:
  lawrence_bryan:
    name: Lawrence, Bryan
    institute: STFC, UK
    orcid:
  mickelson_sheri:
    name: Mickelson, Sheri
    institute: NCAR, USA
    orcid:
  oconnor_fiona:
    name: OConnor, Fiona
    institute: MetOffice, UK
    orcid:
  radhakrishnan_aparna:
    name: Radhakrishnan, Aparna
    institute: GFDL, USA
    orcid:
  sellar_alistair:
    name: Sellar, Alistair
    institute: MetOffice, UK
    orcid:
  wyser_klaus:
    name: Wyser, Klaus
    institute: SMHI, Sweden
    orcid:
  # Former developers
  braeu_melanie:
    name: Braeu, Melanie
    institute: DLR, Germany
    orcid:
  duscha_christiane:
    name: Duscha, Christiane
    institute: DLR, Germany
    orcid:
  enright_clare:
    name: Enright, Clare
    institute: UEA, UK
    orcid:
  evaldsson_martin:
    name: Evaldsson, Martin
    institute: SMHI, Sweden
    orcid:
  haluszczynski_alexander:
    name: Haluszczynski, Alexander
    institute: DLR, Germany
    orcid:
  herman_michael:
    name: Herman, Michael
    institute: New Mexico Tech, USA
    orcid:
  huebner_michael:
    name: Huebner, Michael
    institute: DLR, Germany
    orcid:
  johnston_marston:
    name: Johnston, Marston
    institute: SMHI, Sweden
    orcid:
  klinger_carolin:
    name: Klinger, Carolin
    institute: DLR, Germany
    orcid:
  kolax_michael:
    name: Kolax, Michael
    institute: SMHI, Sweden
    orcid:
  kunert_dominik:
    name: Kunert, Dominik
    institute: DLR, Germany
    orcid:
  loew_alexander:
    name: Loew, Alexander
    institute: LMU, Germany
    orcid:
  neale_richard:
    name: Neale, Richard
    institute: NCAR, US
    orcid:
  orlowsky_boris:
    name: Orlowsky, Boris
    institute: ETH, Switzerland
    orcid:
  pascoe_stephen:
    name: Pascoe, Stephen
    institute: STFC, UK
    orcid:
  senftleben_daniel:
    name: Senftleben, Daniel
    institute: DLR, Germany
    orcid:
  stevens_mark:
    name: Stevens, Mark
    institute: NCAR, US
    orcid:
  # Former viewers (not active viewers)
  adeniyi_kemisola:
    name: Adeniyi, Kemisola
    institute: University of Bremen, Germany
    orcid:
  butchart_neal:
    name: Butchart, Neal
    institute: MetOffice, UK
    orcid:
  hassell_david:
    name: Hassell, David
    institute: Univ. of Reading, UK
    orcid:
  ivanova_detelina:
    name: Ivanova, Detelina
    institute: NERSC, Norway
    orcid:
  moise_aurel:
    name: Moise, Aurel
    institute: BOM, Australia
    orcid:
  pendlebury_diane:
    name: Pendlebury, Diane
    institute: Univ. of Toronto, Canada
    orcid:
  stepanova_daria:
    name: Stepanova, Daria
    institute: FMI, Finland
    orcid:
  tilmes_simone:
    name: Tilmes, Simone
    institute: NCAR, US
    orcid:

# Note: the reference section has been replaced by the folder esmvaltool/references that contains bibtex files.
# How to add a bibtex file to esmvaltool/references:
#  - make a bibtex file for a reference entry. There are some online tools to convert a doi to bibtex format like https://doi2bib.org/
#  - rename the file to the tag used in the recipe or diagnostic.
#  - add the file to the folder esmvaltool/references.

projects:
  applicate: EU Horizon 2020 Advanced prediction in polar regions and beyond
  c3s-magic: Copernicus Climate Change Service 34a Lot 2 (MAGIC) project
  climval: BMBF MiKlip Project ClimVal
  cmip6dicad: BMBF CMIP6 Project Germany
  cmug: ESA CMUG
  crescendo: EU H2020 project CRESCENDO
  dlrveu: DLR project VEU
  dlrveu2: DLR project VEU2
  embrace: EU FP7 project EMBRACE
  esmval: DLR project ESMVal
  eval4cmip: DLR and University of Bremen project funded by the Initiative and Networking Fund of the Helmholtz Society
  ewatercycle: eWaterCycle project
  ipcc_ar6: IPCC AR6 contributions
  primavera: EU H2020 project PRIMAVERA
  qa4ecv: QA4ECV
  russell_project: US Clivar, Ocean Carbon Biogeochemistry, ESGF, NOAA, NSF, NASA, US Antarctic program
  trr181: DFG Project TRR-181, Energy transfers in Atmosphere and Ocean
  ukesm: UKESM, UK Earth System Model project (NERC)

realms:
  aerosol: aerosol
  atmos: atmosphere
  atmosChem: atmospheric chemistry
  land: land
  landIce: land ice
  ocean: ocean
  ocnBgchem: ocean biogeochemistry
  seaIce: sea ice

themes:
  aerosols: aerosols
  atmDyn: atmospheric dynamics
  bgchem: biogeochemistry
  bgphys: biogeophysics
  carbon: carbon cycle
  chem: chemistry
  clouds: clouds
  EC: emergent constraint
  ghg: greenhouse gases
  monsoon: monsoons
  phys: physics
  seaIce: sea ice
  varmodes: modes of variability

domains:
  eq: equatorial
  et: extra tropics
  global: global
  midlat: mid-latitudes
  nh: northern hemisphere
  nhext: northern extra tropics
  nhmidlat: northern mid-latitudes
  nhpolar: northern polar
  nhtrop: northern tropics
  polar: polar
  reg: regional
  sh: southern hemisphere
  shext: southern extra tropics
  shmidlat: southern mid-latitudes
  shpolar: southern polar
  shtrop: southern tropics
  trop: tropics

plot_types:
  errorbar: error bar plot
  bar: bar chart
  circle: different overlapping circles
  diurn: diurnal cycle
  geo: geographical distribution
  histogram: histogram
  portrait: portrait diagram
  polar: polar-stereographic plot
  scatter: scatter plot
  seas: seasonal cycle
  sect: meridional section
  size: size-distribution
  vert: vertical profile
  taylor: taylor diagram
  times: time series
  zonal: zonal mean
  pro: profile  # (any other kind of line chart)
  box: boxplot
  other: other plot types

statistics:
  anomaly: anomaly
  corr: correlation
  diff: difference
  eof: empirical orthogonal function (EOF)
  mean: mean
  spectrum: spectrum
  stddev: standard deviation
  var: variability
  rmsd: rmsd
  range: range of values
  trend: temporal trend
  clim: climatology
  perc: percentiles
  median: median
  detrend: detrend
  smpi: single metric performance index statistics
  mder: multiple diagnostic ensemble regression
  mvi: model variability index
  other: other statistics<|MERGE_RESOLUTION|>--- conflicted
+++ resolved
@@ -241,17 +241,14 @@
     name: Kindermann, Stephan
     institute: DKRZ, Germany
     orcid: https://orcid.org/0000-0001-9335-1093
-<<<<<<< HEAD
+  koirala_sujan:
+    name: Koirala, Sujan
+    institute: MPI-BGC, Germany
+    orcid: https://orcid.org/0000-0001-5681-1986
   kosaka_yu:
     name: Kosaka, Yu
     institute: RCAST, University of Tokyo, Japan
     orcid: https://orcid.org/0000-0001-5575-4668
-=======
-  koirala_sujan:
-    name: Koirala, Sujan
-    institute: MPI-BGC, Germany
-    orcid: https://orcid.org/0000-0001-5681-1986
->>>>>>> f6954400
   krasting_john:
     name: Krasting, John
     institute: NOAA, USA
