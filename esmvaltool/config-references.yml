# Full list of authors and references for the currently implemented
# diagnostics.
#
# Add new entries alphabetically (for authors) or at the end of the
# respective lists. Do not change the current entries!
#

authors:
  # Core Team (PI and core developers)
  eyri_ve:
    name: Eyring, Veronika
    institute: DLR, Germany
    email: veronika.eyring 'at' dlr.de
  ande_bo:
    name: Andela, Bouwe
    institute: NLeSC, Netherlands
    email: b.andela 'at' esciencecenter.nl
  broe_bj:
    name: Broetz, Bjoern
    institute: DLR, Germany
    email: bjoern.broetz 'at' dlr.de
  demo_le:
    name: de Mora, Lee
    institute: PML, UK
    email: ledm 'at' pml.ac.uK
  dros_ni:
    name: Drost, Niels
    institute: NLeSC, Netherlands
    email: n.drost 'at' esciencecenter.nl
  kold_ni:
    name: Koldunov, Nikolay
    institute: AWI, Germany
    email: nikolay.koldunov 'at' awi.de
  laue_ax:
    name: Lauer, Axel
    institute: DLR, Germany
    email: axel.lauer 'at' dlr.de
  muel_bn:
    name: Mueller, Benjamin
    institute: LMU, Germany
    email: b.mueller 'at' iggf.geo.uni-muenchen.de
  pred_va:
    name: Predoi, Valeriu
    institute: URead, UK
    email: valeriu.predoi 'at' ncas.ac.uk
  righ_ma:
    name: Righi, Mattia
    institute: DLR, Germany
    email: mattia.righi 'at' dlr.de
  schl_ma:
    name: Schlund, Manuel
    institute: DLR, Germany
    email: manuel.schlund 'at' dlr.de
  vega_ja:
    name: Vegas-Regidor, Javier
    institute: BSC, Spain
    email: javier.vegas 'at' bsc.es
  # Development team
  anav_al:
    name: Anav, Alessandro
    institute: Univ. of Exeter, UK
    email: a.anav 'at' exeter.ac.uk
  andr_ol:
    name: Andrews, Oliver
    institute: Tyndall Centre, UK
    email: oliverdandrews 'at' googlemail.com
  arno_en:
    name: Arnone, Enrico
    institute: ISAC-CNR, Torino, Italy
    email: e.arnone 'at' isac.cnr.it
  bell_om:
    name: Bellprat, Omar
    institute: BSC, Spain
    email: omar.bellprat 'at' bsc.es
  berg_pe:
    name: Berg, Peter
    institute: SMHI, Sweden
    email: peter.berg 'at' smhi.se
  bock_ls:
    name: Bock, Lisa
    institute: DLR, Germany
    email: lisa.bock 'at' dlr.de
  bojo_dr:
    name: Bojovic, Dragana
    institute: BSC, Spain
    email: dragana.bojovic 'at' bsc.es
  cagn_ch:
    name: Cagnazzo, Chiara
    institute: CNR, Italy
    email: chiara.cagnazzo 'at' cnr.it
  caro_lo:
    name: Caron, Louis-Philippe
    institute: BSC, Spain
    email: louis-philippe.caron 'at' bsc.es
  chen_ja:
    name: Chen, Jack
    institute: NCAR, USA
    email: cchen 'at' ucar.edu
  cion_ir:
    name: Cionni, Irene
    institute: ENEA, Italy
    email: irene.cionni 'at' enea.it
  cort_ni:
    name: Nicola Cortesi
    institute: BSC, Spain
    email: nicola.cortesi 'at' bsc.es
  crez_ba:
    name: Crezee, Bas
    institute: ETH Zurich, Switzerland
    email: bas.crezee 'at' env.ethz.ch
  davi_ed:
    name: Davin, Edouard Leopold
    institute: ETH Zurich, Switzerland
    email: edouard.davin 'at' env.ethz.ch
  davi_pa:
    name: Davini, Paolo
    institute: CNR-ISAC, Italy
    email: p.davini 'at' isac.cnr.it
  docq_da:
    name: Docquier, David
    institute: UC Louvain, Belgium
    email: david.docquier 'at' uclouvain.be
  ehbr_ca:
    name: Ehbrecht, Carsten
    institute: DKRZ, Germany
    email: ehbrecht 'at' dkrz.de
  fran_fr:
    name: Frank, Franziska
    institute: DLR, Germany
    email: franziska.frank 'at' dlr.de
  fuck_ne:
    name: Neven Fuckar
    institute: BSC, Spain
    email: neven.fuckar 'at' bsc.es
  gain_al:
    name: Gainusa-Bogdan, Alina
    institute: France
  gall_be:
    name: Gallego-Elvira, Belen
    institute: NERC, UK
    email: belgal 'at' nerc.ac.uk
  gett_an:
    name: Gettelman, Andrew
    institute: NCAR, USA
    email: andrew 'at' ucar.edu
  gier_be:
    name: Gier, Bettina
    institute: University of Bremen, Germany
    email: bettina.gier 'at' dlr.de
  gott_kl:
    name: Gottschaldt, Klaus-Dirk
    institute: DLR, Germany
    email: klaus-dirk.gottschaldt 'at' dlr.de
  guem_vi:
    name: Guemas, Virginie
    institute: BSC, Spain
    email: virginie.guemas 'at' bsc.es
  hage_st:
    name: Hagemann, Stefan
    institute: MPI-M, Germany
    email: stefan.hagemann 'at' mpimet.mpg.de
  hann_ul:
    name: Hansson, Ulf
    institute: SMHI, Sweden
  hard_jo:
    name: von Hardenberg, Jost
    institute: ISAC-CNR, Torino, Italy
    email: j.vonhardenberg 'at' isac.cnr.it
  hass_bg:
    name: Hassler, Birgit
    institute: DLR, Germany
    email: birgit.hassler 'at' dlr.de
  hemp_ni:
    name: Hempelmann, Nils
    institute: IPSL, France
    email: nils.hempelmann 'at' ipsl.jussieu.fr
  hunt_al:
    name: Hunter, Alasdair
    institute: BSC, Spain
    email: alasdair.hunter 'at' bsc.es
  hutj_ro:
    name: Hutjes, Ronald
    institute: Univ. of Wageningen, NL
    email: ronald.hutjes 'at' wur.nl
  juck_ma:
    name: Juckes, Martin
    institute: BADC, UK
    email: martin.juckes 'at' stfc.ac.uk
  kady_ni:
    name: Kadygrov, Nikolay
    institute: IPSL, France
    email: nikolay.kadygrov 'at' ipsl.jussieu.fr
  kind_st:
    name: Kindermann, Stephan
    institute: DKRZ, Germany
    email: kindermann 'at' dkrz.de
  kras_jo:
    name: Krasting, John
    institute: NOAA, USA
    email: john.krasting 'at' noaa.gov
  kune_dm:
    name: Kunert, Dominik
    institute: DLR, Germany
    email: dominik.kunert 'at' dlr.de
  lemb_va:
    name: Lembo, Valerio
    institute: CEN, University of Hamburg
    email: valerio.lembo 'at' uni-hamburg.de
  levi_ri:
    name: Levine, Richard
    institute: MetOffice, UK
    email: richard.levine 'at' metoffice.gov.uk
  litt_bi:
    name: Little, Bill
    institute: MetOffice, UK
    email: bill.little 'at' metoffice.gov.uk
  lled_ll:
    name: Lledó, Llorenç
    institute: BSC, Spain
    email: llorenç.lledo 'at' bsc.es
  lore_ru:
    name: Lorenz, Ruth
    institute: ETH Zurich, Switzerland
    email: ruth.lorenz 'at' env.ethz.ch
  lova_to:
    name: Lovato, Tomas
    institute: CMCC, IT
    email: tomas.lovato 'at' cmcc.it
  maek_ja:
    name: Makela, Jarmo
  malo_er:
    name: Maloney, Eric
    institute: Colorado State University
    email: emaloney 'at' atmos.colostate.edu
  manu_ni:
    name: Manubens, Nicolau
    institute: BSC, Spain
    email: nicolau.manubens 'at' bsc.es
  maso_er:
    name: Mason, Erik
    institute: NOAA, USA
    email: erik.mason 'at' noaa.gov
  mass_fr:
    name: Massonnet, Francois
    institute: Spain
  mart_gi:
    name: Martin, Gill
    institute: MetOffice, UK
    email: gill.martin 'at' metoffice.gov.uk
  mavi_ir:
    name: Mavilia, Irene
    institute: ISAC-CNR, Bologna, Italy
    email: i.mavilia 'at' isac.cnr.it
  mell_fe:
    name: Mello, Felipe
    institute: INPE, Brazil
  mohi_da:
    name: Dalvi, Mohit
    institute: MetOffice, UK
    email: mohit.dalvi 'at' metoffice.gov.uk
  niku_gr:
    name: Nikulin, Grigory
    institute: SMHI, Sweden
    email: grigory.nikulin 'at' smhi.se
  nobr_pa:
    name: Nobre, Paulo
    institute: INPE, Brazil
  gonz_nu:
    name: González-Reviriego, Nube
    institute: BSC, Spain
    email: nube.gonzalez 'at' bsc.es
  oliv_ar:
    name: Oliveira, Arildo
    institute: INPE, Brazil
  phil_ad:
    name: Phillips, Adam
    institute: NCAR, USA
    email: asphilli 'at' ucar.edu
  pugh_th:
    name: Pugh, Thomas
    institute: KIT, Germany
    email: thomas.pugh 'at' kit.edu
  read_si:
    name: Read, Simon
    institute: Univ. of Reading, UK
    email: s.read 'at' reading.ac.uk
  ring_ma:
    name: Ringer, Mark
    institute: MetOffice, UK
    email: mark.ringer 'at' metoffice.gov.uk
  rio_ca:
    name: Rio, Catherine
    institute: IPSL, France
    email: catherine.rio 'at' lmd.jussieu.fr
  roeh_ro:
    name: Roehrig, Romain
    institute: MeteoFr, France
    email: romain.roehrig 'at' meteo.fr
  senf_da:
    name: Senftleben, Daniel
    institute: DLR, Germany
    email: daniel.senftleben 'at' dlr.de
  serv_fe:
    name: Serva, Federico
    institute: CNR, Italy
    email: federico.serva 'at' artov.isac.cnr.it
  somm_ph:
    name: Sommer, Philipp
    institute: Univ. of Hamburg, Germany
    email: 'at'
  stac_to:
    name: Stacke, Tobias
    institute: MPI-M, Germany
    email: tobias.stacke 'at' mpimet.mpg.de
  ster_an:
    name: Sterl, Andreas
    institute: KNMI, Netherlands
    email: sterl 'at' knmi.nl
  swam_ra:
    name: Swaminathan, Ranjini
    institute: University of Reading, UK
    email: r.swaminathan 'at' reading.ac.uk
  teic_ca:
    name: Teichmann, Claas
    institute: CSC2, Germany
    email: claas.teichmann 'at' hzg.de
  torr_ve:
    name: Veronica Torralba
    institute: BSC, Spain
    email: veronica.torralba 'at' bsc.es
  tsus_yo:
    name: Tsushima, Yoko
    institute: MetOffice, UK
    email: yoko.tsushima 'al' metoffice.gov.uk
  vanu_be:
    name: van Ulft, Bert
    institute: KNMI, Netherlands
    email: bert.van.ulft 'at' knmi.nl
  vini_ca:
    name: Vinicius, Capistrano
    institute: INPE, Brazil
  walt_je:
    name: Walton, Jeremy
    institute: MetOffice, UK
    email: jeremy.walton 'at' metoffice.gov.uk
  wang_sh:
    name: Wang, Shiyu
    institute: SMHI, Sweden
    email: shiyu.wang 'at' smhi.se
  wenz_sa:
    name: Wenzel, Sabrina
    institute: DLR, Germany
    email: sabrina.wenzel 'at' dlr.de
  will_ke:
    name: Williams, Keith
    institute: MetOffice, UK
    email: keith.williams 'at' metoffice.gov.uk
  # Viewers (not active developers)
  bala_ve:
    name: Balaji, Venkatramani
    institute: GFDL, USA
    email: balaji 'at' princeton.edu
  bunz_fe:
    name: Bunzel, Felix
    institute: MPI-M, Germany
    email: felix.bunzel 'at' mpimet.mpg.de
  char_an:
    name: Charlton-Perez, Andrew
    institute: Univ. of Reading, UK
    email: a.j.charlton-perez 'at' reading.ac.uk
  cort_su:
    name: Corti, Susanna
    institute: ISAC-CNR, Torino, Italy
    email: s.corti 'at' isac.cnr.it
  denn_jo:
    name: Dennis, John
    institute: NCAR, USA
    email: dennis 'at' ucar.edu
  graf_po:
    name: Graf, Phoebe
    institute: DLR, Germany
    email: phoebe.graf 'at' dlr.de
  hegg_mi:
    name: Hegglin, Michaela
    institute: Univ. of Reading, UK
    email: m.i.hegglin 'at' reading.ac.uk
  hend_jo:
    name: Hendricks, Johannes
    institute: DLR, Germany
    email: johannes.hendricks 'at' dlr.de
  john_ja:
    name: John, Jasmin
    institute: NOAA, USA
    email: jasmin.john 'at' noaa.gov
  jone_co:
    name: Jones, Colin
    institute: MetOffice, UK
    email: colin.jones 'at' metoffice.gov.uk
  kais_ch:
    name: Kaiser, Christopher
    institute: DLR, Germany
    email: christopher.kaiser 'at' dlr.de
  karp_al:
    name: Karpechko, Alexey,
    institute: FMI, Finland
    email: Alexey.Karpechko 'at' fmi.fi
  lawr_br:
    name: Lawrence, Bryan
    institute: STFC, UK
    email: Bryan.Lawrence 'at' stfc.ac.uk
  mick_sh:
    name: Mickelson, Sheri
    institute: NCAR, USA
    email: mickelso 'at' ucar.edu
  ocon_fi:
    name: OConnor, Fiona
    institute: MetOffice, UK
    email: fiona.oconnor 'at' metoffice.gov.uk
  radh_ap:
    name: Radhakrishnan, Aparna
    institute: GFDL, USA
    email: aparna.radhakrishnan 'at' noaa.gov
  sell_al:
    name: Sellar, Alistair
    institute: MetOffice, UK
    email: alistair.sellar 'at' metoffice.gov.uk
  wyse_kl:
    name: Wyser, Klaus
    institute: SMHI, Sweden
    email: klaus.wyser 'at' smhi.se
  # Former developers
  brae_me:
    name: Braeu, Melanie
    institute: DLR, Germany
    email: braeu.melanie 'at' physik.uni-muenchen.de
  dusc_ch:
    name: Duscha, Christiane
    institute: DLR, Germany
    email: christiane.duscha 'at' dlr.de
  enri_cl:
    name: Enright, Clare
    institute: UEA, UK
    email: c.enright 'at' uea.ac.uk
  halu_al:
    name: Haluszczynski, Alexander
    institute: DLR, Germany
    email: alexander.haluszczynski 'at' dlr.de
  herm_mi:
    name: Herman, Michael
    institute: New Mexico Tech, USA
    email: mherman 'at' nmt.edu
  hueb_mi:
    name: Huebner, Michael
    institute: DLR, Germany
    email: michael.huebner 'at' dlr.de
  john_ma:
    name: Johnston, Marston
    institute: SMHI, Sweden
    email: shejo284 'at' gmail.com
  klin_ca:
    name: Klinger, Carolin
    institute: DLR, Germany
    email: carolin.klinger 'at' physik.uni-muenchen.de
  kola_mi:
    name: Kolax, Michael
  loew_al:
    name: Loew, Alexander
    institute: LMU, Germany
  neal_ri:
    name: Neale, Richard
    institute: NCAR, US
    email: rneale 'at' ucar.edu
  orlo_bo:
    name: Orlowsky, Boris
    institute: ETH, Switzerland
    email: boris.orlowsky 'at' env.ethz.ch
  pasc_st:
    name: Pascoe, Stephen
    institute: STFC, UK
    email: stephen.pascoe 'at' stfc.ac.uk
  pere_nu:
    name: Perez_Zanon, Nuria
    institute: BSC, Spain
    email: nuria.perez 'at' bsc.es
  stev_ma:
    name: Stevens, Mark
    institute: NCAR, US
    email: stevens 'at' ucar.edu
  # Former viewers (not active viewers)
  butc_ne:
    name: Butchart, Neal
    institute: MetOffice, UK
    email: neal.butchart 'at' metoffice.gov.uk
  hass_da:
    name: Hassell, David
    institute: Univ. of Reading, UK
    email: d.c.hassell 'at' reading.ac.uk
  ivan_de:
    name: Ivanova, Detelina
    institute: NERSC, Norway
    email: detelina.ivanova 'at' nersc.no
  mois_au:
    name: Moise, Aurel
    institute: BOM, Australia
    email: a.moise 'at' bom.gov.au
  pend_di:
    name: Pendlebury, Diane
    institute: Univ. of Toronto, Canada
    email: diane 'at' atmosp.physics.utoronto.ca
  step_da:
    name: Stepanova, Daria
    institute: FMI, Finland
    email: daria.stepanova 'at' fmi.fi
  tilm_si:
    name: Tilmes, Simone
    institute: NCAR, US
    email: tilmes 'at' ucar.edu
  lova_to:
    name: Lovato, Tomas
    institute: CMCC, IT
    email: tomas.lovato 'at' cmcc.it




references:
  acknow_author: "Please acknowledge the author(s)."
  contact_authors: "Please contact the author(s) to discuss acknowledgment or co-authorship."
  acknow_project: "Please acknowledge the project(s)."
  alexander: "Alexander L.V., et al., J. Geophys. Res., 111, D05109, doi:10.1029/2005JD006290"
  anav13jclim: "Anav et al., J. Clim., 26, 6801-6843, doi:10.1175/JCLI-D-12-00417.1, 2013."
  andrews12grl: "Andrews et al., Geophys. Res. Lett., 39, L09712, doi:10.1029/2012GL051607, 2012."
  antonov10usgov: "Antonov, J. I. et al., World Ocean Atlas 2009, Volume 2: Salinity. S. Levitus, Ed. NOAA Atlas NESDIS 69, U.S. Government Printing Office, Washington, D.C., 184 pp., 2010."
  aquila11gmd: "Aquila et al., Geosci. Model Dev. 4, 325-355, doi:10.5194/gmd-4-325-2011, 2011."
  bakker14essd: "Bakker, D. C. E. et al., Earth Syst. Sci. Data, 6, 69-90, doi:10.5194/essd-6-69-2014, 2014."
  baldwin09qjrms: "Baldwin, D. P. et al., Q. J. R. Meteorol. Soc., 135, 1661-1672, doi:10.1002/qj.479, 2009"
  bianchi12gbc: "Bianchi, D. et al., Global Biogeochem. Cy., 26, GB2009, doi:10.1029/2011GB004209, 2012."
  cionni11acp: "Cionni et al., Atmos. Chem. Phys., 11, 11267-11292, doi:10.5194/acp-11-11267-2011, 2011."
  clivar09jclim: "CLIVAR Madden-Julian Oscillation Working Group, J. Climate, 22, 3006-3030, doi:10.1175/2008JCLI2731.1, 2009."
  collins13ipcc: "Collins, M. et al., Long-term climate change: Projections, Commitments, and Irreversibility, in: Climate Change 2013: the Physical Science Basis, contribution of Working Group I to the Fifth Assessment Report of the Intergovernmental Panel on Climate Change, edited by: Stocker, T. F., Qin, D., Plattner, G.-K., Tignor, M., Allen, S. K., Boschung, J., Nauels, A., Xia, Y., Bex, V., and Midgley, P. M., Cambridge University Press, Cambridge, UK and New York, NY, USA (2013)."
  corti99nat: "Corti, S. et al. Nature 398, 799-801, doi:10.1038/19745"
  cox18nature: "Cox, P. M. et al., Nature, 553, 319-322, doi:10.1038/nature25450, 2018."
  davini12jclim: "Davini P., C. Cagnazzo, S. Gualdi, and A. Navarra. J. Climate, 25, 6496-6509, doi: 10.1175/JCLI-D-12-00032.1, 2012"
  davini18: "Davini, P. MiLES - Mid Latitude Evaluation System. Zenodo. doi:10.5281/zenodo.1237837, 2018"
  demora2018gmd: "de Mora et al., Geosci. Model Dev., 11, 4215-4240, doi:10.5194/gmd-11-4215-2018, 2018."
  dong08grl: "Dong, S. et al., J. Geophys. Res., 113, C06013, doi:10.1029/2006JC004051, 2008."
  donofrio14jh: "D'Onofrio et al., J of Hydrometeorology 15, 830-843, 2014."
  duemenil00mpimr: "Duemenil Gates et al., Observed historical discharge data from major rivers for climate model validation. Max Planck Institute for Meteorology Report 307, Hamburg, Germany, 2000."
  emmons00jgr: "Emmons et al., J. Geophys. Res., 105, D16, 20497-20538, 2000."
  eyring06jgr: "Eyring et al., J. Geophys. Res., 111, D22308, doi:10.1029/2006JD007327, 2006."
  eyring13jgr: "Eyring et al., J. Geophys. Res., 118, 5029-5060, doi:10.1002/jgrd.50316, 2013."
  flato13ipcc: "Flato, G. et al., Evaluation of climate models, in: Climate Change 2013: the Physical Science Basis, 2013."
  fuckar: "Fuckar et al., Clima Dynam, 47, 5-6, 1527-1543, doi:10.1007/s00382-015-2917-2, 2016."
  gen14jclim: "Gen, L. et al., J. Climate, 27, 1765-1780, doi:10.1175/JCLI-D-13-00337.1, 2014."
  georgievski18tac: "Georgievski, G. & Hagemann, S. Theor Appl Climatol (2018). https://doi.org/10.1007/s00704-018-2675-2"
  giorgi11jc: "Giorgi et al., J. Climate 24, 5309-5324, doi:10.1175/2011JCLI3979.1, 2011."
  giorgi14jgr: "Giorgi et al., J. Geophys. Res. Atmos., 119, 11695-11708, doi:10.1002/ 2014JD022238, 2014."
  gleckler08jgr: "Gleckler et al., J. Geophys. Res., 113, D06104, doi:10.1029/2007JD008972, 2008."
  goswami99qjrms: "Goswami, B., V. Krishnamurthy, and H. Annamalai, Q. J. R. Meteorol. Soc., 125, 611-633, doi:10.1002/qj.49712555412, 1999."
  hagemann13james: "Hagemann et al., J. Adv. Model. Earth Syst., 5, doi:10.1029/2012MS000173, 2013."
  jones15james: "Jones et al., J. Adv. Model. Earth Syst., 7, 1554-1575, doi:10.1002/2014MS000416, 2015."
  kerry06jclim: "Kerry H. et al, J. Climate, 19, 3681-3703, doi:10.1175/JCLI3814.1, 2006."
  kim09jclim: "Kim, D. et al., J. Climate, 22, 6413-6436, doi:10.1175/2009JCLI3063.1, 2009."
  kim12grl: "Kim and Yu, Geophys. Res. Lett., 39, L11704, doi:10.1029/2012GL052006, 2012."
  key04gbc: "Key, R. M. et al., Global Biogeochem. Cy., 18, GB4031, doi:10.109/2004GB002247, 2004."
  landschuetzer2016: "Landschuetzer, P., Gruber, N., Bakker, D. C. E.: Decadal variations and trends of the global ocean carbon sink, Global Biogeochemical Cycles, 30, doi:10.1002/2015GB005359 (2016)"
  lauer05acp: "Lauer et al., Atmos. Chem. Phys., 5, 3251-3276, doi:10.5194/acp-5-3251-2005, 2005."
  lauer13jclim: "Lauer and Hamilton, J. Climate, 26, 3823-3845, doi:10.1175/JCLI-D-12-00451.1, 2013."
  lauer17rse: "Lauer et al., Remote Sens. Environ., 203, 9-39, doi:10.1016/j.rse.2017.01.007, 2017."
  lembo16climdyn: "Lembo et al., Clim. Dyn., 48, 1793-1812, doi:10.1007/s00382-016-3173-9"
  lembo19gmdd: "Lembo et al., Geosci. Model Dev. Discuss., doi:10.5194/gmd-2019-37, 2019"
  li14jclim: "Li and Xie, J. Climate, 27, 1765-1780, doi:10.1175/JCLI-D-13-00337.1, 2014."
  lin08jclim: "Lin, J-L. et al., J. Climate, 21, 4541-4567, doi: 10.1175/2008JCLI1816.1, 2008."
  lloyd-hughes02jclim: "Lloyd-Hughes, B. and Saunders, M. A., Int. J. Climatol., 22, 1571-1592, doi:10.1002/joc.846, 2002."
  locarini10usgov: "Locarnini, R. A. et al., World Ocean Atlas 2009, Volume 1: Temperature. S. Levitus, Ed. NOAA Atlas NESDIS 68, U.S. Government Printing Office, Washington, D.C., 184 pp.,2010."
  lucarini14revgeop: "Lucarini et al., Rev. Geophys., 52, 809-859, doi:https://doi.org/10.1002/2013RG000446"
  mehran14jgr: "Mehran, A. et al., J. Geophys. Res., 119, 4, 1695-1707, doi: 10.1002/2013JD021152, 2014."
  manubens:  "Manubens, N., et al., ENVIRON MODELL SOFTW 103, 29-42. doi:10.1016/j.envsoft.2018.01.018"
  mckee93: "McKee, T. B. and Doesken, N. J. and Kleist, J.  In Proceedings of the 8th Conference on Applied Climatology, 17(22), 179-183, Boston, MA: American Meteorological Society, 1993."
  mueller14grl: "Mueller, B. and Seneviratne, S. I. Geophys. Res. Lett., 41, 128-134, doi:10.1002/2013GL058055, 2014."
  mueller13hess: "Mueller, B. et al., Hydrol. Earth Syst. Sci., 17, 3707-3720, doi:10.5194/hess-17-3707-2013, 2013."
  phillips14eos: "Phillips, A. S. et al., EOS T. Am. Geophys. Un., 95, 453-455, 2014."
  rebora06jhm: "Rebora et. al., JHM 7, 724, 2006."
  righi13acp: "Righi et al., Atmos. Chem. Phys., 13, 9939-9970, doi:10.5194/acp-13-9939-2013, 2013."
  righi15gmd: "Righi et al., Geosci. Model Dev., 8, 733-768 doi:10.5194/gmd-8-733-2015, 2015."
  rk2008bams: "Reichler and Kim, Bull. Amer. Meteor. Soc., 89, 303-312, doi:10.1175/BAMS-89-3-303, 2008."
  roedenbeck13os: "Roedenbeck, C. et al., Ocean Sci., 9, 193-216, doi:10.5194/os-9-193-2013, 2013."
  roehrig13jclim: "Roehrig, R. et al., J. Climate, 26, 6471-6505, doi:10.1175/JCLI-D-12-00505.1, 2013."
  sperber12asl: "Sperber and Kim, Atmos. Sci. Lett., 13, 3, 187-193, doi:10.1002/asl.378, 2012."
  straus07jcli: "Straus, D.M., S. Corti, and F. Molteni. J. Climate, 20, 2251-2272, doi:10.1175/JCLI4070.1, 2007"
  stroeve07grl: "Stroeve, J. et al., Geophys. Res. Lett., 34, L09501, doi:10.1029/2007GL029703, 2007."
  tibaldi90tel: "Tibaldi S. and Molteni F. Tellus A 42(3): 343-365, doi:10.1034/j.1600-0870.1990.t01-2-00003.x, 1990."
  taylor12: "Taylor et al., Nature, 489, 423-426, doi:10.1038/nature11377, 2012."
  terzago18nhess: "Terzago, S. et al., Nat. Hazards Earth Syst. Sci., 18, 2825-2840, doi:10.5194/nhess-18-2825-2018, 2018."
  takahashi14marchem: "Takahashi et al., Mar. Chem., 164, 95-125, doi:10.1016/j.marchem.2014.06.004, 2014."
  vicente10jclim: "Vicente-Serrano, S. M. and Beguería, S. and López-Moreno, J. I., Journal of climate, 23(7), 1696-1718, 10.1175/2009JCLI2909.1, 2010"
  wang99bams: "Wang, B. and Z. Fan, Bull. Amer. Meteor. Soc., 80, 629-638, doi:10.1175/1520-0477(1999)080&lt;0629:COSASM&gt;2.0.CO;2, 1999."
  wang11climdyn: "Wang, B. et al., Clim. Dyn., 39, 1123-1135, doi:10.1007/s00382-011-1266-z, 2011."
  webster92qjrms: "Webster, P. J. and Yang, S., Q.J.R. Meteorol. Soc., 118: 877-926. doi:10.1002/qj.49711850705, 1992."
  weedon14wrr: "Weedon, G. P. et al., Water Resour. Res., 50, 7505-7514, doi:10.1002/2014WR015638, 2014."
  weigel: "Weigel, A P., et al., Q. J. Royal Meteorol. Soc. 134, 630, 241-260. doi:10.1002/qj.210"
  wenzel14jgr: "Wenzel et al., J. Geophys. Res. Biogeosci., 119(5), doi:2013JG002591, 2014."
  williams09climdyn: "Williams and Webb, Clim. Dynam., 33, 141-157, doi:10.1007/s00382-008-0443-1, 2009."
  # Observations
  aura-tes: "Beer, R., IEEE Trans. Geosci. Rem. Sens., doi:10.1109/TGRS.2005.863716, 2006."
  ceres-syn1deg: "Wielicki et al., Bull. Amer. Meteor. Soc., doi: 10.1175/1520-0477(1996)077<0853:CATERE>2.0.CO;2, 1996."
  era-interim: "Dee, D. P. et al., Q. J. Roy. Meteor. Soc., doi:10.1002/qj.828, 2011."
  esacci-aerosol: "Popp et al., ESA Aerosol Climate Change Initiative (ESA Aerosol_cci) data: AOD v4.21 via Centre for Environmental Data Analysis, 2016."
  esacci-cloud: "Stengel et al., Earth Syst. Sci. Data, doi:10.5194/essd-9-881-2017, 2017."
  esacci-fire: "Not available."
  esacci-landcover: "Defourny et al.. ESA Land Cover Climate Change Initiative (ESA LC_cci) data, 2015."
  esacci-ozone: "Loyola et al., Int. J. Remote Sens. doi:10.1080/01431160902825016, 2009."
  esacci-soilmoisture: "Not available."
  esacci-sst: "Merchant et al., Geosci. Data J., doi:10.1002/gdj3.20, 2014."
<<<<<<< HEAD
  osi-450: "EUMETSAT Ocean and Sea Ice Satellite Application Facility. doi: 10.15770/EUM_SAF_OSI_0008"
=======
  osi-409: "EUMETSAT Global sea ice concentration climate data records 1978-2015 (v1.2, 2015) doi: 10.15770/EUM_SAF_OSI_0001 and 10.15770/EUM_SAF_OSI_0005"
  osi-450: "EUMETSAT Global sea ice concentration climate data record 1979-2015 (v2.0, 2017). doi: 10.15770/EUM_SAF_OSI_0008"
>>>>>>> 64568dd1
  hadisst: "Rayner et al., J. Geophys. Res., doi:10.1029/2002JD002670, 2013."
  modis: "Not available."
  mte: "Jung et al., J. Geophys. Res., 116, doi:10.1029/2010JG001566, 2011."
  ncep: "Kalnay et al., B. Am. Meteorol. Soc., doi:10.1175/1520-0477(1996)077<0437:TNYRP>2.0.CO;2, 1996."
  niwa-bs: "Bodeker et al., Atmos. Chem. Phys., doi:10.5194/acp-5-2603-2005, 2005."
  patmos-x: "Heidinger et al., NOAA National Centers for Environmental Information, doi:10.7289/V5348HCK, last access: 10 February 2019."
  woa: "Locarnini et al., World Ocean Atlas 2013, Vol. 1: Temperature, 2013."

projects:
  c3s-magic: Copernicus Climate Change Service 34a Lot 2 (MAGIC) project
  climval: BMBF MiKlip Project ClimVal
  cmip6dicad: BMBF CMIP6 Project Germany
  cmug: ESA CMUG
  crescendo: EU H2020 project CRESCENDO
  dlrveu: DLR project VEU
  dlrveu2: DLR project VEU2
  embrace: EU FP7 project EMBRACE
  esmval: DLR project ESMVal
  primavera: EU H2020 project PRIMAVERA
  applicate: EU H2020 project APPLICATE
  qa4ecv: QA4ECV
  trr181: DFG Project TRR-181
  ukesm: UKESM, UK Earth System Model project (NERC)

realms:
  aerosol: aerosol
  atmos: atmosphere
  atmosChem: atmospheric chemistry
  land: land
  landIce: land ice
  ocean: ocean
  ocnBgchem: ocean biogeochemistry
  seaIce: sea ice

themes:
  aerosols: aerosols
  atmDyn: atmospheric dynamics
  bgchem: biogeochemistry
  bgphys: biogeophysics
  carbon: carbon cycle
  chem: chemistry
  clouds: clouds
  EC: emergent constraint
  ghg: greenhouse gases
  monsoon: monsoons
  phys: physics
  seaIce: sea ice
  varmodes: modes of variability

domains:
  eq: equatorial
  et: extra tropics
  global: global
  midlat: mid-latitudes
  nh: northern hemisphere
  nhext: northern extra tropics
  nhmidlat: northern mid-latitudes
  nhpolar: northern polar
  nhtrop: northern tropics
  polar: polar
  reg: regional
  sh: southern hemisphere
  shext: southern extra tropics
  shmidlat: southern mid-latitudes
  shpolar: southern polar
  shtrop: southern tropics
  trop: tropics

plot_types:
  errorbar: error bar plot
  bar: bar chart
  circle: different overlapping circles
  diurn: diurnal cycle
  geo: geographical distribution
  portrait: portrait diagram
  polar: polar-stereographic plot
  scatter: scatter plot
  seas: seasonal cycle
  sect: meridional section
  size: size-distribution
  vert: vertical profile
  taylor: taylor diagram
  times: time series
  zonal: zonal mean
  pro: profile  # (any other kind of line chart)
  other: other plot types

statistics:
  anomaly: anomaly
  corr: correlation
  diff: difference
  eof: empirical orthogonal function (EOF)
  mean: mean
  spectrum: spectrum
  stddev: standard deviation
  var: variability
  rmsd: rmsd
  range: range of values
  trend: temporal trend
  clim: climatology
  perc: percentiles
  median: median
  detrend: detrend
  smpi: single metric performance index statistics
  other: other statistics<|MERGE_RESOLUTION|>--- conflicted
+++ resolved
@@ -612,12 +612,8 @@
   esacci-ozone: "Loyola et al., Int. J. Remote Sens. doi:10.1080/01431160902825016, 2009."
   esacci-soilmoisture: "Not available."
   esacci-sst: "Merchant et al., Geosci. Data J., doi:10.1002/gdj3.20, 2014."
-<<<<<<< HEAD
-  osi-450: "EUMETSAT Ocean and Sea Ice Satellite Application Facility. doi: 10.15770/EUM_SAF_OSI_0008"
-=======
   osi-409: "EUMETSAT Global sea ice concentration climate data records 1978-2015 (v1.2, 2015) doi: 10.15770/EUM_SAF_OSI_0001 and 10.15770/EUM_SAF_OSI_0005"
   osi-450: "EUMETSAT Global sea ice concentration climate data record 1979-2015 (v2.0, 2017). doi: 10.15770/EUM_SAF_OSI_0008"
->>>>>>> 64568dd1
   hadisst: "Rayner et al., J. Geophys. Res., doi:10.1029/2002JD002670, 2013."
   modis: "Not available."
   mte: "Jung et al., J. Geophys. Res., 116, doi:10.1029/2010JG001566, 2011."
