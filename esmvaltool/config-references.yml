--- conflicted
+++ resolved
@@ -173,21 +173,12 @@
   gettelman_andrew:
     name: Gettelman, Andrew
     institute: NCAR, USA
-<<<<<<< HEAD
-    email: andrew 'at' ucar.edu
-  gier_be:
-    name: Gier, Bettina
-    institute: Univ. of Bremen, Germany
-    email: gier 'at' uni-bremen.de
-  gott_kl:
-=======
     orcid: https://orcid.org/0000-0002-8284-2599
   gier_bettina:
     name: Gier, Bettina
     institute: University of Bremen, Germany
     orcid:
   gottschaldt_klaus-dirk:
->>>>>>> 3e83e0c0
     name: Gottschaldt, Klaus-Dirk
     institute: DLR, Germany
     orcid: https://orcid.org/0000-0002-2046-6137
@@ -234,17 +225,8 @@
   kindermann_stephan:
     name: Kindermann, Stephan
     institute: DKRZ, Germany
-<<<<<<< HEAD
-    email: kindermann 'at' dkrz.de
-  kosa_yu:
-    name: Kosaka, Yu
-    institute: RCAST, University of Tokyo, Japan
-    email: ykosaka 'at' atmos.rcast.u-tokyo.ac.jp
-  kras_jo:
-=======
     orcid: https://orcid.org/0000-0001-9335-1093
   krasting_john:
->>>>>>> 3e83e0c0
     name: Krasting, John
     institute: NOAA, USA
     orcid: https://orcid.org/0000-0002-4650-9844
@@ -582,11 +564,7 @@
   tilmes_simone:
     name: Tilmes, Simone
     institute: NCAR, US
-<<<<<<< HEAD
-    email: tilmes 'at' ucar.edu
-=======
-    orcid:
->>>>>>> 3e83e0c0
+    orcid:
 
 references:
   # If possible as: "[Last name] et al., [journal abbr.], doi:[doi], [year]."
@@ -724,12 +702,9 @@
   dlrveu2: DLR project VEU2
   embrace: EU FP7 project EMBRACE
   esmval: DLR project ESMVal
-<<<<<<< HEAD
   ipcc_ar6: IPCC AR6 contributions
-=======
   eval4cmip: DLR and University of Bremen project funded by the Initiative and Networking Fund of the Helmholtz Society
   ewatercycle: eWaterCycle project
->>>>>>> 3e83e0c0
   qa4ecv: QA4ECV
   trr181: DFG Project TRR-181
   ukesm: UKESM, UK Earth System Model project (NERC)
