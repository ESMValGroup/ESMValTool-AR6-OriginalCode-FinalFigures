--- conflicted
+++ resolved
@@ -276,14 +276,9 @@
         }
 
     # Configure loading
-    settings['load'] = {
+    settings['load_cubes'] = {
         'callback': concatenate_callback,
     }
-<<<<<<< HEAD
-=======
-    if not derive:
-        settings['load']['constraints'] = variable['standard_name']
->>>>>>> a9bfebc3
     # Configure merge
     settings['concatenate'] = {}
 
