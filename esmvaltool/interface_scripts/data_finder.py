--- conflicted
+++ resolved
@@ -159,10 +159,6 @@
         for the given project
     """
 
-<<<<<<< HEAD
-    dict = {}
-=======
->>>>>>> f0aa094c
     if cfg_file is None:
         cfg_file = os.path.join(
             os.path.dirname(os.path.dirname(__file__)),
