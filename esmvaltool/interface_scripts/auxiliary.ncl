--- conflicted
+++ resolved
@@ -278,12 +278,9 @@
 
     ;; Collect parts of outfile name
     work_dir = config_user_info@work_dir + "/"
-<<<<<<< HEAD
-=======
 
     ;; Create work dir
     system("mkdir -p " + work_dir)
->>>>>>> 30ab4ca4
 
     ;; Assemble final name
     outfile = work_dir + var + ".nc"
