; #############################################################################
; GENERAL ROUTINES FOR DATA HANDLING
; #############################################################################
; Please consider using of extend
; Check the header of each routine for documentation.
;
; Contents:
;    function read_data
;    function read_fx_data
;
; #############################################################################

undef("read_data")
function read_data(index[1]:integer,
                   variable[1]:string,
                   field_type:string)
;
; Arguments
;    index: index to current input file as defined in the <variable>_info.ncl
;           file in the preproc directory of the current variable
;    variable: name of the variable to read
;    field_type: the variable's field type
;
; Return value
;    The actual data array with all metadata.
;
; Description
;    Retrieve the variable data and metadata based on the input_file_info
;    logical defined in the <variable>_info.ncl file automatically generated
;    by the preprocessor and stored in the preproc/<preproc_id>/ subdirectory.
;
; Caveats
;
; References
;
; Modification history
;   20180212_A-righ_ma: written.
;
local funcname, scriptname, infile, fin
begin

  funcname = "read_data"
  scriptname = "interface_scripts/data_handling.ncl"
  enter_msg(scriptname, funcname)

  ; Check array boundaries first
  if (index.lt.0 .or. index.gt.(dimsizes(input_file_info@filename) - 1)) then
    error_msg("f", scriptname, funcname, "dataset index out of range")
  end if

  infile = input_file_info@filename(index)

  ; Check existance and supported format
  if (.not.isfilepresent(infile)) then
    error_msg("f", scriptname, funcname, "input file " + infile + \
              " not found or not a supported format")
  end if

  ; Check field type correspondance
  if (input_file_info@field(index) .ne. field_type) then
    error_msg("f", scriptname, funcname, "requested field type " + \
              field_type + " does not match")
  end if

  ; Open file
  log_info("Reading in file = " + infile)
  fin = addfile(infile, "r")

  ; Check that variable is in the file
  if (.not. isfilevar(fin, variable)) then
    error_msg("f", scriptname, funcname, "variable " + variable + \
              " not found in file " + infile)
  end if

<<<<<<< HEAD
  ; Read attributes and write info to log-file
;  inquire_and_save_fileinfo(infile, input_file_info@model(index), variable)

=======
>>>>>>> 4a587695
  ; Read data
  data = fin->$variable$

  leave_msg(scriptname, funcname)
  return(data)

end


; #############################################################################
undef("read_fx_data")
function read_fx_data(index[1]:integer,
                      variable[1]:string)
;
; Arguments
;    index: index to current input file as defined in the <variable>_info.ncl
;           file in the preproc directory of the current variable
;    variable: name of the fx variable to read
;
; Return value
;    The a list of data array(s) with all metadata or a missing value if the
;    fx variable is not found.
;
; Description
;    Retrieve the fx variable data and metadata based on the input_file_info
;    logical defined in the <variable>_info.ncl file automatically generated
;    by the preprocessor and stored in the preproc/<preproc_id>/ subdirectory.
;    Unlike read_data, this function does not exit on error if the input file
;    is not found. This is to provide more flexibility to the calling
;    diagnostic.
;
; Caveats
;    If auxiliary coordinates are associated to the fx-variables (typically for
;    areacello), these are also read and pushed to the return list.
;
; References
;
; Modification history
;   20180526_A-righ_ma: written.
;
local funcname, scriptname, infile, fin
begin

  funcname = "read_fx_data"
  scriptname = "interface_scripts/data_handling.ncl"
  enter_msg(scriptname, funcname)

  ; Check array boundaries first
  if (index.lt.0 .or. index.gt.(dimsizes(input_file_info@filename) - 1)) then
    error_msg("f", scriptname, funcname, "dataset index out of range")
  end if

  if (.not.isatt(input_file_info, variable)) then
    error_msg("f", scriptname, funcname, "input path for fx variable " + \
              variable + " not found in the interface file, please add " + \
              "the required fx variable to the recipe")
  end if

  infile = input_file_info@$variable$(index)

  ; Return missing if variable not available
  if (infile.eq."None") then
    error_msg("w", scriptname, funcname, "fx variable " + variable + \
              " not found for dataset " + dataset_info@dataset(index))
    out = new(1, float)
    out = default_fillvalue(typeof(out))
    return(out)
  end if

  ; Open file
  log_info("Reading in file = " + infile)
  fin = addfile(infile, "r")

  ; Check that variable is in the file
  if (.not. isfilevar(fin, variable)) then
    error_msg("f", scriptname, funcname, "variable " + variable + \
              " not found in " + infile)
  end if

  ; Initialize list
  outlist = NewList("lifo")

  ; Check if auxiliary coordinates are defined
  atts = getfilevaratts(fin, variable)
  if (any("coordinates".eq.atts)) then
    ; Read auxiliary coordinates in reverse order (for correct order in list)
    coords = fin->$variable$@coordinates
    ncoords = str_fields_count(coords, " ")
    do ii = 1, ncoords
      curr_coord = str_squeeze(str_get_field(coords, ncoords + 1 - ii, " "))
      if (.not. isfilevar(fin, curr_coord)) then
        error_msg("w", scriptname, funcname, "auxiliary coordinate " + \
                  curr_coord + " not found in " + infile + ", skipping")
      else
        ListPush(outlist, fin->$curr_coord$)
      end if
    end do
  end if

  ; Push variable to the list
  ListPush(outlist, fin->$variable$)

  leave_msg(scriptname, funcname)
  return(outlist)

end<|MERGE_RESOLUTION|>--- conflicted
+++ resolved
@@ -72,12 +72,6 @@
               " not found in file " + infile)
   end if
 
-<<<<<<< HEAD
-  ; Read attributes and write info to log-file
-;  inquire_and_save_fileinfo(infile, input_file_info@model(index), variable)
-
-=======
->>>>>>> 4a587695
   ; Read data
   data = fin->$variable$
 
