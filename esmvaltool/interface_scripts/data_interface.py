--- conflicted
+++ resolved
@@ -9,312 +9,6 @@
 """
 import logging
 import os
-<<<<<<< HEAD
-import pdb
-import re
-from auxiliary import info
-import preprocess as pp
-
-
-class ESMValTool_interface(object):
-    def __init__(self):
-        # Array that for standardizing part of figure file name
-        # across various diag_scripts
-        self.figfiles_suffix = []
-
-        # Arrays that, togehter with additional variables such as the
-        # current "variable" and "field_type", define the input file names
-        self.infiles_prefix = []
-        self.infiles_suffix = []
-
-        self.repackage_these = [
-            "diag_script", "diag_script_cfg", "variables", "field_types",
-            "var_attr_mip", "var_attr_exp", "var_attr_ref", "var_attr_exclude",
-            "variable_def_dir"
-        ]
-
-        self.from_proj_info = ["output_file_type"]
-
-    def __iter__(self):
-        for interface_object in vars(self).keys():
-            yield interface_object
-
-
-def get_diag_value(di, projinfomodels, projinfoconfig, v):
-    if v == 'diag_script':
-        currentry = [s['script'] for s in di.scripts]
-    elif v == 'diag_script_cfg':
-        currentry = [s['cfg_file'] for s in di.scripts]
-    elif v == 'variables':
-        currentry = [s['name'] for s in di.variables]
-    elif v == 'field_types':
-        currentry = [s['field'] for s in di.variables]
-    elif v == 'var_attr_mip':
-        currentry = [s['mip'] for s in projinfomodels if 'mip' in s.keys()]
-    elif v == 'var_attr_exp':
-        currentry = [s['exp'] for s in projinfomodels if 'exp' in s.keys()]
-    elif v == 'var_attr_ref':
-        currentry_list = [s['ref_model'] for s in di.variables]
-        currentry = [item for sublist in currentry_list for item in sublist]
-    elif v == 'var_attr_exclude':
-        currentry = ['False' for s in projinfomodels]
-    elif v == 'variable_def_dir':
-        currentry = projinfoconfig['var_def_scripts']
-    return currentry
-
-
-class Data_interface(object):
-    def __init__(self, project_info):
-        """
-            @brief Base class for all the *_data_interface classes
-            @param project_info Current namelist in dictionary format
-
-            The init routine repackages all configuration data from yml-
-            and variable_definition-files to simpler Python structures,
-            typically arrays. These arrays are used by the child
-            *_data_interface to rewrite the configuration information
-            a format appropriate for the target script language.
-        """
-        self.project_info = project_info
-        self.interface = ESMValTool_interface()
-
-        # Possible variable attributes (in some classes)
-        self.mip = '${MIP}'
-        self.exp = '${EXP}'
-
-        indata_root = self.get_data_root()
-        if 'AUXILIARIES' in project_info:
-            # 'CMIP5_fx' is hardcoded as it is (so far) the only class
-            # supporting the 'AUXILIARIES'-tag
-            fx_project = getattr(globals()['projects'], 'CMIP5_fx')()
-            fx_files = fx_project.get_fx_files(project_info)
-            self.interface.fx_keys = project_info['AUXILIARIES'][
-                'FX_files'].fx_files.keys()
-            self.interface.fx_values = [
-                os.path.join(indata_root, item.get_fullpath())
-                for item in project_info['AUXILIARIES']['FX_files']
-                .fx_files.values()
-            ]
-
-        # Repackage the above arrays, i.e., input file names and output figure
-        # names (the latter one is optional to use in the diag_script).
-        self.interface.figfiles_suffix,\
-            self.interface.infiles,\
-            self.interface.fullpaths,\
-            self.interface.infile_paths\
-            = self.get_interface_fileinfo(project_info)
-
-        # Repackage model specific data, i.e. the <model>-tags from the
-        # yml-namelist files
-        model_specifiers, models, model_attr_id, model_attr_skip = \
-            self.get_modelinfo(project_info)
-        for modelpart in model_specifiers:
-            current_column = map(
-                itemgetter(model_specifiers.index(modelpart)), models)
-            vars(self.interface)["models_" + modelpart] = current_column
-
-        vars(self.interface)["model_attr_id"] = model_attr_id
-        vars(self.interface)["model_attr_skip"] = model_attr_skip
-
-        # Extract/repackage some project_info entries directly
-        for var in self.interface.repackage_these:
-            if "currDiag" in project_info['RUNTIME']:
-                currDiag = project_info['RUNTIME']['currDiag']
-                curr_entry = get_diag_value(currDiag,
-                                            project_info['ALLMODELS'],
-                                            project_info['CONFIG'], var)
-                if isinstance(curr_entry, list):
-                    vars(self.interface)[var] = curr_entry
-                else:
-                    vars(self.interface)[var] = [curr_entry]
-
-        for proj_info_key in ['GLOBAL', 'RUNTIME', 'TEMPORARY']:
-            if proj_info_key in project_info.keys():
-                for var in project_info[proj_info_key].keys():
-                    curr_entry = project_info[proj_info_key][var]
-                    if isinstance(curr_entry, list):
-                        vars(self.interface)[var] = curr_entry
-                    else:
-                        vars(self.interface)[var] = [curr_entry]
-
-    def get_data_root(self):
-        """ @brief Checks if indata root is defined as env. variable
-            @return A string (indata root folder)
-
-            This function checks if the environment variable
-            'ESMValTool_data_root' is set, if so it is used
-            as the root folder (for all) input data sets.
-            If not set it defaults to "/".
-        """
-        if "ESMValTool_data_root" in os.environ.keys():
-            indata_root = os.environ["ESMValTool_data_root"]
-        else:
-            indata_root = ""
-        return indata_root
-
-    def get_interface_fileinfo(self, project_info):
-        """
-            @brief Construct part of the filenames used for input-/output files
-            @param project_info Current namelist in dictionary format
-        """
-        infiles = []
-        infile_paths = []
-        infile_fullpaths = []
-        figfiles_suffix = []
-
-        for model in project_info['ALLMODELS']:
-            currProject = model
-
-            figfiles_suffix.append(
-                pp.get_figure_file_names(project_info, model))
-
-            # Get reformatted infiles
-            # need the input dict because of old variable derivation
-            infile_fullpaths.append(
-                pp.get_cf_fullpath(
-                    project_info,
-                    model,
-                    variable={'name': "${VARIABLE}",
-                              'field': "${FIELD}"}))
-            singfile = pp.get_cf_fullpath(
-                project_info,
-                model,
-                variable={'name': "${VARIABLE}",
-                          'field': "${FIELD}"}).split('/')[-1]
-            infiles.append(singfile)
-            infile_paths.append(pp.get_cf_outpath(project_info, model))
-
-        return figfiles_suffix,\
-            infiles,\
-            infile_fullpaths,\
-            infile_paths
-
-    def get_modelinfo(self, project_info):
-        """ @brief Extracts the <model>-tag info from the namelists
-            @param project_info Current namelist in dictionary format
-                                environment variables
-
-            Extracts and collects the model-entries from the <model>-tags
-            into Python arrays such that they can be written to file more
-            easily.
-        """
-        # condition: keys for all models are the same !!!
-        # this is, in fact, bullshit, because we should
-        # allow for a variety of model specifiers. Hacking it
-        # here (VP)
-        # model_specifiers = project_info['ALLMODELS'][0].keys()
-
-        model_specifiers = [
-            'project',
-            'start_year',
-            'name',
-            'exp',
-            'mip',
-            'end_year',
-            'ref',
-            'ensemble',
-        ]
-
-        # OBS: {'project': 'OBS', 'start_year': 2000, 'version': 1,
-        #  'name': 'ERA-Interim', 'ref': 'ERA-Interim', 'tier': 3,
-        #  'end_year': 2002, 'type': 'reanaly'}
-        # CMIP5 (default) : {'project': 'CMIP5', 'start_year': 2000,
-        #  'name': 'bcc-csm1-1', 'exp': 'historical', 'mip': 'Amon',
-        #  'end_year': 2002, 'ref': 'ERA-Interim', 'ensemble': 'r1i1p1'}
-
-        # this is a bit hacky
-        # but makes sure the key - val order stays fixed
-        models = []
-        for model in project_info['ALLMODELS']:
-            # cmip5
-            if model['project'] in ('CMIP5', 'SPECS'):
-                mdls = [
-                    model['project'],
-                    model['start_year'],
-                    model['name'],
-                    model['exp'],
-                    model['mip'],
-                    model['end_year'],
-                    model['ref'],
-                    model['ensemble'],
-                ]
-
-            # obs
-            if model['project'] == 'OBS':
-                mdls = [
-                    model['project'],
-                    model['start_year'],
-                    model['name'],
-                    'exp',
-                    'mip',
-                    model['end_year'],
-                    model['ref'],
-                    'ensemble',
-                ]
-
-            models.append(mdls)
-
-        model_ids = []
-        for model in project_info['ALLMODELS']:
-            # print('Model is:')
-            # print(model)
-            if "id" in model.keys():
-                model_ids.append(model['id'])
-            if "ref" in model.keys():
-                model_ids.append(model['ref'])
-            else:
-                model_ids.append("None")
-
-        model_skips = []
-        # Collect instances when to skip derived variable calculations
-        for model in project_info['ALLMODELS']:
-            if "skip_derive_var" in model.keys():
-                model_skips.append(model["skip_derive_var"])
-            else:
-                model_skips.append("None")
-
-        return model_specifiers, models, model_ids, model_skips
-
-    def reparse_variable_info(self, variable, variable_def_dir):
-        """ @brief Repackages the variable_info to a Python list-list structure
-            @param variable List of variables with possible 'variable_info'
-            @param variable_def_dir Folder where variable definitions reside
-
-            Repackages the variable specific information that resides in
-            the NCL-var_def/-files in the 'variable_info'-attribute.
-        """
-        variable_info_file = os.path.join(variable_def_dir, variable + ".ncl")
-
-        # Read and parse the existing var_def-file
-        variable_info_raw = open(variable_info_file, "r").read()
-        var_def = variable_info_raw.split('\n')
-
-        # Check whether the "variable_info"-attribute is True/False
-        variable_info_true_regex = re.compile("variable_info\s*=\s*True")
-        if variable_info_true_regex.search(variable_info_raw) is not None:
-            variable_info_true = True
-        else:
-            variable_info_true = False
-
-        # Remove comments
-        remove_comments = re.compile('(.*?);.*')
-        variable_info = [
-            remove_comments.sub(r'\1', entry) for entry in var_def
-        ]
-
-        # Remove lines in the "variable_def"-file missing the
-        # "variable_info"-attribute
-        variable_info_entry_regex = re.compile("variable_info@.*=.*")
-        variable_info = [
-            entry for entry in variable_info
-            if variable_info_entry_regex.search(entry) is not None
-        ]
-
-        variable_info = [
-            re.sub("variable_info@", "", entry) for entry in variable_info
-        ]
-=======
->>>>>>> e97c5251
 
 import yaml
 
