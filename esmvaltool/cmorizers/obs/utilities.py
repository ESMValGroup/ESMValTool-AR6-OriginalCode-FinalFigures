"""Utils module for Python cmorizers."""
import datetime
import logging
import os
from contextlib import contextmanager

import iris
import numpy as np
import yaml
from cf_units import Unit
from dask import array as da

from esmvalcore._config import get_tag_value
from esmvalcore.cmor.table import CMOR_TABLES
from esmvaltool import __version__ as version

logger = logging.getLogger(__name__)


def add_height2m(cube):
    """Add scalar coordinate 'height' with value of 2m."""
    add_scalar_height_coord(cube, height=2.)


def add_scalar_height_coord(cube, height=2.):
    """Add scalar coordinate 'height' with value of `height`m."""
    logger.info("Adding height coordinate (%sm)", height)
    height_coord = iris.coords.AuxCoord(
        height,
        var_name='height',
        standard_name='height',
        long_name='height',
        units=Unit('m'),
        attributes={'positive': 'up'})
    cube.add_aux_coord(height_coord, ())


@contextmanager
def constant_metadata(cube):
    """Do cube math without modifying units etc."""
    metadata = cube.metadata
    yield metadata
    cube.metadata = metadata


def convert_timeunits(cube, start_year):
    """Convert time axis from malformed Year 0."""
    # TODO any more weird cases?
    if cube.coord('time').units == 'months since 0000-01-01 00:00:00':
        real_unit = 'months since {}-01-01 00:00:00'.format(str(start_year))
    elif cube.coord('time').units == 'days since 0000-01-01 00:00:00':
        real_unit = 'days since {}-01-01 00:00:00'.format(str(start_year))
    elif cube.coord('time').units == 'days since 1950-1-1':
        real_unit = 'days since 1950-1-1 00:00:00'
    else:
        real_unit = cube.coord('time').units
    cube.coord('time').units = real_unit
    return cube


def fix_coords(cube):
    """Fix the time units and values to CMOR standards."""
    # first fix any completely missing coord var names
    _fix_dim_coordnames(cube)
    # fix individual coords
    for cube_coord in cube.coords():
        # fix time
        if cube_coord.var_name == 'time':
            logger.info("Fixing time...")
            cube.coord('time').convert_units(
                Unit('days since 1950-1-1 00:00:00', calendar='gregorian'))
            _fix_bounds(cube, cube.coord('time'))

        # fix longitude
        if cube_coord.var_name == 'lon':
            logger.info("Fixing longitude...")
            if cube.coord('longitude').points[0] < 0. and \
                    cube.coord('longitude').points[-1] < 181.:
                cube.coord('longitude').points = \
                    cube.coord('longitude').points + 180.
                _fix_bounds(cube, cube.coord('longitude'))
                cube.attributes['geospatial_lon_min'] = 0.
                cube.attributes['geospatial_lon_max'] = 360.
                nlon = len(cube.coord('longitude').points)
                _roll_cube_data(cube, int(nlon / 2), -1)

        # fix latitude
        if cube_coord.var_name == 'lat':
            logger.info("Fixing latitude...")
            _fix_bounds(cube, cube.coord('latitude'))

        # fix depth
        if cube_coord.var_name == 'lev':
            logger.info("Fixing depth...")
            _fix_bounds(cube, cube.coord('depth'))

        # fix air_pressure
        if cube_coord.var_name == 'air_pressure':
            logger.info("Fixing air pressure...")
            _fix_bounds(cube, cube.coord('air_pressure'))

    # remove CS
    cube.coord('latitude').coord_system = None
    cube.coord('longitude').coord_system = None

    return cube


def fix_var_metadata(cube, var_info):
    """Fix var metadata from CMOR table."""
    if var_info.standard_name == '':
        cube.standard_name = None
    else:
        cube.standard_name = var_info.standard_name
    cube.var_name = var_info.short_name
    cube.long_name = var_info.long_name
    _set_units(cube, var_info.units)
    return cube


def flip_dim_coord(cube, coord_name):
    """Flip (reverse) dimensional coordinate of cube."""
    logger.info("Flipping dimensional coordinate %s...", coord_name)
    coord = cube.coord(coord_name, dim_coords=True)
    coord_idx = cube.coord_dims(coord)[0]
    coord.points = np.flip(coord.points)
    if coord.bounds is not None:
        coord.bounds = np.flip(coord.bounds, axis=0)
    cube.data = da.flip(cube.core_data(), axis=coord_idx)


def read_cmor_config(dataset):
    """Read the associated dataset-specific config file."""
    reg_path = os.path.join(
        os.path.dirname(__file__), 'cmor_config', dataset + '.yml')
    with open(reg_path, 'r') as file:
        cfg = yaml.safe_load(file)
    cfg['cmor_table'] = \
        CMOR_TABLES[cfg['attributes']['project_id']]
    if 'comment' not in cfg['attributes']:
        cfg['attributes']['comment'] = ''
    return cfg


def save_variable(cube, var, outdir, attrs, **kwargs):
    """Saver function."""
    # CMOR standard
    try:
        cube_time = cube.coord('time')
    except iris.exceptions.CoordinateNotFoundError:
        time_suffix = None
    else:
<<<<<<< HEAD
        reftime = Unit(cube_time.units.origin, cube_time.units.calendar)
        dates = reftime.num2date(cube_time.points[[0, -1]])
        if len(cube_time.points) == 1:
            year = str(dates[0].year)
            time_suffix = '-'.join([year + '01', year + '12'])
        else:
            date1 = str(dates[0].year) + '%02d' % dates[0].month
            date2 = str(dates[1].year) + '%02d' % dates[1].month
            time_suffix = '-'.join([date1, date2])
    name_elements = [
        'OBS',
=======
        date1 = str(dates[0].year) + '%02d' % dates[0].month
        date2 = str(dates[1].year) + '%02d' % dates[1].month
        time_suffix = '-'.join([date1, date2])

    file_name = '_'.join([
        attrs['project_id'],
>>>>>>> 75572112
        attrs['dataset_id'],
        attrs['modeling_realm'],
        attrs['version'],
        attrs['mip'],
        var,
    ]
    if time_suffix:
        name_elements.append(time_suffix)
    file_name = '_'.join(name_elements) + '.nc'
    file_path = os.path.join(outdir, file_name)
    logger.info('Saving: %s', file_path)
    status = 'lazy' if cube.has_lazy_data() else 'realized'
    logger.info('Cube has %s data [lazy is preferred]', status)
    iris.save(cube, file_path, fill_value=1e20, **kwargs)


def set_global_atts(cube, attrs):
    """Complete the cmorized file with global metadata."""
    logger.info("Setting global metadata...")
    attrs = dict(attrs)
    cube.attributes.clear()
    timestamp = datetime.datetime.utcnow()
    timestamp_format = "%Y-%m-%d %H:%M:%S"
    now_time = timestamp.strftime(timestamp_format)

    # Necessary attributes
    try:
        glob_dict = {
            'title': (f"{attrs.pop('dataset_id')} data reformatted for "
                      f"ESMValTool v{version}"),
            'version':
            attrs.pop('version'),
            'tier':
            str(attrs.pop('tier')),
            'source':
            attrs.pop('source'),
            'reference':
            get_tag_value('references', attrs.pop('reference')),
            'comment':
            attrs.pop('comment'),
            'user':
            os.environ.get("USER", "unknown user"),
            'host':
            os.environ.get("HOSTNAME", "unknown host"),
            'history':
            f'Created on {now_time}',
            'project_id':
            attrs.pop('project_id'),
        }
    except KeyError:
        raise KeyError(
            "All CMORized datasets need the global attributes 'dataset_id', "
            "'version', 'tier', 'source', 'reference', 'comment' and "
            "'project_id' specified in the configuration file")

    # Additional attributes
    glob_dict.update(attrs)
    cube.attributes = glob_dict


def var_name_constraint(var_name):
    """:mod:`iris.Constraint` using `var_name` of an :mod:`iris.cube.Cube`."""
    return iris.Constraint(cube_func=lambda c: c.var_name == var_name)


def _fix_bounds(cube, dim_coord):
    """Reset and fix all bounds."""
    if len(cube.coord(dim_coord).points) > 1:
        if cube.coord(dim_coord).has_bounds():
            cube.coord(dim_coord).bounds = None
        cube.coord(dim_coord).guess_bounds()

    if cube.coord(dim_coord).has_bounds():
        cube.coord(dim_coord).bounds = da.array(
            cube.coord(dim_coord).core_bounds(), dtype='float64')
    return cube


def _fix_dim_coordnames(cube):
    """Perform a check on dim coordinate names."""
    # first check for CMOR standard coord;
    for coord in cube.coords():
        # guess the CMOR-standard x, y, z and t axes if not there
        coord_type = iris.util.guess_coord_axis(coord)

        if coord_type == 'T':
            cube.coord(axis=coord_type).var_name = 'time'
            cube.coord(axis=coord_type).attributes = {}

        if coord_type == 'X':
            cube.coord(axis=coord_type).var_name = 'lon'
            cube.coord(axis=coord_type).standard_name = 'longitude'
            cube.coord(axis=coord_type).long_name = 'longitude coordinate'
            cube.coord(axis=coord_type).units = Unit('degrees')
            cube.coord(axis=coord_type).attributes = {}

        if coord_type == 'Y':
            cube.coord(axis=coord_type).var_name = 'lat'
            cube.coord(axis=coord_type).standard_name = 'latitude'
            cube.coord(axis=coord_type).long_name = 'latitude coordinate'
            cube.coord(axis=coord_type).units = Unit('degrees')
            cube.coord(axis=coord_type).attributes = {}

        if coord_type == 'Z':
            if cube.coord(axis=coord_type).var_name == 'depth':
                cube.coord(axis=coord_type).standard_name = 'depth'
                cube.coord(axis=coord_type).long_name = \
                    'ocean depth coordinate'
                cube.coord(axis=coord_type).var_name = 'lev'
                cube.coord(axis=coord_type).attributes['positive'] = 'down'
            if cube.coord(axis=coord_type).var_name == 'pressure':
                cube.coord(axis=coord_type).standard_name = 'air_pressure'
                cube.coord(axis=coord_type).long_name = 'pressure'
                cube.coord(axis=coord_type).var_name = 'air_pressure'
                cube.coord(axis=coord_type).attributes['positive'] = 'up'

    return cube


def _roll_cube_data(cube, shift, axis):
    """Roll a cube data on specified axis."""
    cube.data = da.roll(cube.core_data(), shift, axis=axis)
    return cube


def _set_units(cube, units):
    """Set units in compliance with cf_unit."""
    special = {'psu': 1.e-3, 'Sv': '1e6 m3 s-1'}
    if units in list(special.keys()):
        cube.units = special[units]
    else:
        cube.units = Unit(units)
    return cube<|MERGE_RESOLUTION|>--- conflicted
+++ resolved
@@ -146,30 +146,20 @@
     """Saver function."""
     # CMOR standard
     try:
-        cube_time = cube.coord('time')
+        time = cube.coord('time')
     except iris.exceptions.CoordinateNotFoundError:
         time_suffix = None
     else:
-<<<<<<< HEAD
-        reftime = Unit(cube_time.units.origin, cube_time.units.calendar)
-        dates = reftime.num2date(cube_time.points[[0, -1]])
-        if len(cube_time.points) == 1:
-            year = str(dates[0].year)
+        if len(time.points) == 1:
+            year = str(time.cell(0).point.year)
             time_suffix = '-'.join([year + '01', year + '12'])
         else:
-            date1 = str(dates[0].year) + '%02d' % dates[0].month
-            date2 = str(dates[1].year) + '%02d' % dates[1].month
+            date1 = str(time.cell(0).point.year) + '%02d' % time.cell(0).point.month
+            date2 = str(time.cell(1).point.year) + '%02d' % time.cell(0).point.month
             time_suffix = '-'.join([date1, date2])
+
     name_elements = [
-        'OBS',
-=======
-        date1 = str(dates[0].year) + '%02d' % dates[0].month
-        date2 = str(dates[1].year) + '%02d' % dates[1].month
-        time_suffix = '-'.join([date1, date2])
-
-    file_name = '_'.join([
         attrs['project_id'],
->>>>>>> 75572112
         attrs['dataset_id'],
         attrs['modeling_realm'],
         attrs['version'],
