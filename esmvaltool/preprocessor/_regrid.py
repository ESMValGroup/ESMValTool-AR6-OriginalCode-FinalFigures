--- conflicted
+++ resolved
@@ -196,15 +196,6 @@
                 src_cube.remove_coord(coord)
 
     # Perform the horizontal regridding.
-<<<<<<< HEAD
-    try:
-        result = src_cube.regrid(target_grid, horizontal_schemes[scheme])
-    except Exception as ex:
-        msg = ('There were errors while regridding the cube '
-               '{}'.format(src_cube),)
-        ex.args = msg + ex.args
-        raise ex
-=======
     attempt_irregular_regridding = False
     try:
         lat_dim = src_cube.coord('latitude').ndim
@@ -218,7 +209,6 @@
         result = _regrid_esmpy.regrid(src_cube, target_grid, scheme)
     else:
         result = src_cube.regrid(target_grid, horizontal_schemes[scheme])
->>>>>>> 847b4407
 
     return result
 
