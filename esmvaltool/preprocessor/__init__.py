--- conflicted
+++ resolved
@@ -13,25 +13,18 @@
 from ._reformat import (cmor_check_data, cmor_check_metadata, fix_data,
                         fix_file, fix_metadata)
 from ._regrid import regrid
-<<<<<<< HEAD
+from ._regrid import vinterp as extract_levels
 from ._time_pp import time_average
 from ._time_pp import seasonal_mean
 from ._time_pp import time_slice as extract_time
 from ._area_pp import area_slice as extract_region
 from ._area_pp import area_average as average_region
-from ._area_pp import zonal_means as zonal_means
+from ._area_pp import zonal_means
 from ._volume_pp import volume_slice as extract_volume
 from ._volume_pp import extract_trajectory
 from ._volume_pp import extract_transect
 from ._volume_pp import depth_integration
 from ._volume_pp import volume_average as average_volume
-=======
-from ._regrid import vinterp as extract_levels
-from ._time_area import area_average as average_region
-from ._time_area import area_slice as extract_region
-from ._time_area import seasonal_mean
-from ._time_area import time_slice as extract_time
->>>>>>> f369eb84
 
 logger = logging.getLogger(__name__)
 
