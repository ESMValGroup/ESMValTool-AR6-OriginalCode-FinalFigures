###############################################################################
# Developer's configuration file for the ESMValTool
###############################################################################
# This file retains the project- and machine-dependent directory and file name
# definitions of the input and output data
# Each dictionary is structured as follows
#
# PROJECT:
#   input_dir:
#     default:
#     drs1:
#     drs2:
#     etc:
#   input_file:
#   output_file:
#
# Only the default drs is mandatory, the others are optional
###############################################################################
PRIMAVERA:
  input_dir: '[expid]/cmorfiles/CMIP/[institute]/[dataset]/[exp]/[ensemble]/[mip]/[var]/[grid]/[version]'
  input_file: '[var]_[mip]_[dataset]_[exp]_[ensemble]_[grid]_*.nc'
  output_file: '[project]_[dataset]_[mip]_[exp]_[ensemble]_[field]_[var]_[start_year]-[end_year]'
  cmor_type: 'CMIP6'
  cmor_tables: '~/PycharmProjects/earthdiagnostics/earthdiagnostics/cmor_tables/primavera'

CMIP6:
  input_dir: 'CMIP/[institute]/[dataset]/[exp]/[ensemble]/[mip]/[var]/[grid]/[version]'
  input_file: '[var]_[mip]_[dataset]_[exp]_[ensemble]_[grid]_*.nc'
  output_file: '[project]_[dataset]_[mip]_[exp]_[ensemble]_[field]_[var]_[start_year]-[end_year]'
  cmor_type: 'CMIP6'

CMIP5:
  input_dir:
    default: '/'
    BADC: '[institute]/[dataset]/[exp]/[freq]/[realm]/[mip]/[ensemble]/latest/[var]'
    DKRZ: '[institute]/[dataset]/[exp]/[freq]/[realm]/[mip]/[ensemble]/[latestversion]/[var]'
    ETHZ: '[exp]/[mip]/[var]/[dataset]/[ensemble]/'
    SMHI: '[dataset]/[ensemble]/[exp]/[freq]'
<<<<<<< HEAD
    BSC: '[project]/[exp]/[dataset]'
    BSC2: '[exp]/[model]'
    BSC3: '[exp]/[mip]/[var]/'
  input_file:
    default: '[var]_[mip]_[dataset]_[exp]_[ensemble]_*'
    BSC3: '[var]_*.nc'
=======
    BSC: '[type]/[project]/[exp]/[dataset.lower]'
  input_file:
    default: '[var]_[mip]_[dataset]_[exp]_[ensemble]_*'
#    BSC: '[var]_*.nc'
>>>>>>> 1f7fa763
  fx_dir:
    default: '/'
    BADC: '[institute]/[dataset]/[exp]/fx/[realm]/fx/r0i0p0/[latestversion]/[fx_var]'
    DKRZ: '[institute]/[dataset]/[exp]/fx/[realm]/fx/r0i0p0/[latestversion]/[fx_var]'
    ETHZ: '[exp]/fx/[fx_var]/[dataset]/r0i0p0'
  fx_file: '[fx_var]_fx_[dataset]_[exp]_r0i0p0.nc'
  output_file: '[project]_[dataset]_[mip]_[exp]_[ensemble]_[field]_[var]_[start_year]-[end_year]'
  institute:
    'ACCESS1-0': 'CSIRO-BOM'
    'ACCESS1-3': 'CSIRO-BOM'
    'bcc-csm1-1': 'BCC'
    'bcc-csm1-1-m': 'BCC'
    'BNU-ESM': 'BNU'
    'CanAM4': 'CCCma'
    'CanCM4': 'CCCma'
    'CanESM2': 'CCCma'
    'CCSM4': 'NCAR'
    'CESM1-BGC': 'NSF-DOE-NCAR'
    'CESM1-CAM5': 'NSF-DOE-NCAR'
    'CESM1-CAM5-1-FV2': 'NSF-DOE-NCA'
    'CESM1-FASTCHEM': 'NSF-DOE-NCAR'
    'CESM1-WACCM': 'NSF-DOE-NCAR'
    'CFSv2-2011': ['COLA-CFS', 'NOAA-NCEP']
    'CMCC-CESM': 'CMCC'
    'CMCC-CM': 'CMCC'
    'CMCC-CMS': 'CMCC'
    'CNRM-CM5': 'CNRM-CERFACS'
    'CNRM-CM5-2': 'CNRM-CERFACS'
    'CSIRO-Mk3-6-0': 'CSIRO-QCCCE'
    'EC-EARTH': 'ICHEC'
    'FGOALS-g2': 'LASG-CESS'
    'FGOALS-gl': 'LASG-IAP'
    'FGOALS-s2': 'LASG-IAP'
    'FIO-ESM': 'FIO'
    'fio-esm': 'FIO'
    'GEOS-5': 'NASA-GMAO'
    'GFDL-CM2p1': 'NOAA-GFDL'
    'GFDL-CM3': 'NOAA-GFDL'
    'GFDL-ESM2G': 'NOAA-GFDL'
    'GFDL-ESM2M': 'NOAA-GFDL'
    'GFDL-HIRAM-C180': 'NOAA-GFDL'
    'GFDL-HIRAM-C360': 'NOAA-GFDL'
    'GISS-E2-H': 'NASA-GISS'
    'GISS-E2-H-CC': 'NASA-GISS'
    'GISS-E2-R': 'NASA-GISS'
    'GISS-E2-R-CC': 'NASA-GISS'
    'HadCM3': 'MOHC'
    'HadGEM2-A': 'MOHC'
    'HadGEM2-AO': 'NIMR-KMA'
    'HadGEM2-CC': 'MOHC'
    'HadGEM2-ES': ['INPE', 'MOHC']
    'inmcm4': 'INM'
    'IPSL-CM5A-LR': 'IPSL'
    'IPSL-CM5A-MR': 'IPSL'
    'IPSL-CM5B-LR': 'IPSL'
    'MIROC-ESM': 'MIROC'
    'MIROC-ESM-CHEM': 'MIROC'
    'MIROC4h': 'MIROC'
    'MIROC5': 'MIROC'
    'MPI-ESM-LR': 'MPI-M'
    'MPI-ESM-MR': 'MPI-M'
    'MPI-ESM-P': 'MPI-M'
    'MRI-AGCM3-2H': 'MRI'
    'MRI-AGCM3-2S': 'MRI'
    'MRI-CGCM3': 'MRI'
    'MRI-ESM1': 'MRI'
    'NICAM-09': 'NICAM'
    'NorESM1-M': 'NCC'
    'NorESM1-ME': 'NCC'
  realm_frequency:
    'Amon': ['atmos', 'mon']
    'Omon': ['ocean', 'mon']
    'Lmon': ['land', 'mon']
    'LImon': ['landIce', 'mon']
    'OImon': ['seaIce', 'mon']
    'aero': ['aerosol', 'mon']
    # '3hr': ???
    'cfDay': ['atmos', 'day']
    'cfMon': ['atmos', 'mon']
    'day': ['atmos', 'day']
    'fx': ['*', 'fx']

OBS:
  input_dir:
    default: '[tier]/[dataset]'
    BSC: '[type]/[institute]/[dataset]/[freq_folder]/[var][freq_base]'
  input_file:
    default: '[project]_[dataset]_[type]_[version]_[field]_[var]_*'
    BSC: '[var]_*.nc'
  fx_dir:
    default: '[tier]/[dataset]'
  fx_file:
    default: '[project]_[dataset]_[type]_fx_[fx_var].nc'
  output_file: '[project]_[dataset]_[type]_[version]_[field]_[var]_[start_year]-[end_year]'
  cmor_type: 'CMIP5'

obs4mips:
  input_dir:
    default: '[tier]/[dataset]'
  input_file: '[var]_[dataset]_[level]_[version]_*'
  output_file: '[project]_[dataset]_[level]_[version]_[field]_[var]_[start_year]-[end_year]'
  cmor_type: 'CMIP5'

ana4mips:
  input_dir:
    default: '[tier]/[dataset]'
  input_file: '[var]_[mip]_[type]_[dataset]_*'
  output_file: '[project]_[mip]_[type]_[dataset]_[field]_[var]_[start_year]-[end_year]'
  cmor_type: 'CMIP5'

CCMVal1:
  input_dir:
    default: '[exp]/[dataset]'
  input_file: '[project]_[exp]_[name]_[ensemble]_[field]_[var]'
  output_file: '[project]_[exp]_[name]_[ensemble]_[field]_[var]_[start_year]-[end_year]'
  cmor_type: 'CMIP5'

CCMVal2:
  input_dir:
    default: '[exp]/[dataset]'
  input_file: '[project]_[exp]_[name]_[ensemble]_[field]_[var]'
  output_file: '[project]_[exp]_[name]_[ensemble]_[field]_[var]_[start_year]-[end_year]'
  cmor_type: 'CMIP5'

EMAC:
  input_dir:
    default: '[dataset]'
  input_file: ''
  output_file: '[dataset]_[ensemble]_[field]_[var]_[start_year]-[end_year]'
  cmor_type: 'CMIP5'<|MERGE_RESOLUTION|>--- conflicted
+++ resolved
@@ -36,19 +36,10 @@
     DKRZ: '[institute]/[dataset]/[exp]/[freq]/[realm]/[mip]/[ensemble]/[latestversion]/[var]'
     ETHZ: '[exp]/[mip]/[var]/[dataset]/[ensemble]/'
     SMHI: '[dataset]/[ensemble]/[exp]/[freq]'
-<<<<<<< HEAD
-    BSC: '[project]/[exp]/[dataset]'
-    BSC2: '[exp]/[model]'
-    BSC3: '[exp]/[mip]/[var]/'
-  input_file:
-    default: '[var]_[mip]_[dataset]_[exp]_[ensemble]_*'
-    BSC3: '[var]_*.nc'
-=======
     BSC: '[type]/[project]/[exp]/[dataset.lower]'
   input_file:
     default: '[var]_[mip]_[dataset]_[exp]_[ensemble]_*'
 #    BSC: '[var]_*.nc'
->>>>>>> 1f7fa763
   fx_dir:
     default: '/'
     BADC: '[institute]/[dataset]/[exp]/fx/[realm]/fx/r0i0p0/[latestversion]/[fx_var]'
