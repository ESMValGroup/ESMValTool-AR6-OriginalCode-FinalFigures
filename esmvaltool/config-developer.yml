###############################################################################
# Developer's configuration file for the ESMValTool
###############################################################################
# This file retains the project- and machine-dependent directory and file name
# definitions of the input and output data
# Each dictionary is structured as follows
#
# PROJECT:
#   input_dir:
#     default:
#     drs1:
#     drs2:
#     etc:
#   input_file:
#   output_file:
#
# Only the default drs is mandatory, the others are optional
###############################################################################
---

CMIP6:
  input_dir:
    default: '/'
    DKRZ: '[institute]/[dataset]/[exp]/[ensemble]/[mip]/[short_name]/[grid]/[latestversion]'
  input_file: '[short_name]_[mip]_[dataset]_[exp]_[ensemble]_[grid]_*.nc'
  input_fx_dir:
    default: '/'
    DKRZ: '[institute]/[dataset]/[exp]/[ensemble]/fx/[fx_var]/[grid]/[latestversion]'
  input_fx_file: '[fx_var]_fx_[dataset]_[exp]_[ensemble]_[grid].nc'
  output_file: '[project]_[dataset]_[mip]_[exp]_[ensemble]_[field]_[short_name]_[start_year]-[end_year]'
  cmor_type: 'CMIP6'
  institutes:
    'ACCESS-CM2': ['CSIRO-ARCCSS-BoM']
    'ACCESS-ESM1-5': ['CSIRO']
    'ARTS-2-3': ['UHH']
    'AWI-CM-1-1-HR': ['AWI']
    'AWI-CM-1-1-LR': ['AWI']
    'AWI-CM-1-1-MR': ['AWI']
    'AWI-ESM-1-1-LR': ['AWI']
    'BCC-CSM2-HR': ['BCC']
    'BCC-CSM2-MR': ['BCC']
    'BCC-ESM1': ['BCC']
    'BESM-2-7': ['INPE']
    'BNU-ESM-1-1': ['BNU']
    'CAMS-CSM1-0': ['CAMS']
    'CanESM5': ['CCCma']
    'CAS-ESM1-0': ['CAS']
    'CESM2': ['NCAR']
    'CESM2-SE': ['NCAR']
    'CESM2-WACCM': ['NCAR']
    'CIESM': ['THU']
    'CMCC-CM2-HR4': ['CMCC']
    'CMCC-CM2-HR5': ['CMCC']
    'CMCC-CM2-SR5': ['CMCC']
    'CMCC-CM2-VHR4': ['CMCC']
    'CMCC-ESM2-HR5': ['CMCC']
    'CMCC-ESM2-SR5': ['CMCC']
    'CNRM-CM6-1': ['CNRM-CERFACS']
    'CNRM-CM6-1-HR': ['CNRM-CERFACS']
    'CNRM-ESM2-1': ['CNRM-CERFACS']
    'CNRM-ESM2-1-HR': ['CNRM-CERFACS']
    'CSIRO-Mk3L-1-3': ['UTAS']
    'E3SM-1-0': ['E3SM-Project']
    'EC-Earth3-AerChem': ['EC-Earth-Consortium']
    'EC-Earth3-CC': ['EC-Earth-Consortium']
    'EC-Earth3': ['EC-Earth-Consortium']
    'EC-Earth3-GrIS': ['EC-Earth-Consortium']
    'EC-Earth3-HR': ['EC-Earth-Consortium']
    'EC-Earth3-LR': ['EC-Earth-Consortium']
    'EC-Earth3P': ['EC-Earth-Consortium']
    'EC-Earth3P-HR': ['EC-Earth-Consortium']
    'EC-Earth3P-VHR': ['EC-Earth-Consortium']
    'EC-Earth3-Veg': ['EC-Earth-Consortium']
    'EC-Earth3-Veg-LR': ['EC-Earth-Consortium']
    'ECMWF-IFS-HR': ['ECMWF']
    'ECMWF-IFS-LR': ['ECMWF']
    'ECMWF-IFS-MR': ['ECMWF']
    'EMAC-2-53-AerChem': ['MESSy-Consortium']
    'EMAC-2-53-Vol': ['MESSy-Consortium']
    'FGOALS-f3-H': ['CAS']
    'FGOALS-f3-L': ['CAS']
    'FGOALS-g3': ['CAS']
    'FIO-ESM-2-0': ['FIO-QLNM']
    'GFDL-AM4': ['NOAA-GFDL']
    'GFDL-CM4C192': ['NOAA-GFDL']
    'GFDL-CM4': ['NOAA-GFDL']
    'GFDL-ESM2M': ['NOAA-GFDL']
    'GFDL-ESM4': ['NOAA-GFDL']
    'GFDL-OM4p5B': ['NOAA-GFDL']
    'GISS-E2-1-G': ['NASA-GISS']
    'GISS-E2-1-H': ['NASA-GISS']
    'GISS-E2-1-MA-G': ['NASA-GISS']
    'GISS-E3-G': ['NASA-GISS']
    'HadGEM3-GC31-HH': ['MOHC', 'NERC']
    'HadGEM3-GC31-HM': ['MOHC', 'NERC']
    'HadGEM3-GC31-LL': ['MOHC']
    'HadGEM3-GC31-LM': ['MOHC']
    'HadGEM3-GC31-MH': ['MOHC']
    'HadGEM3-GC31-MM': ['MOHC']
    'ICON-ESM-LR': ['MPI-M']
    'IITM-ESM': ['CCCR-IITM']
    'INM-CM4-8': ['INM']
    'INM-CM5-0': ['INM']
    'INM-CM5-H': ['INM']
    'IPSL-CM6A-ATM-HR': ['IPSL']
    'IPSL-CM6A-LR': ['IPSL']
    'KACE-1-0-G': ['NIMS-KMA']
    'KIOST-ESM': ['KIOST']
    'LBLRTM-12-8': ['AER']
    'MCM-UA-1-0': ['UA']
    'MIROC6': ['MIROC']
    'MIROC-ES2H': ['MIROC']
    'MIROC-ES2L': ['MIROC']
    'MPI-ESM-1-2-HAM': ['HAMMOZ-Consortium']
    'MPI-ESM1-2-HR': ['MPI-M', 'DWD', 'DKRZ']
    'MPI-ESM1-2-LR': ['MPI-M', 'AWI']
    'MRI-AGCM3-2': ['MRI']
    'MRI-ESM2-0': ['MRI']
    'NESM3': ['NUIST']
    'NICAM16-7S': ['MIROC']
    'NICAM16-8S': ['MIROC']
    'NICAM16-9D-L78': ['MIROC']
    'NICAM16-9S': ['MIROC']
    'NorESM2-HH': ['NCC']
    'NorESM2-LMEC': ['NCC']
    'NorESM2-LME': ['NCC']
    'NorESM2-LM': ['NCC']
    'NorESM2-MH': ['NCC']
    'NorESM2-MM': ['NCC']
    'PCMDI-test-1-0': ['PCMDI']
    'RRTMG-LW-4-91': ['AER']
    'RRTMG-SW-4-02': ['AER']
    'RTE-RRTMGP-181204': ['AER']
    'SAM0-UNICON': ['SNU']
    'TaiESM1': ['AS-RCEC']
    'UKESM1-0-LL': ['MOHC', 'NERC', 'NIMS-KMA', 'NIWA']
    'UKESM1-0-MMh': ['MOHC', 'NERC']
    'UofT-CCSM4': ['UofT']
    'VRESM-1-0': ['CSIR-CSIRO']


CMIP5:
  cmor_strict: true
  input_dir:
    default: '/'
    BADC: '[institute]/[dataset]/[exp]/[frequency]/[modeling_realm]/[mip]/[ensemble]/latest/[short_name]'
    CP4CDS: '[institute]/[dataset]/[exp]/[frequency]/[modeling_realm]/[mip]/[ensemble]/[short_name]/latest/'
    DKRZ: '[institute]/[dataset]/[exp]/[frequency]/[modeling_realm]/[mip]/[ensemble]/[latestversion]/[short_name]'
    ETHZ: '[exp]/[mip]/[short_name]/[dataset]/[ensemble]/'
    SMHI: '[dataset]/[ensemble]/[exp]/[frequency]'
<<<<<<< HEAD
    BSC: '[project]/[exp]/[dataset.lower]'
    RCAST: '[exp]/[mip]/[short_name]/[dataset]/[ensemble]/'
=======
    RCAST: '[exp]/[mip]/[short_name]/[dataset]/[ensemble]/'
    BSC: '[type]/[project]/[exp]/[dataset.lower]'
>>>>>>> 37a3e511
  input_file: '[short_name]_[mip]_[dataset]_[exp]_[ensemble]_*.nc'
  input_fx_dir:
    default: '/'
    BADC: '[institute]/[dataset]/[exp]/fx/[modeling_realm]/fx/r0i0p0/[latestversion]/[fx_var]'
    CP4CDS: '[institute]/[dataset]/[exp]/fx/[modeling_realm]/fx/r0i0p0/[fx_var]/latest/'
    DKRZ: '[institute]/[dataset]/[exp]/fx/[modeling_realm]/fx/r0i0p0/[latestversion]/[fx_var]'
    ETHZ: '[exp]/fx/[fx_var]/[dataset]/r0i0p0'
  input_fx_file: '[fx_var]_fx_[dataset]_[exp]_r0i0p0.nc'
  fx_mip_change:
    'areacella': 'Amon'
    'areacello': 'Omon'
    'basin': 'Omon'
    'deptho': 'Omon'
    'mrsofc': 'Lmon'
    'orog': 'Amon'
    'rootd': 'Lmon'
    'sftgif': 'Lmon'
    'sftlf': 'Amon'
    'sftof': 'Omon'
    'volcello': 'Omon'
  output_file: '[project]_[dataset]_[mip]_[exp]_[ensemble]_[field]_[short_name]_[start_year]-[end_year]'
  institutes:
    'ACCESS1-0': ['CSIRO-BOM']
    'ACCESS1-3': ['CSIRO-BOM']
    'bcc-csm1-1': ['BCC']
    'bcc-csm1-1-m': ['BCC']
    'BNU-ESM': ['BNU']
    'CanAM4': ['CCCma']
    'CanCM4': ['CCCma']
    'CanESM2': ['CCCma']
    'CCSM4': ['NCAR']
    'CESM1-BGC': ['NSF-DOE-NCAR']
    'CESM1-CAM5': ['NSF-DOE-NCAR']
    'CESM1-CAM5-1-FV2': ['NSF-DOE-NCAR']
    'CESM1-FASTCHEM': ['NSF-DOE-NCAR']
    'CESM1-WACCM': ['NSF-DOE-NCAR']
    'CFSv2-2011': ['COLA-CFS', 'NOAA-NCEP']
    'CMCC-CESM': ['CMCC']
    'CMCC-CM': ['CMCC']
    'CMCC-CMS': ['CMCC']
    'CNRM-CM5': ['CNRM-CERFACS']
    'CNRM-CM5-2': ['CNRM-CERFACS']
    'CSIRO-Mk3-6-0': ['CSIRO-QCCCE']
    'EC-EARTH': ['ICHEC']
    'FGOALS-g2': ['LASG-CESS']
    'FGOALS-gl': ['LASG-IAP']
    'FGOALS-s2': ['LASG-IAP']
    'FIO-ESM': ['FIO']
    'fio-esm': ['FIO']
    'GEOS-5': ['NASA-GMAO']
    'GFDL-CM2p1': ['NOAA-GFDL']
    'GFDL-CM3': ['NOAA-GFDL']
    'GFDL-ESM2G': ['NOAA-GFDL']
    'GFDL-ESM2M': ['NOAA-GFDL']
    'GFDL-HIRAM-C180': ['NOAA-GFDL']
    'GFDL-HIRAM-C360': ['NOAA-GFDL']
    'GISS-E2-H': ['NASA-GISS']
    'GISS-E2-H-CC': ['NASA-GISS']
    'GISS-E2-R': ['NASA-GISS']
    'GISS-E2-R-CC': ['NASA-GISS']
    'HadCM3': ['MOHC']
    'HadGEM2-A': ['MOHC']
    'HadGEM2-AO': ['NIMR-KMA']
    'HadGEM2-CC': ['MOHC']
    'HadGEM2-ES': ['INPE', 'MOHC']
    'inmcm4': ['INM']
    'IPSL-CM5A-LR': ['IPSL']
    'IPSL-CM5A-MR': ['IPSL']
    'IPSL-CM5B-LR': ['IPSL']
    'MIROC-ESM': ['MIROC']
    'MIROC-ESM-CHEM': ['MIROC']
    'MIROC4h': ['MIROC']
    'MIROC5': ['MIROC']
    'MPI-ESM-LR': ['MPI-M']
    'MPI-ESM-MR': ['MPI-M']
    'MPI-ESM-P': ['MPI-M']
    'MRI-AGCM3-2H': ['MRI']
    'MRI-AGCM3-2S': ['MRI']
    'MRI-CGCM3': ['MRI']
    'MRI-ESM1': ['MRI']
    'NICAM-09': ['NICAM']
    'NorESM1-M': ['NCC']
    'NorESM1-ME': ['NCC']

OBS:
  cmor_strict: false
  input_dir:
    default: 'Tier[tier]/[dataset]'
    BSC: '[type]/[institute.lower]/[dataset.lower]/[freq_folder]/[short_name][freq_base]'
    RCAST: '[dataset]'
  input_file:
    default: '[project]_[dataset]_[type]_[version]_[mip]_[short_name]_*.nc'
    BSC: '[short_name]_*.nc'
    RCAST: '[short_name]_[mip]_[type]_[dataset]_*.nc'
  input_fx_dir:
    default: 'Tier[tier]/[dataset]'
  input_fx_file:
    default: '[project]_[dataset]_[type]_[version]_fx_[fx_var].nc'
  output_file: '[project]_[dataset]_[type]_[version]_[mip]_[short_name]_[start_year]-[end_year]'
  cmor_type: 'CMIP5'

obs4mips:
  cmor_strict: false
  input_dir:
    default: 'Tier[tier]/[dataset]'
    RCAST: '/'
  input_file: '[short_name]_[dataset]_[level]_[version]_*.nc'
  input_fx_dir:
    default: 'Tier[tier]/[dataset]'
  input_fx_file:
    default: '[project]_[dataset]_fx_[fx_var].nc'
  output_file: '[project]_[dataset]_[level]_[version]_[field]_[short_name]_[start_year]-[end_year]'
  cmor_type: 'CMIP6'
  cmor_path: 'obs4mips'

ana4mips:
  cmor_strict: false
  input_dir:
    default: 'Tier[tier]/[dataset]'
    RCAST: '/'
  input_file: '[short_name]_[mip]_[type]_[dataset]_*.nc'
  output_file: '[project]_[mip]_[type]_[dataset]_[field]_[short_name]_[start_year]-[end_year]'
  cmor_type: 'CMIP5'

CCMVal1:
  input_dir:
    default: '[exp]/[dataset]'
  input_file: '[project]_[exp]_[name]_[ensemble]_[field]_[short_name].nc'
  output_file: '[project]_[exp]_[name]_[ensemble]_[field]_[short_name]_[start_year]-[end_year]'
  cmor_type: 'CMIP5'

CCMVal2:
  input_dir:
    default: '[exp]/[dataset]'
  input_file: '[project]_[exp]_[name]_[ensemble]_[field]_[short_name].nc'
  output_file: '[project]_[exp]_[name]_[ensemble]_[field]_[short_name]_[start_year]-[end_year]'
  cmor_type: 'CMIP5'

EMAC:
  input_dir:
    default: '[dataset]'
  input_file: ''
  output_file: '[dataset]_[ensemble]_[field]_[short_name]_[start_year]-[end_year]'
  cmor_type: 'CMIP5'<|MERGE_RESOLUTION|>--- conflicted
+++ resolved
@@ -148,13 +148,8 @@
     DKRZ: '[institute]/[dataset]/[exp]/[frequency]/[modeling_realm]/[mip]/[ensemble]/[latestversion]/[short_name]'
     ETHZ: '[exp]/[mip]/[short_name]/[dataset]/[ensemble]/'
     SMHI: '[dataset]/[ensemble]/[exp]/[frequency]'
-<<<<<<< HEAD
-    BSC: '[project]/[exp]/[dataset.lower]'
-    RCAST: '[exp]/[mip]/[short_name]/[dataset]/[ensemble]/'
-=======
     RCAST: '[exp]/[mip]/[short_name]/[dataset]/[ensemble]/'
     BSC: '[type]/[project]/[exp]/[dataset.lower]'
->>>>>>> 37a3e511
   input_file: '[short_name]_[mip]_[dataset]_[exp]_[ensemble]_*.nc'
   input_fx_dir:
     default: '/'
