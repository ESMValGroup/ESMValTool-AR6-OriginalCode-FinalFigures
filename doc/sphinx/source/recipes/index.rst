--- conflicted
+++ resolved
@@ -17,12 +17,6 @@
    recipe_combined_climate_extreme_index
    recipe_consecdrydays
    recipe_diurnal_temperature_index
-<<<<<<< HEAD
-   recipe_emergent_constraints
-   recipe_ecs
-   recipe_ensclus
-=======
->>>>>>> e15fd608
    recipe_extreme_events
    recipe_heatwaves_coldwaves
    recipe_hyint
@@ -39,6 +33,7 @@
 .. toctree::
    :maxdepth: 1
 
+   recipe_emergent_constraints
    recipe_cox18nature
    recipe_ecs
    recipe_perfmetrics
