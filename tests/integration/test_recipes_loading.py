"""Test recipes are well formed."""
from pathlib import Path
from unittest.mock import create_autospec

import pytest
import yaml

import esmvalcore
import esmvaltool

from .test_diagnostic_run import write_config_user_file


@pytest.fixture(scope='module')
def config_user(tmp_path_factory):
    """Generate dummy config-user dict for testing purposes."""
    path = tmp_path_factory.mktemp('recipe-test')
    filename = write_config_user_file(path)
    # The fixture scope is set to module to avoid very slow
    # test runs, as the following line also reads the CMOR tables
    cfg = esmvalcore._config.read_config_user_file(filename, 'recipe_test')
    cfg['synda_download'] = False
<<<<<<< HEAD
    cfg['auxiliary_data_dir'] = str(path / 'auxiliary_data_dir')
=======
    cfg['auxiliary_data_dir'] = str(tmp_path / 'auxiliary_data_dir')
    cfg['check_level'] = esmvalcore.cmor.check.CheckLevels['DEFAULT']
>>>>>>> 49f80e42
    return cfg


def _get_recipes():
    recipes_path = Path(esmvaltool.__file__).absolute().parent / 'recipes'
    recipes = sorted(recipes_path.glob("**/recipe*.yml"))
    ids = tuple(str(p.relative_to(recipes_path)) for p in recipes)
    return recipes, ids


RECIPES, IDS = _get_recipes()


@pytest.mark.parametrize('recipe_file', RECIPES, ids=IDS)
def test_recipe_valid(recipe_file, config_user, monkeypatch):
    """Check that recipe files are valid ESMValTool recipes."""
    # Mock input files
    find_files = create_autospec(esmvalcore._data_finder.find_files,
                                 spec_set=True)
    find_files.side_effect = lambda *_, **__: [
        'test_0000-1849.nc',
        'test_1850-9999.nc',
    ]
    monkeypatch.setattr(esmvalcore._data_finder, 'find_files', find_files)

    # Mock vertical levels
    levels = create_autospec(esmvalcore._recipe.get_reference_levels,
                             spec_set=True)
    levels.side_effect = lambda *_, **__: [1, 2]
    monkeypatch.setattr(esmvalcore._recipe, 'get_reference_levels', levels)

    # Mock valid NCL version
    ncl_version = create_autospec(esmvalcore._recipe_checks.ncl_version,
                                  spec_set=True)
    monkeypatch.setattr(esmvalcore._recipe_checks, 'ncl_version', ncl_version)

    # Mock interpreters installed
    def which(executable):
        if executable in ('julia', 'ncl', 'python', 'Rscript'):
            path = '/path/to/' + executable
        else:
            path = None
        return path

    monkeypatch.setattr(esmvalcore._task, 'which', which)

    # Create a shapefile for extract_shape preprocessor if needed
    recipe = yaml.safe_load(recipe_file.read_text())
    for preproc in recipe.get('preprocessors', {}).values():
        extract_shape = preproc.get('extract_shape')
        if extract_shape and 'shapefile' in extract_shape:
            filename = Path(
                config_user['auxiliary_data_dir']) / extract_shape['shapefile']
            filename.parent.mkdir(parents=True, exist_ok=True)
            filename.touch()

    esmvalcore._recipe.read_recipe_file(recipe_file, config_user)<|MERGE_RESOLUTION|>--- conflicted
+++ resolved
@@ -20,12 +20,8 @@
     # test runs, as the following line also reads the CMOR tables
     cfg = esmvalcore._config.read_config_user_file(filename, 'recipe_test')
     cfg['synda_download'] = False
-<<<<<<< HEAD
     cfg['auxiliary_data_dir'] = str(path / 'auxiliary_data_dir')
-=======
-    cfg['auxiliary_data_dir'] = str(tmp_path / 'auxiliary_data_dir')
     cfg['check_level'] = esmvalcore.cmor.check.CheckLevels['DEFAULT']
->>>>>>> 49f80e42
     return cfg
 
 
