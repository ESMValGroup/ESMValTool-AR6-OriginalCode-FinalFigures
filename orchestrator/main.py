#! /usr/bin/env python

"""
Completely rewritten wrapper to be able to deal with
the new yaml parser and simplified interface_scripts
toolbox. Author: Valeriu Predoi, University of Reading,
Initial version: August 2017
contact: valeriu.predoi@ncas.ac.uk
"""
import sys
import subprocess
import getopt
<<<<<<< HEAD
from interface_scripts.auxiliary import info, error, print_header, ncl_version_check
=======
import logging
import logging.config
import yaml
from auxiliary import info, error, print_header, ncl_version_check
>>>>>>> 248bbf6f
import datetime
import os
import pdb
from interface_scripts.yaml_parser import Parser as Ps
import interface_scripts.preprocess as pp
import copy
import ConfigParser
import interface_scripts.namelistchecks as pchk
import uuid

def configure_logging(cfg_file=None, output=None, console_log_level=None):
    """Set up logging"""
    if cfg_file is None:
        cfg_file = os.path.join(os.path.dirname(__file__), 'logging.yml')

    if output is None:
        output = os.getcwd()

    cfg_file = os.path.abspath(cfg_file)
    with open(cfg_file) as file:
        cfg = yaml.safe_load(file)

    for handler in cfg['handlers'].values():
        if 'filename' in handler:
            if not os.path.isabs(handler['filename']):
                handler['filename'] = os.path.join(output, handler['filename'])
        if console_log_level is not None and 'stream' in handler:
            if handler['stream'] in ('ext://sys.stdout', 'ext://sys.stderr'):
                handler['level'] = console_log_level

    logging.config.dictConfig(cfg)

# Configure logging
#TODO: specify a good output directory for log files
#TODO: (maybe) allow changing the console log level from the command line
configure_logging()

# Get a logger
logger = logging.getLogger('ESMValTool')

logger.debug("Example debug message")
logger.info("Example info message")
logger.warn("Example warning message")
logger.error("Example error message")

# Define ESMValTool version
version = "2.0.0"
os.environ['0_ESMValTool_version'] = version
# we may need this
# os.environ["ESMValTool_force_calc"] = "True"

# Check NCL version
ncl_version_check()

# print usage
def usage():
    msg = """ 
              python main.py [OPTIONS]
              ESMValTool - Earth System Model Evaluation Tool.
              You can run with these command-line options:

              -h --help             [HELP]     Print help message and exit.
              -n --namelist-file    [REQUIRED] Namelist file.
              -c --config-file      [REQUIRED] Configuration file. 

              For further help, check the doc/-folder for pdfs 
              and references therein. Have fun!

    """
    print(msg)

# class to hold information for configuration
class configFile:
    """
    Class to hold info from the configuration file (if present)
    """
    def s2b(self, s):
        """
        convert a string to boolean arg
        """
        if s == 'True':
            return True
        elif s == 'False':
            return False
        else:
            raise ValueError

    def get_par_file(self, params_file):
        """
        Gets the params file
        """
        # ---- Check the params_file exists
        if not os.path.isfile(params_file):
            logger.error("non existent configuration file %s", params_file)
        cp = ConfigParser.ConfigParser()
        cp.read(params_file)
        return cp

    # parse GLOBAL section
    # the beauty of ConfigParser is that
    # one can add sections, so here is
    # where you define them
    def GLOBAL(self, params_file):
        """
        Function to build dictionary containing
        the GLOBAL attributes. Takes ConfigParser object cp
        """
        cp = self.get_par_file(params_file)
        glob = {}
        if cp.has_option('GLOBAL','ini-version') :
            ini_version = int(cp.get('GLOBAL','ini-version'))
            glob['ini-version'] = ini_version
        if cp.has_option('GLOBAL','write_plots') :
            write_plots = self.s2b(cp.get('GLOBAL','write_plots'))
            glob['write_plots'] = write_plots
        else:
<<<<<<< HEAD
            print >> sys.stderr,"PY  WARNING:  >>> main.py >>> no write_plots in config, set to True"
            glob['write_plots'] = True
=======
            logger.warn("no write_plots in config, set to True")
            GLOB['write_plots'] = True
>>>>>>> 248bbf6f
        if cp.has_option('GLOBAL','write_netcdf') :
            write_netcdf = self.s2b(cp.get('GLOBAL','write_netcdf'))
            glob['write_netcdf'] = write_netcdf
        else:
<<<<<<< HEAD
            print >> sys.stderr,"PY  WARNING:  >>> main.py >>> no write_netcdf in config, set to True"
            glob['write_netcdf'] = True
=======
            logger.warn("no write_netcdf in config, set to True")
            GLOB['write_netcdf'] = True
>>>>>>> 248bbf6f
        if cp.has_option('GLOBAL','verbosity') :
            verbosity = int(cp.get('GLOBAL','verbosity'))
            glob['verbosity'] = verbosity
        else:
<<<<<<< HEAD
            print >> sys.stderr,"PY  WARNING:  >>> main.py >>> no verbosity in config, set to 1"
            glob['verbosity'] = 1
=======
            logger.warn("no verbosity in config, set to 1")
            GLOB['verbosity'] = 1
>>>>>>> 248bbf6f
        if cp.has_option('GLOBAL','exit_on_warning') :
            eow = self.s2b(cp.get('GLOBAL','exit_on_warning'))
            glob['exit_on_warning'] = eow
        else:
<<<<<<< HEAD
            print >> sys.stderr,"PY  WARNING:  >>> main.py >>> no exit_on_warning in config, set to True"
            glob['exit_on_warning'] = False
=======
            logger.warn("no exit_on_warning in config, set to True")
            GLOB['exit_on_warning'] = False
>>>>>>> 248bbf6f
        if cp.has_option('GLOBAL','output_file_type') :
            output_type = cp.get('GLOBAL','output_file_type')
            glob['output_file_type'] = output_type
        else:
<<<<<<< HEAD
            print >> sys.stderr,"PY  WARNING:  >>> main.py >>> no output_file_type in config, set to ps"
            glob['output_file_type'] = 'ps'
=======
            logger.warn("no output_file_type in config, set to ps")
            GLOB['output_file_type'] = 'ps'
>>>>>>> 248bbf6f
        if cp.has_option('GLOBAL','preproc_dir') :
            preproc_dir = cp.get('GLOBAL','preproc_dir')
            glob['preproc_dir'] = preproc_dir
        else:
<<<<<<< HEAD
            print >> sys.stderr,"PY  WARNING:  >>> main.py >>> no preproc_dir in config, set to ./preproc/"
            glob['preproc_dir'] = './preproc/'
=======
            logger.warn("no preproc_dir in config, set to ./preproc/")
            GLOB['preproc_dir'] = './preproc/'
>>>>>>> 248bbf6f
        if cp.has_option('GLOBAL','work_dir') :
            work_dir = cp.get('GLOBAL','work_dir')
            glob['work_dir'] = work_dir
        else:
<<<<<<< HEAD
            print >> sys.stderr,"PY  WARNING:  >>> main.py >>> no work_dir in config, set to ./work/"
            glob['work_dir'] = './work/'
=======
            logger.warn("no work_dir in config, set to ./work/")
            GLOB['work_dir'] = './work/'
>>>>>>> 248bbf6f
        if cp.has_option('GLOBAL','plot_dir') :
            plot_dir = cp.get('GLOBAL','plot_dir')
            glob['plot_dir'] = plot_dir
        else:
<<<<<<< HEAD
            print >> sys.stderr,"PY  WARNING:  >>> main.py >>> no plot_dir in config, set to ./plots/"
            glob['plot_dir'] = './plots/'
=======
            logger.warn("no plot_dir in config, set to ./plots/")
            GLOB['plot_dir'] = './plots/'
>>>>>>> 248bbf6f
        if cp.has_option('GLOBAL','max_data_filesize') :
            mdf = int(cp.get('GLOBAL','max_data_filesize'))
            glob['max_data_filesize'] = mdf
        else:
<<<<<<< HEAD
            print >> sys.stderr,"PY  WARNING:  >>> main.py >>> no max_data_filesize in config, set to 100"
            glob['max_data_filesize'] = 100
=======
            logger.warn("no max_data_filesize in config, set to 100")
            GLOB['max_data_filesize'] = 100
>>>>>>> 248bbf6f
        if cp.has_option('GLOBAL','run_dir') :
            run_dir = cp.get('GLOBAL','run_dir')
            glob['run_dir'] = run_dir
        else:
<<<<<<< HEAD
            print >> sys.stderr,"PY  WARNING:  >>> main.py >>> no run_dir in config "
            print >> sys.stderr,"PY  WARNING:  >>> main.py >>> assuming .  "
            glob['run_dir'] = '.'
=======
            logger.warn("no run_dir in config, assuming .")
            GLOB['run_dir'] = '.'
>>>>>>> 248bbf6f
        if cp.has_option('GLOBAL','save_intermediary_cubes') :
            save_intermediary_cubes = self.s2b(cp.get('GLOBAL','save_intermediary_cubes'))
            glob['save_intermediary_cubes'] = save_intermediary_cubes
        else:
<<<<<<< HEAD
            print >> sys.stderr,"PY  WARNING:  >>> main.py >>> no save_intermediary_cubes in config "
            print >> sys.stderr,"PY  WARNING:  >>> main.py >>> assuming False  "
            glob['save_intermediary_cubes'] = False
=======
            logger.warn("no save_intermediary_cubes in config, assuming False")
            GLOB['save_intermediary_cubes'] = False
>>>>>>> 248bbf6f
        if cp.has_option('GLOBAL','model_rootpath'): ## Use this for all classes except the ones for obs_rootpath
            mp = cp.get('GLOBAL','model_rootpath')
            glob['model_rootpath'] = mp
        else:
            logger.error("Model root path not defined")
            sys.exit(1)
        if cp.has_option('GLOBAL','obs_rootpath'):  ## Use this for OBS, obs4mips, ana4mips classes
            op = cp.get('GLOBAL','obs_rootpath')
            glob['obs_rootpath'] = op
        else:
            logger.error("Observations root path not defined")
            sys.exit(1)
        if cp.has_option('GLOBAL','rawobs_rootpath'):  ## For reformat_obs only, to be used later
            rop = cp.get('GLOBAL','rawobs_rootpath')
            glob['rawobs_rootpath'] = rop
        if cp.has_option('GLOBAL','cmip5_dirtype') :
            ddd = cp.get('GLOBAL','cmip5_dirtype')
            glob['cmip5_dirtype'] = ddd
            permitted_values = ['default', 'badc', 'dkrz', 'ethz', 'smhi', 'None']
            if ddd not in permitted_values:
                logger.error("Unrecognized option for cmip5_dirtype in config: %s", ddd)
                sys.exit(1)
        else:
<<<<<<< HEAD
            print >> sys.stderr,"PY  WARNING:  >>> main.py >>> no cmip5_dirtype in config "
            print >> sys.stderr,"PY  WARNING:  >>> main.py >>> assuming None  (unstructured data directory)"
            glob['cmip5_dirtype'] = 'None'
        return glob
=======
            logger.warn("no cmip5_dirtype in config, "
                        "assuming None (unstructured data directory)")
            GLOB['cmip5_dirtype'] = 'None'
        return GLOB
>>>>>>> 248bbf6f


print_header()

# start parsing command line args
# options initialize and descriptor
namelist_file    = None
config_file      = None
preprocess_id    = None

shortop = "hp:n:c:"
# ---- Long form.
longop = [
   "help",
   "namelist-file=",
   "config-file="]

# get command line arguments
try:
  opts, args = getopt.getopt(sys.argv[1:], shortop, longop)
except getopt.GetoptError:
  usage()
  sys.exit(1)

command_string = 'python main.py '

# parse options
for o, a in opts:
    if o in ("-h", "--help"):
        usage()
        sys.exit(0)
    elif o in ("-n", "--namelist-file"):
        namelist_file = a
        command_string = command_string + ' -n ' + a
    elif o in ("-c", "--config-file"):
        config_file = a
        command_string = command_string + ' -c ' + a
    else:
        logger.error("Unknown option: %s", o)
        usage()
        sys.exit(1)

# condition options
if not namelist_file:
    logger.error("No namelist file specified.")
    logger.error("Use --namelist-file to specify it.")
    sys.exit(1)
if not config_file:
    logger.error("No configuration file specified.")
    logger.error("Use --config-file to specify it.")
    sys.exit(1)

# Get namelist file
yml_path = namelist_file

# Parse input namelist into project_info-dictionary.
Project = Ps()

# Parse config file into GLOBAL_DICT info_dictionary
confFileClass = configFile()
GLOBAL_DICT = confFileClass.GLOBAL(config_file)

# Project_info is a dictionary with all info from the namelist.
project_info_0 = Project.load_namelist(yml_path)
verbosity = GLOBAL_DICT['verbosity']
preproc_dir = GLOBAL_DICT['preproc_dir']
exit_on_warning = GLOBAL_DICT.get('exit_on_warning', False)

# Project_info is a dictionary with all info from the namelist.
project_info = {}
project_info['GLOBAL'] = GLOBAL_DICT
project_info['MODELS'] = project_info_0.MODELS
project_info['DIAGNOSTICS'] = project_info_0.DIAGNOSTICS

# Additional entries to 'project_info'. The 'project_info' construct
# is one way by which Python passes on information to the NCL-routines.
project_info['RUNTIME'] = {}
project_info['RUNTIME']['yml'] = yml_path
project_info['RUNTIME']['yml_name'] = os.path.basename(yml_path)

# Set references/acknowledgement file
refs_acknows_file = str.replace(project_info['RUNTIME']['yml_name'], "namelist_", "refs-acknows_")
refs_acknows_file = refs_acknows_file.split(os.extsep)[0] + ".log"
out_refs = os.path.join(project_info["GLOBAL"]['run_dir'], refs_acknows_file)
project_info['RUNTIME']['out_refs'] = out_refs

# Print summary
logger.info("NAMELIST   = %s", project_info['RUNTIME']['yml_name'])
logger.info("RUNDIR     = %s", project_info["GLOBAL"]['run_dir'])
logger.info("WORKDIR    = %s", project_info["GLOBAL"]["work_dir"])
logger.info("PREPROCDIR = %s", project_info["GLOBAL"]["preproc_dir"])
logger.info("PLOTDIR    = %s", project_info["GLOBAL"]["plot_dir"])
logger.info("LOGFILE    = %s", project_info['RUNTIME']['out_refs'])
logger.info(70 * "_")

#    logger.info("REFORMATTING THE OBSERVATIONAL DATA...", vv, 1)

# perform options integrity checks
logger.info('Checking integrity of namelist')
tchk1 = datetime.datetime.now()
pchk.models_checks(project_info['MODELS'])
pchk.diags_checks(project_info['DIAGNOSTICS'])
pchk.preprocess_checks(project_info_0.PREPROCESS)
tchk2 = datetime.datetime.now()
dtchk = tchk2 - tchk1
logger.info('Namelist check successful! Time: %s', dtchk)

# this will have to be purget at some point in the future
project_info['CONFIG'] = project_info_0.CONFIG

# if run_dir exists, don't overwrite it
if os.path.isdir(project_info['GLOBAL']['run_dir']):
    suf = uuid.uuid4().hex
    newdir = project_info['GLOBAL']['run_dir'] + '_' + suf
    mvd = 'mv ' + project_info['GLOBAL']['run_dir'] + ' ' + newdir
    proc = subprocess.Popen(mvd, stdout=subprocess.PIPE, shell=True)
    (out, err) = proc.communicate()
    logger.info('Renamed existing run directory to %s', newdir)

# tell the environment about regridding
project_info['RUNTIME']['regridtarget'] = []

# Master references-acknowledgements file (hard coded)
in_refs = os.path.join(os.getcwd(), 'doc/MASTER_authors-refs-acknow.txt')
project_info['RUNTIME']['in_refs'] = in_refs

# Create workdir
if not os.path.isdir(project_info['GLOBAL']['work_dir']):
    mkd = 'mkdir -p ' + project_info['GLOBAL']['work_dir']
    proc = subprocess.Popen(mkd, stdout=subprocess.PIPE, shell=True)
    (out, err) = proc.communicate()
    info('>>> main.py >>> Created work directory ' + project_info['GLOBAL']['work_dir'], verbosity, 1)

# Open refs-acknows file in run_dir (delete if existing)
if not os.path.isdir(project_info['GLOBAL']['run_dir']):
    mkd = 'mkdir -p ' + project_info['GLOBAL']['run_dir']
    proc = subprocess.Popen(mkd, stdout=subprocess.PIPE, shell=True)
    (out, err) = proc.communicate()
<<<<<<< HEAD
    info('>>> main.py >>> Created run directory ' + project_info['GLOBAL']['run_dir'], verbosity, 1)
=======
    logger.info('Created run directory %s', project_info['GLOBAL']['run_dir'])

>>>>>>> 248bbf6f
if (os.path.isfile(out_refs)):
    os.remove(out_refs)
f = open(out_refs, "w")
f.close()

# Current working directory
project_info['RUNTIME']['cwd'] = os.getcwd()

# Summary to std-out before starting the loop
timestamp1 = datetime.datetime.now()
timestamp_format = "%Y-%m-%d --  %H:%M:%S"

logger.info("Starting the Earth System Model Evaluation Tool v%s at time: %s ...",
            version, timestamp1.strftime(timestamp_format))

# Loop over all diagnostics defined in project_info and
# create/prepare netCDF files for each variable
for c in project_info['DIAGNOSTICS']:
    currDiag = project_info['DIAGNOSTICS'][c]

    # Are the requested variables derived from other, more basic, variables?
    requested_vars = currDiag.variables

    # get all models
    project_info['ADDITIONAL_MODELS'] = currDiag.additional_models
    project_info['ALLMODELS'] = project_info['MODELS'] + project_info['ADDITIONAL_MODELS']

    # Prepare/reformat model data for each model
    for model in project_info['ALLMODELS']:
        #currProject = model['project']
        model_name = model['name']
        project_name = model['project']
        logger.info("MODEL = %s (%s)", model_name, project_name)

        # variables needed for target variable, according to variable_defs
        var_def_dir = project_info_0.CONFIG['var_def_scripts']

        # start calling preprocess
        op = pp.Diag()

        # old packaging of variable objects (legacy from intial version)
        # this needs to be changed once we have the new variable definition
        # codes in place
        variable_defs_base_vars = op.add_base_vars_fields(requested_vars, model, var_def_dir)
        # if not all variable_defs_base_vars are available, try to fetch
        # the target variable directly (relevant for derived variables)
        base_vars = op.select_base_vars(variable_defs_base_vars,
                                              model,
                                              currDiag,
                                              project_info)

        # process base variables
        for base_var in base_vars:
            if project_info_0.CONFIG['var_only_case'] > 0:
                if op.id_is_explicitly_excluded(base_var, model):
                    continue
            logger.info("VARIABLE = %s (%s)", base_var.name, base_var.field)

            # Rewrite netcdf to expected input format.
            logger.info("Calling preprocessing to check/reformat model data, and apply preprocessing steps")
            # REFORMAT: for backwards compatibility we can revert to ncl reformatting
            # by changing cmor_reformat_type = 'ncl'
            # for python cmor_check one, use cmor_reformat_type = 'py'
            # PREPROCESS ID: extracted from variable dictionary
            if hasattr(base_var, 'preproc_id'):
                try:
                    preprocess_id = base_var.preproc_id
                    for preproc_dict in project_info_0.PREPROCESS:
                        if preproc_dict['id'] == preprocess_id:
                            logger.info('Preprocess id: %s', preprocess_id)
                            project_info['PREPROCESS'] = preproc_dict
                except AttributeError:
                    logger.info('preprocess_id is not an attribute of variable object. Exiting...')
                    sys.exit(1)
            pp.preprocess(project_info, base_var, model, currDiag, cmor_reformat_type = 'py')

    vardicts = currDiag.variables
    variables = []
    field_types = []
    # hack: needed by diags that
    # perform regridding on ref_model
    # and expect that to be a model attribute
    ref_models = []
    ###############
    for v in vardicts:
        variables.append(v['name'])
        field_types.append(v['field'])
        ref_models.append(v['ref_model'][0])

    project_info['RUNTIME']['currDiag'] = currDiag
    for derived_var, derived_field, refmodel in zip(variables, field_types, ref_models):

<<<<<<< HEAD
        # needed by external diag to perform regridding
        for model in project_info['ALLMODELS']:
            model['ref'] = refmodel
        info(">>> main.py >>> External diagnostic will use ref_model: " + model['ref'], verbosity, required_verbosity=1)
=======
        # needed by external diag to perform refridding
        model['ref'] = refmodel
        logger.info("External diagnostic will use ref_model: %s", model['ref'])
>>>>>>> 248bbf6f

        project_info['RUNTIME']['derived_var'] = derived_var
        project_info['RUNTIME']['derived_field_type'] = derived_field

        # iteration over diagnostics for each variable
        scrpts = copy.deepcopy(currDiag.scripts)
        for i in range(len(currDiag.scripts)):

            # because the NCL environment is dumb, it is important to
            # tell the environment which diagnostic script to use
            project_info['RUNTIME']['currDiag'].scripts = [scrpts[i]]

            # this is hardcoded, maybe make it an option
            executable = "./interface_scripts/derive_var.ncl"
            logger.info("Calling %s for '%s'", executable, derived_var)
            pp.run_executable(executable, project_info, verbosity,
                              exit_on_warning)

            # run diagnostics
            executable = "./diag_scripts/" + scrpts[i]['script']
            configfile = scrpts[i]['cfg_file']
            logger.info("Running diag_script: %s", executable)
            logger.info("with configuration file: %s", configfile)
            pp.run_executable(executable,
                              project_info,
                              verbosity,
                              exit_on_warning,
                              launcher_arguments=None)


# delete environment variable
del(os.environ['0_ESMValTool_version'])

#End time timing
timestamp2 = datetime.datetime.now()
logger.info("Ending the Earth System Model Evaluation Tool v%s at time: %s",
            version, timestamp2.strftime(timestamp_format))
logger.info("Time for running namelist was: %s", timestamp2 - timestamp1)

# Remind the user about reference/acknowledgement file
logger.info("For the required references/acknowledgements of these diagnostics see: ")
logger.info(out_refs)<|MERGE_RESOLUTION|>--- conflicted
+++ resolved
@@ -10,14 +10,10 @@
 import sys
 import subprocess
 import getopt
-<<<<<<< HEAD
-from interface_scripts.auxiliary import info, error, print_header, ncl_version_check
-=======
+from interface_scripts.auxiliary import print_header, ncl_version_check
 import logging
 import logging.config
 import yaml
-from auxiliary import info, error, print_header, ncl_version_check
->>>>>>> 248bbf6f
 import datetime
 import os
 import pdb
@@ -134,125 +130,68 @@
             write_plots = self.s2b(cp.get('GLOBAL','write_plots'))
             glob['write_plots'] = write_plots
         else:
-<<<<<<< HEAD
-            print >> sys.stderr,"PY  WARNING:  >>> main.py >>> no write_plots in config, set to True"
+            logger.warn("no write_plots in config, set to True")
             glob['write_plots'] = True
-=======
-            logger.warn("no write_plots in config, set to True")
-            GLOB['write_plots'] = True
->>>>>>> 248bbf6f
         if cp.has_option('GLOBAL','write_netcdf') :
             write_netcdf = self.s2b(cp.get('GLOBAL','write_netcdf'))
             glob['write_netcdf'] = write_netcdf
         else:
-<<<<<<< HEAD
-            print >> sys.stderr,"PY  WARNING:  >>> main.py >>> no write_netcdf in config, set to True"
+            logger.warn("no write_netcdf in config, set to True")
             glob['write_netcdf'] = True
-=======
-            logger.warn("no write_netcdf in config, set to True")
-            GLOB['write_netcdf'] = True
->>>>>>> 248bbf6f
         if cp.has_option('GLOBAL','verbosity') :
             verbosity = int(cp.get('GLOBAL','verbosity'))
             glob['verbosity'] = verbosity
         else:
-<<<<<<< HEAD
-            print >> sys.stderr,"PY  WARNING:  >>> main.py >>> no verbosity in config, set to 1"
+            logger.warn("no verbosity in config, set to 1")
             glob['verbosity'] = 1
-=======
-            logger.warn("no verbosity in config, set to 1")
-            GLOB['verbosity'] = 1
->>>>>>> 248bbf6f
         if cp.has_option('GLOBAL','exit_on_warning') :
             eow = self.s2b(cp.get('GLOBAL','exit_on_warning'))
             glob['exit_on_warning'] = eow
         else:
-<<<<<<< HEAD
-            print >> sys.stderr,"PY  WARNING:  >>> main.py >>> no exit_on_warning in config, set to True"
+            logger.warn("no exit_on_warning in config, set to True")
             glob['exit_on_warning'] = False
-=======
-            logger.warn("no exit_on_warning in config, set to True")
-            GLOB['exit_on_warning'] = False
->>>>>>> 248bbf6f
         if cp.has_option('GLOBAL','output_file_type') :
             output_type = cp.get('GLOBAL','output_file_type')
             glob['output_file_type'] = output_type
         else:
-<<<<<<< HEAD
-            print >> sys.stderr,"PY  WARNING:  >>> main.py >>> no output_file_type in config, set to ps"
+            logger.warn("no output_file_type in config, set to ps")
             glob['output_file_type'] = 'ps'
-=======
-            logger.warn("no output_file_type in config, set to ps")
-            GLOB['output_file_type'] = 'ps'
->>>>>>> 248bbf6f
         if cp.has_option('GLOBAL','preproc_dir') :
             preproc_dir = cp.get('GLOBAL','preproc_dir')
             glob['preproc_dir'] = preproc_dir
         else:
-<<<<<<< HEAD
-            print >> sys.stderr,"PY  WARNING:  >>> main.py >>> no preproc_dir in config, set to ./preproc/"
+            logger.warn("no preproc_dir in config, set to ./preproc/")
             glob['preproc_dir'] = './preproc/'
-=======
-            logger.warn("no preproc_dir in config, set to ./preproc/")
-            GLOB['preproc_dir'] = './preproc/'
->>>>>>> 248bbf6f
         if cp.has_option('GLOBAL','work_dir') :
             work_dir = cp.get('GLOBAL','work_dir')
             glob['work_dir'] = work_dir
         else:
-<<<<<<< HEAD
-            print >> sys.stderr,"PY  WARNING:  >>> main.py >>> no work_dir in config, set to ./work/"
+            logger.warn("no work_dir in config, set to ./work/")
             glob['work_dir'] = './work/'
-=======
-            logger.warn("no work_dir in config, set to ./work/")
-            GLOB['work_dir'] = './work/'
->>>>>>> 248bbf6f
         if cp.has_option('GLOBAL','plot_dir') :
             plot_dir = cp.get('GLOBAL','plot_dir')
             glob['plot_dir'] = plot_dir
         else:
-<<<<<<< HEAD
-            print >> sys.stderr,"PY  WARNING:  >>> main.py >>> no plot_dir in config, set to ./plots/"
+            logger.warn("no plot_dir in config, set to ./plots/")
             glob['plot_dir'] = './plots/'
-=======
-            logger.warn("no plot_dir in config, set to ./plots/")
-            GLOB['plot_dir'] = './plots/'
->>>>>>> 248bbf6f
         if cp.has_option('GLOBAL','max_data_filesize') :
             mdf = int(cp.get('GLOBAL','max_data_filesize'))
             glob['max_data_filesize'] = mdf
         else:
-<<<<<<< HEAD
-            print >> sys.stderr,"PY  WARNING:  >>> main.py >>> no max_data_filesize in config, set to 100"
+            logger.warn("no max_data_filesize in config, set to 100")
             glob['max_data_filesize'] = 100
-=======
-            logger.warn("no max_data_filesize in config, set to 100")
-            GLOB['max_data_filesize'] = 100
->>>>>>> 248bbf6f
         if cp.has_option('GLOBAL','run_dir') :
             run_dir = cp.get('GLOBAL','run_dir')
             glob['run_dir'] = run_dir
         else:
-<<<<<<< HEAD
-            print >> sys.stderr,"PY  WARNING:  >>> main.py >>> no run_dir in config "
-            print >> sys.stderr,"PY  WARNING:  >>> main.py >>> assuming .  "
+            logger.warn("no run_dir in config, assuming .")
             glob['run_dir'] = '.'
-=======
-            logger.warn("no run_dir in config, assuming .")
-            GLOB['run_dir'] = '.'
->>>>>>> 248bbf6f
         if cp.has_option('GLOBAL','save_intermediary_cubes') :
             save_intermediary_cubes = self.s2b(cp.get('GLOBAL','save_intermediary_cubes'))
             glob['save_intermediary_cubes'] = save_intermediary_cubes
         else:
-<<<<<<< HEAD
-            print >> sys.stderr,"PY  WARNING:  >>> main.py >>> no save_intermediary_cubes in config "
-            print >> sys.stderr,"PY  WARNING:  >>> main.py >>> assuming False  "
+            logger.warn("no save_intermediary_cubes in config, assuming False")
             glob['save_intermediary_cubes'] = False
-=======
-            logger.warn("no save_intermediary_cubes in config, assuming False")
-            GLOB['save_intermediary_cubes'] = False
->>>>>>> 248bbf6f
         if cp.has_option('GLOBAL','model_rootpath'): ## Use this for all classes except the ones for obs_rootpath
             mp = cp.get('GLOBAL','model_rootpath')
             glob['model_rootpath'] = mp
@@ -276,17 +215,10 @@
                 logger.error("Unrecognized option for cmip5_dirtype in config: %s", ddd)
                 sys.exit(1)
         else:
-<<<<<<< HEAD
-            print >> sys.stderr,"PY  WARNING:  >>> main.py >>> no cmip5_dirtype in config "
-            print >> sys.stderr,"PY  WARNING:  >>> main.py >>> assuming None  (unstructured data directory)"
+            logger.warn("no cmip5_dirtype in config, "
+                        "assuming None (unstructured data directory)")
             glob['cmip5_dirtype'] = 'None'
         return glob
-=======
-            logger.warn("no cmip5_dirtype in config, "
-                        "assuming None (unstructured data directory)")
-            GLOB['cmip5_dirtype'] = 'None'
-        return GLOB
->>>>>>> 248bbf6f
 
 
 print_header()
@@ -418,19 +350,16 @@
     mkd = 'mkdir -p ' + project_info['GLOBAL']['work_dir']
     proc = subprocess.Popen(mkd, stdout=subprocess.PIPE, shell=True)
     (out, err) = proc.communicate()
-    info('>>> main.py >>> Created work directory ' + project_info['GLOBAL']['work_dir'], verbosity, 1)
-
-# Open refs-acknows file in run_dir (delete if existing)
+    logger.info('Created work directory %s', project_info['GLOBAL']['work_dir'])
+
+# Create rundir
 if not os.path.isdir(project_info['GLOBAL']['run_dir']):
     mkd = 'mkdir -p ' + project_info['GLOBAL']['run_dir']
     proc = subprocess.Popen(mkd, stdout=subprocess.PIPE, shell=True)
     (out, err) = proc.communicate()
-<<<<<<< HEAD
-    info('>>> main.py >>> Created run directory ' + project_info['GLOBAL']['run_dir'], verbosity, 1)
-=======
     logger.info('Created run directory %s', project_info['GLOBAL']['run_dir'])
 
->>>>>>> 248bbf6f
+# Open refs-acknows file in run_dir (delete if existing)
 if (os.path.isfile(out_refs)):
     os.remove(out_refs)
 f = open(out_refs, "w")
@@ -523,16 +452,10 @@
     project_info['RUNTIME']['currDiag'] = currDiag
     for derived_var, derived_field, refmodel in zip(variables, field_types, ref_models):
 
-<<<<<<< HEAD
         # needed by external diag to perform regridding
         for model in project_info['ALLMODELS']:
             model['ref'] = refmodel
-        info(">>> main.py >>> External diagnostic will use ref_model: " + model['ref'], verbosity, required_verbosity=1)
-=======
-        # needed by external diag to perform refridding
-        model['ref'] = refmodel
         logger.info("External diagnostic will use ref_model: %s", model['ref'])
->>>>>>> 248bbf6f
 
         project_info['RUNTIME']['derived_var'] = derived_var
         project_info['RUNTIME']['derived_field_type'] = derived_field
