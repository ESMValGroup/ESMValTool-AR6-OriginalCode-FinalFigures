# Conda build recipe
---

# Build commmand:
# conda build . -c conda-forge -c birdhouse

# Package version number
{% set version = "2.0a1" %}

package:
  name: esmvaltool
  version: {{ version }}

source:
  # Use these two lines to build a release:
  # git_rev: v{{ version }}
  # git_url: https://github.com/ESMValGroup/ESMValTool.git
  # Use this line instead of the above to test building without a release:
  path: .

build:
  # Increment the build number when building a new conda package of the same
  # esmvaltool version, reset to 0 when building a new version.
  number: 1
  script: |
      python setup.py install --single-version-externally-managed --record=/tmp/record.txt
      POST_LINK="${PREFIX}/bin/.esmvaltool-post-link.sh"
      cp -v ${RECIPE_DIR}/language_support.sh ${POST_LINK};
      chmod +x ${POST_LINK};

requirements:
  build:
    - git
    - python {{ python }}
    # Normally installed via pip:
    - setuptools_scm
  run:
    # esmvaltool
    - python
    - libunwind  #  specifically for Python3.7+
    - graphviz
    - iris
    - python-stratify
    # Normally installed via pip:
    - cartopy
    - cf_units
    - cython
    - eofs
    - esmpy
    - matplotlib<3
    - nc-time-axis
    - netCDF4
    - numba
    - numpy
    - pandas
    - pillow
    - prov
    - psutil
    - pydot
    - python-cdo
    - pyyaml
    - scikit-learn
    - shapely
    - six
    - vmprof
    - xarray
    - yamale  # in birdhouse channel
    - fiona
    - xlsxwriter
    # Multi language support:
    - ncl>=6.5.0
    - jasper!=1.900.31  # pinned NCL dependency
    - r-base
    - cdo
<<<<<<< HEAD
    # TODO: add julia
    - jinja2
=======

>>>>>>> 8763a83f
test:
  # TODO: add unit tests? This seems to require installing the tests
  imports:
    - esmvaltool
  commands:
    - esmvaltool -h

about:
  home: https://www.esmvaltool.org
  license: Apache License, Version 2.0
  license_file: LICENSE<|MERGE_RESOLUTION|>--- conflicted
+++ resolved
@@ -72,12 +72,9 @@
     - jasper!=1.900.31  # pinned NCL dependency
     - r-base
     - cdo
-<<<<<<< HEAD
     # TODO: add julia
     - jinja2
-=======
 
->>>>>>> 8763a83f
 test:
   # TODO: add unit tests? This seems to require installing the tests
   imports:
