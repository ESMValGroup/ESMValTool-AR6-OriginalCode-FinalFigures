--- conflicted
+++ resolved
@@ -74,11 +74,7 @@
     - r-rcpp
     - cdo=1.9.3
     # TODO: add julia
-<<<<<<< HEAD
     - jinja2
-=======
-
->>>>>>> 4c659604
 test:
   # TODO: add unit tests? This seems to require installing the tests
   imports:
